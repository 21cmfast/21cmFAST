#!/usr/bin/env python
"""Setup the package."""

import os
import re
from pathlib import Path

from setuptools import find_packages, setup

THISDIR = Path(__file__).parent.resolve()


def _read(name: str):
    with (THISDIR / name).open(encoding="utf8") as fl:
        return fl.read()


# Enable code coverage for C code: we can't use CFLAGS=-coverage in tox.ini, since that
# may mess with compiling dependencies (e.g. numpy). Therefore we set SETUPPY_
# CFLAGS=-coverage in tox.ini and copy it to CFLAGS here (after deps have been safely installed).
if "TOXENV" in os.environ and "SETUPPY_CFLAGS" in os.environ:
    os.environ["CFLAGS"] = os.environ["SETUPPY_CFLAGS"]

test_req = [
    "clang-format",
    "clang-tidy",
    "hmf",
    "pre-commit",
    "pytest>=5.0",
    "pytest-cov",
    "tox",
    "pytest-remotedata>=0.3.2",
    "powerbox",
    "pytest-plt",
    "pytest-benchmark",
    "questionary",
<<<<<<< HEAD
    "tqdm"
=======
    "pytest-xdist",
>>>>>>> 5f5c0942
]

doc_req = ["nbsphinx", "numpydoc", "sphinx >= 1.3", "sphinx-rtd-theme"]

setup(
    name="21cmFAST",
    license="MIT license",
    description="A semi-numerical cosmological simulation code for the 21cm signal",
    long_description="{}\n{}".format(
        re.compile("^.. start-badges.*^.. end-badges", re.M | re.S).sub(
            "", _read("README.rst")
        ),
        re.sub(":[a-z]+:`~?(.*?)`", r"``\1``", _read("CHANGELOG.rst")),
    ),
    long_description_content_type="text/x-rst",
    author="The 21cmFAST coredev team",
    author_email="21cmfast.coredev@gmail.com",
    url="https://github.com/21cmFAST/21cmFAST",
    packages=find_packages("src"),
    package_dir={"": "src"},
    include_package_data=True,
    python_requires=">=3.11",
    zip_safe=False,
    classifiers=[
        # complete classifier list: http://pypi.python.org/pypi?%3Aaction=list_classifiers
        "Development Status :: 5 - Production/Stable",
        "Intended Audience :: Developers",
        "License :: OSI Approved :: MIT License",
        "Operating System :: Unix",
        "Operating System :: POSIX",
        "Programming Language :: Python",
        "Programming Language :: Python :: 3",
        "Programming Language :: Python :: 3.9",
        "Programming Language :: Python :: 3.10",
        "Programming Language :: Python :: 3.11",
        "Programming Language :: Python :: Implementation :: CPython",
    ],
    keywords=["Epoch of Reionization", "Cosmology"],
    install_requires=[
        "click",
        "numpy>=2.0",
        "pyyaml",
        "cffi>=1.0",
        "scipy",
        "astropy>=2.0",
        "h5py>=2.8.0",
        "matplotlib",
        "bidict",
        "cosmotile>=0.2.0",
        "attrs",
    ],
    extras_require={"tests": test_req, "docs": doc_req, "dev": test_req + doc_req},
    setup_requires=["cffi>=1.0", "setuptools_scm"],
    entry_points={"console_scripts": ["21cmfast = py21cmfast.cli:main"]},
    cffi_modules=[f"{THISDIR}/build_cffi.py:ffi"],
    use_scm_version={
        "write_to": "src/py21cmfast/_version.py",
        "parentdir_prefix_version": "21cmFAST-",
        "fallback_version": "0.0.0",
    },
)<|MERGE_RESOLUTION|>--- conflicted
+++ resolved
@@ -34,11 +34,7 @@
     "pytest-plt",
     "pytest-benchmark",
     "questionary",
-<<<<<<< HEAD
-    "tqdm"
-=======
     "pytest-xdist",
->>>>>>> 5f5c0942
 ]
 
 doc_req = ["nbsphinx", "numpydoc", "sphinx >= 1.3", "sphinx-rtd-theme"]
@@ -89,6 +85,7 @@
         "bidict",
         "cosmotile>=0.2.0",
         "attrs",
+        "tqdm",
     ],
     extras_require={"tests": test_req, "docs": doc_req, "dev": test_req + doc_req},
     setup_requires=["cffi>=1.0", "setuptools_scm"],
