--- conflicted
+++ resolved
@@ -34,10 +34,7 @@
     "pytest-plt",
     "pytest-benchmark",
     "questionary",
-<<<<<<< HEAD
-=======
     "tqdm",
->>>>>>> 6051c661
     "pytest-xdist",
 ]
 
