<<<<<<< HEAD
[project]
name="21cmFAST"
dynamic = ["version"]
license="MIT"
license-files = ["LICENSE"]
description="A semi-numerical cosmological simulation code for the 21cm signal"
# long_description="%s\n%s"
# % (
#     re.compile("^.. start-badges.*^.. end-badges", re.M | re.S).sub(
#         "", _read("README.rst")
#     ),
#     re.sub(":[a-z]+:`~?(.*?)`", r"``\1``", _read("CHANGELOG.rst")),
# )
# long_description_content_type="text/x-rst"
authors=[ {name = "The 21cmFAST coredev team" ,email = "21cmfast.coredev@gmail.com"}]
readme= {file = "README.rst", content-type = "text/x-rst" }
include_package_data=true
requires-python=">=3.10"
classifiers=[
    # complete classifier list: http://pypi.python.org/pypi?%3Aaction=list_classifiers
    "Development Status :: 5 - Production/Stable",
    "Intended Audience :: Developers",
    "Operating System :: Unix",
    "Operating System :: POSIX",
    "Programming Language :: Python",
    "Programming Language :: Python :: 3",
    "Programming Language :: Python :: 3.9",
    "Programming Language :: Python :: 3.10",
    "Programming Language :: Python :: 3.11",
    "Programming Language :: Python :: Implementation :: CPython",
]
keywords=["Epoch of Reionization", "Cosmology"]
dependencies=[
    "click",
    "numpy<2",
    "pyyaml",
    "scipy",
    "astropy>=2.0",
    "h5py>=2.8.0",
    "cached_property",
    "matplotlib",
    "bidict",
    "cosmotile>=0.2.0",
    "attrs",
    "ninja",
]

# [tool.setuptools.packages.find]
# where = ["src/py21cmfast"]

[project.optional-dependencies]
tests = [
    "pre-commit",
    "pytest>=5.0",
    "pytest-cov",
    "tox",
    "pytest-remotedata>=0.3.2",
    "powerbox",
    "pytest-plt",
    "questionary",
]
docs = [
    "nbsphinx",
    "numpydoc",
    "sphinx>=1.3",
    "sphinx-rtd-theme",
]
# When the min python version supports PEP 735, this can be simplified
# as dev = test_req + doc_req again (as it was implemented in setup.py)
dev = [
    "pre-commit",
    "pytest>=5.0",
    "pytest-cov",
    "tox",
    "pytest-remotedata>=0.3.2",
    "powerbox",
    "pytest-plt",
    "questionary",
    "nbsphinx",
    "numpydoc",
    "sphinx>=1.3",
    "sphinx-rtd-theme",
]
=======
[build-system]
requires = ["setuptools>=78.1.0", "setuptools_scm>=8"]
build-backend = "setuptools.build_meta"
>>>>>>> 352ef6c6

# UPDATE THESE
[project.urls]
Homepage="https://github.com/21cmFAST/21cmFAST"
Documentation="https://github.com/21cmFAST/21cmFAST"
Repository="https://github.com/21cmFAST/21cmFAST"
Issues="https://github.com/21cmFAST/21cmFAST"
Changelog="https://github.com/21cmFAST/21cmFAST"

<<<<<<< HEAD
[tool.black]
include = '\.pyi?$'
target-version = ['py39', 'py310', 'py311']
exclude = '''
/(
    \.git
  | \.hg
  | \.tox
  | \.venv
  | _build
  | build
  | dist
)/
'''

[project.scripts]
21cmfast = "py21cmfast.cli:main"

[build-system]
build-backend = 'mesonpy'
requires = ['meson-python','nanobind>=2.4.0']
=======
[tool.ruff]
line-length = 88
target-version = "py311"
exclude = [
  "*.ipynb",  # include these later
  "devel/filter_valgrind.py",
]

[tool.ruff.lint]
extend-select = [
  "UP",   # pyupgrade
  "E",    # pycodestyle
  "W",    # pycodestyle warning
  "F",    # pyflakes
  "C90",  # mccabe complexity
  "I",    # isort
  "N",    # pep8-naming
  "D",    # docstyle
  # "ANN"   # type annotations
  "B",    # bugbear
  "A",    # builtins
  "C4",   # comprehensions
  "DTZ",  # datetime
  "FA",   # future annotations
  "PIE",  # flake8-pie
  "T",    # print statements
  "PT",   # pytest-style
  "Q",    # quotes
  "SIM",  # simplify
  "PTH",  # use Pathlib
  "ERA",  # kill commented code
  "NPY",  # numpy-specific rules
  "PERF", # performance
  # "FURB", # refurb
  "RUF",  # ruff-specific rules
]
ignore = [
    "DTZ007",   # use %z in strptime
    "E203",
    "E266",
    "E501",
    "F403",
    "F401",
    "E231",
    # Naming upper/lowercase -- too hard right now.
    "N803",
    # Naming upper/lowercase -- too hard right now.
    "N806",
    # Naming upper/lowercase -- too hard right now.
    "N802",
    # Naming mixed case
    "N815",
    # Docstring in imperative mood. This should *not* be the case for @property's, but can't ignore them atm.
#    "D401",
    # Module shadowing a builtin
    "A005",
    "RUF009",
]

[tool.ruff.lint.per-file-ignores]
"tests/*.py" = [
    "D103",  # ignore missing docstring in tests
    "DTZ",   # ignore datetime in tests
    "T",     # print statements
]
"devel/*.py" = [
  "T",
]
"docs/conf.py" = [
    "A",  # conf.py can shadow builtins
    "ERA",
]
"src/py21cmfast/cli.py" = [
    "D103",  # ignore missing docstrings
    "T",     # print statements
]
"build_cffi.py" = [
    "T",     # print statements
]


[tool.ruff.lint.pydocstyle]
convention = 'numpy'
property-decorators = [
    "property",
    "functools.cached_property",
    "pytest.fixture"
]
[tool.ruff.lint.mccabe]
max-complexity = 20
>>>>>>> 352ef6c6
<|MERGE_RESOLUTION|>--- conflicted
+++ resolved
@@ -1,4 +1,3 @@
-<<<<<<< HEAD
 [project]
 name="21cmFAST"
 dynamic = ["version"]
@@ -82,11 +81,6 @@
     "sphinx>=1.3",
     "sphinx-rtd-theme",
 ]
-=======
-[build-system]
-requires = ["setuptools>=78.1.0", "setuptools_scm>=8"]
-build-backend = "setuptools.build_meta"
->>>>>>> 352ef6c6
 
 # UPDATE THESE
 [project.urls]
@@ -96,29 +90,13 @@
 Issues="https://github.com/21cmFAST/21cmFAST"
 Changelog="https://github.com/21cmFAST/21cmFAST"
 
-<<<<<<< HEAD
-[tool.black]
-include = '\.pyi?$'
-target-version = ['py39', 'py310', 'py311']
-exclude = '''
-/(
-    \.git
-  | \.hg
-  | \.tox
-  | \.venv
-  | _build
-  | build
-  | dist
-)/
-'''
-
 [project.scripts]
 21cmfast = "py21cmfast.cli:main"
 
 [build-system]
 build-backend = 'mesonpy'
 requires = ['meson-python','nanobind>=2.4.0']
-=======
+
 [tool.ruff]
 line-length = 88
 target-version = "py311"
@@ -195,10 +173,6 @@
     "D103",  # ignore missing docstrings
     "T",     # print statements
 ]
-"build_cffi.py" = [
-    "T",     # print statements
-]
-
 
 [tool.ruff.lint.pydocstyle]
 convention = 'numpy'
@@ -208,5 +182,4 @@
     "pytest.fixture"
 ]
 [tool.ruff.lint.mccabe]
-max-complexity = 20
->>>>>>> 352ef6c6
+max-complexity = 20