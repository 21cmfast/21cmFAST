--- conflicted
+++ resolved
@@ -150,16 +150,6 @@
         resolution=options["inputs"].user_params.cell_size,
     )
 
-<<<<<<< HEAD
-    start = timer()
-    _, _, _, lightcone = p21c.run_lightcone(
-        lightconer=lcn,
-        write=False,
-        cache=cache,
-        **options,
-    )
-    end = timer()
-=======
     with p21c.config.use(ignore_R_BUBBLE_MAX_error=True):
         _, _, _, lightcone = benchmark.pedantic(
             p21c.run_lightcone,
@@ -172,7 +162,6 @@
             iterations=1,  # these tests can be slow
             rounds=1,
         )
->>>>>>> 9d31f368
 
     assert isinstance(lightcone, p21c.LightCone)
     assert np.all(np.isfinite(lightcone.lightcones["brightness_temp"]))
@@ -191,15 +180,6 @@
         user_params=p21c.UserParams.new(DEFAULT_USER_PARAMS_CTEST)
     )
 
-<<<<<<< HEAD
-    start = timer()
-    cv = p21c.run_coeval(
-        write=False,
-        cache=cache,
-        **options,
-    )
-    end = timer()
-=======
     with p21c.config.use(ignore_R_BUBBLE_MAX_error=True):
         cv = benchmark.pedantic(
             p21c.run_coeval,
@@ -211,7 +191,6 @@
             iterations=1,  # these tests can be slow
             rounds=1,
         )
->>>>>>> 9d31f368
 
     assert all(isinstance(x, p21c.Coeval) for x in cv)
     cv = cv[0]
