"""Test CLI functionality."""

import tempfile
import tomllib as toml
from pathlib import Path

import pytest
from rich.console import Console

from py21cmfast import Coeval, LightCone, cli
from py21cmfast.cli import Parameters, ParameterSelection, RunParams, _run_setup, app
from py21cmfast.io.h5 import read_output_struct
from py21cmfast.run_templates import create_params_from_template


class TestTemplateAvail:
    """Tests of the template avail command."""

    def test_that_it_prints(self, capsys):
        """Test that it prints out and contains known template names."""
        app("template avail")
        output = capsys.readouterr().out
        assert "simple" in output
        assert "Munoz21" in output


class TestTemplateCreate:
    """Test the `template create` command."""

    def test_create_without_explicit_params(self, tmp_path: Path):
        """Test creating from a template without overriding doesn't change anything."""
        app(f"template create --template simple --out {tmp_path / 'simple.toml'}")
        assert (tmp_path / "simple.toml").exists()

        p1 = create_params_from_template(tmp_path / "simple.toml")
        p2 = create_params_from_template("simple")

        assert all(v == p2[k] for k, v in p1.items())

    def test_create_with_explicit_params(self, tmp_path: Path):
        """Test that overriding params does change the inputs."""
        out = tmp_path / "simple_plus.toml"
        app(f"template create --template simple --hii-dim 37 --out {out}")
        assert out.exists()

        p1 = create_params_from_template(out)
        p2 = create_params_from_template("simple")

        assert p1["simulation_options"].HII_DIM == 37
        assert p2["simulation_options"].HII_DIM != 37

    def test_failure_with_both_template_and_file(self, tmp_path):
        """Test that providing both --template and --param-file errors."""
        new = tmp_path / "new.toml"
        app(f"template create --template simple --out {new}")

        # This should fail
        with pytest.raises(SystemExit):
            app(f"template create --param-file {new} --template simple --out here.toml")

    def test_default_minimal(self, tmp_path: Path):
        """Test that creating a minimal toml with no values works."""
        fl = tmp_path / "test.toml"
        app(f"template create --mode minimal --out {fl}")

        with fl.open("rb") as _fl:
            data = toml.load(_fl)

        # Since it was minimal, the file should have no values.
        assert all(len(v) == 0 for v in data.values())

    def test_non_existent_directory(self, tmp_path: Path):
        """Test that providing a non-existing directory to write to is OK."""
        out = tmp_path / "parent" / "config.toml"
        app(f"template create --template simple --out {out}")
        assert out.exists()


class TestTemplateShow:
    """Tests of the `template show` command."""

    def test_show_alias(self, capsys):
        """Test that showing an alias works."""
        app("template show EOS21")
        output = capsys.readouterr().out
        assert "from Munoz" in output


class TestRunSetup:
    """Tests of the _run_setup function."""

    def setup_class(self):
        """Make a default temp dir, and store a simple config TOML."""
        self.tmpdir = Path(tempfile.mkdtemp())

        self.simple = self.tmpdir / "simple.toml"

        # Create a full template in tmpdir
        app(f"template create --template simple --out {self.simple}")

    def test_unmodified_paramfile(self, capsys):
        """Test that running with an unmodified --param-file doesn't write the fullspec."""
        runp = RunParams(
            param_selection=ParameterSelection(param_file=[self.simple]),
            cachedir=self.tmpdir,
        )
        params = Parameters()  # don't modify the input
        _run_setup(runp, params)
        out = capsys.readouterr().out
        assert "Wrote full configuration" not in out

    def test_unmodified_template(self, capsys):
        """Test that an unmodified --template does write a simple fullspec TOML."""
        runp = RunParams(
            param_selection=ParameterSelection(template=["simple"]),
            cachedir=self.tmpdir,
        )
        params = Parameters()  # don't modify the input
        _run_setup(runp, params)
        out = capsys.readouterr().out
        assert "Wrote full configuration" in out
        assert "simple.toml" in out

    def test_explicit_outcfg(self, capsys):
        """Test that directly modifying params and passing an explicit file works."""
        outcfg = self.tmpdir / "custom-name.toml"
        runp = RunParams(
            param_selection=ParameterSelection(template=["simple"]),
            outcfg=outcfg,
            cachedir=self.tmpdir,
        )
        params = Parameters(simulation_options=cli._SimulationOptions(HII_DIM=37))

        _run_setup(runp, params)
        out = capsys.readouterr().out
        assert "Wrote full configuration" in out
        assert f"{outcfg}" in out

        _run_setup(runp, Parameters())
        out = capsys.readouterr().out
        assert "Wrote full configuration" in out
        assert f"{outcfg}" in out

    def test_unknown_name(self, capsys):
        """Test that modifying params without an explicit file creates a random file."""
        runp = RunParams(
            param_selection=ParameterSelection(template=["simple"]),
            cachedir=self.tmpdir,
        )
        params = Parameters(simulation_options=cli._SimulationOptions(HII_DIM=37))

        _run_setup(runp, params)
        out = capsys.readouterr().out
        assert "Wrote full configuration" in out
        assert "simple.toml" not in out  # got a random uuid


class TestRunICS:
    """Tests of the `run ics` command."""

    def test_basic_run(self, capsys, tmp_path: Path):
        """Test that a simple run creates an InitialConditions.h5 file."""
        app(
            f"run ics --template simple tiny --cachedir {tmp_path}",
            console=Console(width=100),
        )
        output = capsys.readouterr().out
        assert "Saved initial conditions" in output

        outfile = Path(output.split("conditions to ")[-1].replace("\n", ""))
        assert outfile.exists()
        ics = read_output_struct(outfile)
        assert ics.simulation_options.HII_DIM == 32

    def test_warn_formatting(self, tmp_path, capsys):
        """Test that warnings are printed properly."""
<<<<<<< HEAD
        app(f"run ics --template simple tiny --box-len 400 --cachedir {tmp_path}")
=======
        app(
            f"run ics --template simple-small --box-len 400 --zmin 5.0 --cachedir {tmp_path}"
        )
>>>>>>> 9a7e7e76
        out = capsys.readouterr().out
        assert "Resolution is likely too low" in out

    def test_regen(self, capsys, tmp_path):
        """Test that re-running the same box with --regen does actually re-run things."""
        app(
            f"run ics --template simple tiny --cachedir {tmp_path}",
        )

        # Now run it again right away with regen
        app(
            f"run ics --template simple tiny --cachedir {tmp_path} --regenerate",
        )
        out = capsys.readouterr().out
        assert "regeneration is requested. Overriding." in out

        # Run it without regen
        app(
            f"run ics --template simple tiny --cachedir {tmp_path}",
        )
        out = capsys.readouterr().out
        assert "skipping computation" in out


class TestRunCoeval:
    """Tests of the `run coeval` command."""

    def test_basic_run(self, capsys, tmp_path: Path):
        """Test that a basic run through produces a coeval*.h5 file."""
        cfile = tmp_path / "coeval_z6.00.h5"
        app(
            f"run coeval --template simple tiny --cachedir {tmp_path} "
            f"--redshifts 6.0 --out {cfile.parent}"
        )

        output = capsys.readouterr().out
        assert "Saved z=6.00 coeval box" in output

        assert cfile.exists()
        cv = Coeval.from_file(cfile)
        assert cv.redshift == 6.0

    def test_node_redshifts(self, capsys, tmp_path):
        """Test that having nodez in addition to --redshifts works."""
        # We have other node redshifts, but we don't do anything with them.
        app(
            f"run coeval --template Park19 tiny --zprime-step-factor 1.4 --z-heat-max 15"
            f"--cachedir {tmp_path} "
            f"--no-save-all-redshifts "
            f"--redshifts 6.0 --out {tmp_path}"
        )
        cfile = tmp_path / "coeval_z6.00.h5"
        assert cfile.exists()

        # This time save everything....
        new = tmp_path / "new"
        new.mkdir()
        app(
            f"run coeval --template Park19 tiny --cachedir {new} "
            f"--save-all-redshifts "
            f"--redshifts 6.0 --out {new}"
        )
        assert len(list(new.glob("coeval*.h5"))) > 1


class TestRunLightcone:
    """Test the `run lightcone` command."""

    def test_basic_run(self, capsys, tmp_path: Path):
        """Test that a basic run produces a lightcone.h5 file."""
        lcfile = tmp_path / "lightcone.h5"
        app(
            f"run lightcone --template simple tiny --cachedir {tmp_path} "
            f"--redshift-range 6.0 12.0 --out {lcfile}"
        )

        output = capsys.readouterr().out
        assert "Saved Lightcone" in output

        assert lcfile.exists()
        LightCone.from_file(lcfile)

    def test_non_existent_path(self, tmp_path):
        """Test that a non-existent output path is OK."""
        lcfile = tmp_path / "new" / "lightcone.h5"
        app(
            f"run lightcone --template simple tiny --cachedir {tmp_path} "
            f"--redshift-range 6.0 12.0 --out {lcfile}"
        )

        assert lcfile.exists()


class TestParamHelp:
    """Test the `run params` command."""

    def test_printing(self, capsys):
        """Test that the (stub) command prints a short useful message."""
        app("run params")
        assert "Usage: 21cmfast run params --help" in capsys.readouterr().out

    def test_full_help(self, capsys):
        """Test that the --help command prints out all the param help."""
        app("run params --help")
        out = capsys.readouterr().out

        assert "--hii-dim" in out
        assert "SimulationOptions" in out
        assert "--use-ts-fluct" in out


class TestPRFeature:
    """Test the `dev feature` command."""

    def test_simple_run_through(self, tmp_path: Path):
        """Test that a simple run-through produces the expected plots."""
        template = tmp_path / "small-simple.toml"
        app(f"template create --template simple tiny --out {template}")
        app(
            f"dev feature --param-file {template} --redshift-range 6 12 --hmf PS --cachedir {tmp_path} --outdir {tmp_path}"
        )
        assert (tmp_path / "pr_feature_history.pdf").exists()
        assert (tmp_path / "pr_feature_power_history.pdf").exists()
        assert (tmp_path / "pr_feature_lightcone_2d_brightness_temp.pdf").exists()<|MERGE_RESOLUTION|>--- conflicted
+++ resolved
@@ -8,9 +8,9 @@
 from rich.console import Console
 
 from py21cmfast import Coeval, LightCone, cli
+from py21cmfast._templates import create_params_from_template
 from py21cmfast.cli import Parameters, ParameterSelection, RunParams, _run_setup, app
 from py21cmfast.io.h5 import read_output_struct
-from py21cmfast.run_templates import create_params_from_template
 
 
 class TestTemplateAvail:
@@ -174,13 +174,9 @@
 
     def test_warn_formatting(self, tmp_path, capsys):
         """Test that warnings are printed properly."""
-<<<<<<< HEAD
-        app(f"run ics --template simple tiny --box-len 400 --cachedir {tmp_path}")
-=======
-        app(
-            f"run ics --template simple-small --box-len 400 --zmin 5.0 --cachedir {tmp_path}"
-        )
->>>>>>> 9a7e7e76
+        app(
+            f"run ics --template simple tiny --box-len 400 --zmin 5.0 --cachedir {tmp_path}"
+        )
         out = capsys.readouterr().out
         assert "Resolution is likely too low" in out
 
