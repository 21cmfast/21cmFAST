--- conflicted
+++ resolved
@@ -64,7 +64,6 @@
     assert not np.all(ctx.get("brightness_temp") == 0)
 
 
-
 def test_mcmc(core, likelihood_coeval, tmpdirec):
     chain = mcmc.run_mcmc(
         core, likelihood_coeval, model_name="TEST", continue_sampling=False, datadir=tmpdirec.strpath,
@@ -87,29 +86,17 @@
 
 
 def test_continue_burnin(core, likelihood_coeval, tmpdirec):
-<<<<<<< HEAD
-    with pytest.raises(AssertionError): # needs to be sampled for at least 1 iteration!
-        chain = mcmc.run_mcmc(
-            core, likelihood_coeval, model_name="TESTBURNIN", continue_sampling=False, datadir=tmpdirec.strpath,
-            params=dict(HII_EFF_FACTOR=[30.0, 10.0, 50.0, 3.0], ION_Tvir_MIN=[4.7, 2, 8, 0.1]),
-            walkersRatio=2, burninIterations=5, sampleIterations=0, threadCount=1
-=======
     with pytest.raises(AssertionError):  # needs to be sampled for at least 1 iteration!
         chain = mcmc.run_mcmc(
             core, likelihood_coeval, model_name="TESTBURNIN", continue_sampling=False, datadir=tmpdirec.strpath,
             params=dict(HII_EFF_FACTOR=[30.0, 10.0, 50.0, 3.0], ION_Tvir_MIN=[4.7, 2, 8, 0.1]),
             walkersRatio=2, burninIterations=1, sampleIterations=0, threadCount=1
->>>>>>> 56d6d893
         )
 
     chain = mcmc.run_mcmc(
         core, likelihood_coeval, model_name="TESTBURNIN", continue_sampling=False, datadir=tmpdirec.strpath,
         params=dict(HII_EFF_FACTOR=[30.0, 10.0, 50.0, 3.0], ION_Tvir_MIN=[4.7, 2, 8, 0.1]),
-<<<<<<< HEAD
-        walkersRatio=2, burninIterations=5, sampleIterations=1, threadCount=1
-=======
         walkersRatio=2, burninIterations=1, sampleIterations=1, threadCount=1
->>>>>>> 56d6d893
     )
 
     # HAVE TO SAVE THE CHAIN TO MEMORY HERE, BECAUSE THE OBJECT ACCESS THE FILE ON EVERY CALL,
@@ -120,24 +107,15 @@
     chain2 = mcmc.run_mcmc(
         core, likelihood_coeval, model_name="TESTBURNIN", continue_sampling=True, datadir=tmpdirec.strpath,
         params=dict(HII_EFF_FACTOR=[30.0, 10.0, 50.0, 3.0], ION_Tvir_MIN=[4.7, 2, 8, 0.1]),
-<<<<<<< HEAD
-        walkersRatio=2, burninIterations=10, sampleIterations=1, threadCount=1
-=======
         walkersRatio=2, burninIterations=2, sampleIterations=1, threadCount=1
->>>>>>> 56d6d893
     )
 
     burnin2 = analyse.get_samples(chain2, burnin=True)
     chain2_b_chain = burnin2.get_chain()
     chain2_s_chain = analyse.get_samples(chain).get_chain()
 
-<<<<<<< HEAD
-    assert burnin2.iteration == 10
-    assert np.all(chain2_b_chain[:5] == chain_b_chain) # first 5 iteration should be unchanged
-=======
     assert burnin2.iteration == 2
     assert np.all(chain2_b_chain[:1] == chain_b_chain)  # first 5 iteration should be unchanged
->>>>>>> 56d6d893
 
     # The actual samples *should* have been deleted, because they have different burnin times.
     assert not np.all(chain_s_chain == chain2_s_chain)
@@ -145,45 +123,16 @@
     chain3 = mcmc.run_mcmc(
         core, likelihood_coeval, model_name="TESTBURNIN", continue_sampling=True, datadir=tmpdirec.strpath,
         params=dict(HII_EFF_FACTOR=[30.0, 10.0, 50.0, 3.0], ION_Tvir_MIN=[4.7, 2, 8, 0.1]),
-<<<<<<< HEAD
-        walkersRatio=2, burninIterations=10, sampleIterations=5, threadCount=1
-    )
-
-    samples3 = chain3.samples
-    assert samples3.iteration == 5
-=======
         walkersRatio=2, burninIterations=2, sampleIterations=2, threadCount=1
     )
 
     samples3 = chain3.samples
     assert samples3.iteration == 2
->>>>>>> 56d6d893
 
     chain3_b_chain = analyse.get_samples(chain3, burnin=True).get_chain()
     assert np.all(chain3_b_chain == chain2_b_chain)
 
     chain3_s_chain = analyse.get_samples(chain3).get_chain()
-<<<<<<< HEAD
-
-
-    chain4 = mcmc.run_mcmc(
-        core, likelihood_coeval, model_name="TESTBURNIN", continue_sampling=True, datadir=tmpdirec.strpath,
-        params=dict(HII_EFF_FACTOR=[30.0, 10.0, 50.0, 3.0], ION_Tvir_MIN=[4.7, 2, 8, 0.1]),
-        walkersRatio=2, burninIterations=10, sampleIterations=10, threadCount=1
-    )
-
-    samples4 = analyse.get_samples(chain4)
-
-    assert samples4.iteration == 10
-    assert np.all(samples4.get_chain()[:5] == chain3_s_chain)
-
-    with pytest.raises(ValueError): #  don't run if we already have all samples, and let the user know!
-        mcmc.run_mcmc(
-            core, likelihood_coeval, model_name="TESTBURNIN", continue_sampling=True, datadir=tmpdirec.strpath,
-            params=dict(HII_EFF_FACTOR=[30.0, 10.0, 50.0, 3.0], ION_Tvir_MIN=[4.7, 2, 8, 0.1]),
-            walkersRatio=2, burninIterations=10, sampleIterations=10, threadCount=1
-        )
-=======
     assert np.all(chain2_s_chain == chain3_s_chain[:1])
 
     with pytest.raises(ValueError):  # don't run if we already have all samples, and let the user know!
@@ -330,5 +279,4 @@
 
     model = lk.reduce_data(lc_core_ctx)
 
-    assert "frequencies" in model
->>>>>>> 56d6d893
+    assert "frequencies" in model