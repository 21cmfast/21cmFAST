--- conflicted
+++ resolved
@@ -464,11 +464,7 @@
 
     # HaloBox
     with pytest.raises(
-<<<<<<< HEAD
         ValueError, match="You must provide halo_field if USE_DISCRETE_HALOS is True"
-=======
-        ValueError, match="You must provide halo_catalog if FIXED_HALO_GRIDS is False"
->>>>>>> c965ff09
     ):
         p21c.compute_halo_grid(
             redshift=10.0,
