--- conflicted
+++ resolved
@@ -75,11 +75,7 @@
             inputs=default_input_struct_ts,
             cache=cache,
         )
-<<<<<<< HEAD
         st = p21c.compute_spin_temperature(
-=======
-        st = p21c.spin_temperature(
->>>>>>> 2ee4c2a2
             initial_conditions=ic,
             perturbed_field=pt,
             previous_spin_temp=st_prev,
@@ -180,27 +176,8 @@
     assert ib.inputs == perturbed_field.inputs
 
 
-<<<<<<< HEAD
-# def test_ib_override_global(ic, perturbed_field, default_input_struct):
-#     # save previous z_heat_max
-#     saved_val = p21c.global_params.Pop2_ion
-
-#     p21c.compute_ionization_field(
-#         initial_conditions=ic,
-#         perturbed_field=perturbed_field,
-#         inputs=default_input_struct,
-#         pop2_ion=3500,
-#     )
-
-#     assert p21c.global_params.Pop2_ion == saved_val
-
-
 def test_ib_bad_st(ic, default_input_struct, perturbed_field, redshift, cache):
     with pytest.raises(TypeError, match="spin_temp should be of type TsBox"):
-=======
-def test_ib_bad_st(ic, default_input_struct, perturbed_field, redshift):
-    with pytest.raises((ValueError, AttributeError)):
->>>>>>> 2ee4c2a2
         p21c.compute_ionization_field(
             inputs=default_input_struct,
             initial_conditions=ic,
@@ -284,25 +261,8 @@
         regenerate=False,
     )
 
-<<<<<<< HEAD
     np.testing.assert_allclose(
         new_halo_field.halo_masses.value, halo_field.halo_masses.value
-=======
-    np.testing.assert_allclose(new_halo_field.halo_masses, halo_field.halo_masses)
-    np.testing.assert_allclose(pt_halos.halo_coords, new_pt_halos.halo_coords)
-
-
-def test_first_box(default_input_struct_ts):
-    """Tests whether the first_box idea works for spin_temp.
-    This test was breaking before we set the z_heat_max box to actually get
-    the correct dimensions (before it was treated as a dummy).
-    """
-    inputs = default_input_struct_ts.evolve_input_structs(
-        HII_DIM=default_input_struct_ts.user_params.HII_DIM + 1
-    ).clone(random_seed=1)
-    initial_conditions = p21c.compute_initial_conditions(
-        inputs=inputs,
->>>>>>> 2ee4c2a2
     )
     np.testing.assert_allclose(
         pt_halos.halo_coords.value, new_pt_halos.halo_coords.value
