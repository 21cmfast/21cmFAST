"""
Unit tests for input structures
"""

import pytest

import pickle
import warnings

from py21cmfast import AstroParams  # An example of a struct with defaults
from py21cmfast import CosmoParams, FlagOptions, UserParams, __version__, global_params
from py21cmfast.wrapper.inputs import validate_all_inputs


@pytest.fixture(scope="module")
def c():
    return CosmoParams(SIGMA_8=0.8)


def test_diff(c):
    """Ensure that the python dict has all fields"""
    d = CosmoParams(SIGMA_8=0.9)

    assert c is not d
    assert c != d
    assert hash(c) != hash(d)


def test_constructed_the_same(c):
    c2 = CosmoParams(SIGMA_8=0.8)

    assert c is not c2
    assert c == c2
    assert hash(c) == hash(c2)


def test_bad_construction(c):
    with pytest.raises(TypeError):
        CosmoParams(c, c)

    with pytest.raises(TypeError):
        CosmoParams(UserParams())

    with pytest.raises(TypeError):
        CosmoParams(1)


def test_warning_bad_params():
    with pytest.warns(
        UserWarning, match="The following parameters to CosmoParams are not supported"
    ):
        CosmoParams(SIGMA_8=0.8, bad_param=1)


def test_constructed_from_itself(c):
    c3 = CosmoParams(c)

    assert c == c3
    assert c is not c3


def test_dynamic_variables():
    u = UserParams()
    assert u.DIM == 3 * u.HII_DIM

    u.update(DIM=200)

    assert u.DIM == 200


def test_clone():
    u = UserParams()
    v = u.clone()
    assert u == v


def test_repr(c):
    assert "SIGMA_8:0.8" in repr(c)


def test_pickle(c):
    # Make sure we can pickle/unpickle it.
    c4 = pickle.dumps(c)
    c4 = pickle.loads(c4)
    assert c == c4

    # Make sure the c data gets loaded fine.
    assert c4._cstruct.SIGMA_8 == c._cstruct.SIGMA_8


def test_self(c):
    c5 = CosmoParams(c.self)
    assert c5 == c
    assert c5.pystruct == c.pystruct
    assert c5.defining_dict == c.defining_dict
    assert (
        c5.defining_dict != c5.pystruct
    )  # not the same because the former doesn't include dynamic parameters.
    assert c5.self == c.self


def test_update():
    c = CosmoParams()
    c_pystruct = c.pystruct

    c.update(
        SIGMA_8=0.9
    )  # update c parameters. since pystruct as dynamically created, it is a new object each call.
    assert c_pystruct != c.pystruct


def test_c_structures(c):
    # See if the C structures are behaving correctly
    c2 = CosmoParams(SIGMA_8=0.8)

    assert c() != c2()
    assert (
        c() is c()
    )  # Re-calling should not re-make the object (object should have persistence)


def test_c_struct_update():
    c = CosmoParams()
    _c = c()
    c.update(SIGMA_8=0.8)
    assert _c != c()


def test_update_inhomo_reco():
    ap = AstroParams(R_BUBBLE_MAX=25)
    # regex
    msg = r"This is non\-standard \(but allowed\), and usually occurs upon manual update of INHOMO_RECO"
    with pytest.warns(UserWarning, match=msg):
        ap.update(INHOMO_RECO=True)
        ap.R_BUBBLE_MAX


def test_mmin():
    fo = FlagOptions(USE_MASS_DEPENDENT_ZETA=True)
    assert fo.M_MIN_in_Mass


def test_globals():
    orig = global_params.Z_HEAT_MAX

    with global_params.use(Z_HEAT_MAX=10.0):
        assert global_params.Z_HEAT_MAX == 10.0
        assert global_params._cobj.Z_HEAT_MAX == 10.0

    assert global_params.Z_HEAT_MAX == orig


@pytest.mark.xfail(
    __version__ >= "4.0.0", reason="the warning can be removed in v4", strict=True
)
def test_interpolation_table_warning():
    with pytest.warns(UserWarning, match="setting has changed in v3.1.2"):
        UserParams().USE_INTERPOLATION_TABLES

    with warnings.catch_warnings():
        warnings.simplefilter("error")
        UserParams(USE_INTERPOLATION_TABLES=True).USE_INTERPOLATION_TABLES


def test_validation():
    c = CosmoParams()
    a = AstroParams(R_BUBBLE_MAX=100)
    f = FlagOptions(USE_EXP_FILTER=False)  # needed for HII_FILTER checks
    u = UserParams(BOX_LEN=50)

    with global_params.use(HII_FILTER=2):
        with pytest.warns(UserWarning, match="Setting R_BUBBLE_MAX to BOX_LEN"):
            validate_all_inputs(
                cosmo_params=c, astro_params=a, flag_options=f, user_params=u
            )

        assert a.R_BUBBLE_MAX == u.BOX_LEN

    a.update(R_BUBBLE_MAX=20)

    with global_params.use(HII_FILTER=1):
        with pytest.raises(ValueError, match="Your R_BUBBLE_MAX is > BOX_LEN/3"):
            validate_all_inputs(
                cosmo_params=c, astro_params=a, flag_options=f, user_params=u
            )


def test_user_params():
    up = UserParams()
    up_non_cubic = UserParams(NON_CUBIC_FACTOR=1.5)

    assert up_non_cubic.tot_fft_num_pixels == 1.5 * up.tot_fft_num_pixels
    assert up_non_cubic.HII_tot_num_pixels == up.HII_tot_num_pixels * 1.5

    with pytest.raises(
        ValueError,
        match="NON_CUBIC_FACTOR \\* DIM and NON_CUBIC_FACTOR \\* HII_DIM must be integers",
    ):
        up = UserParams(NON_CUBIC_FACTOR=1.1047642)
        up.NON_CUBIC_FACTOR

    assert up.cell_size / up.cell_size_hires == up.DIM / up.HII_DIM


<<<<<<< HEAD
def test_flag_options(caplog):
    flg = FlagOptions(USE_HALO_FIELD=True, USE_MASS_DEPENDENT_ZETA=False)
    assert not flg.USE_HALO_FIELD
    assert "Automatically setting USE_HALO_FIELD to False." in caplog.text

    flg = FlagOptions(PHOTON_CONS_TYPE=1, USE_MINI_HALOS=True)
    assert flg.PHOTON_CONS_TYPE == 0
    assert "Automatically setting PHOTON_CONS_TYPE to zero." in caplog.text
=======
# Testing all the FlagOptions dependencies, including emitted warnings
def test_flag_options():
    with pytest.raises(
        ValueError, match="You have set SUBCELL_RSD to True but APPLY_RSDS is False"
    ):
        flg = FlagOptions(SUBCELL_RSD=True, APPLY_RSDS=False)
        flg.SUBCELL_RSD

    with pytest.raises(
        ValueError, match="USE_HALO_FIELD requires USE_MASS_DEPENDENT_ZETA"
    ):
        flg = FlagOptions(USE_MASS_DEPENDENT_ZETA=False, USE_HALO_FIELD=True)
        flg.USE_MASS_DEPENDENT_ZETA
    with pytest.raises(
        ValueError, match="USE_MINI_HALOS requires USE_MASS_DEPENDENT_ZETA"
    ):
        flg = FlagOptions(
            USE_MASS_DEPENDENT_ZETA=False,
            USE_HALO_FIELD=False,
            USE_MINI_HALOS=True,
            INHOMO_RECO=True,
            USE_TS_FLUCT=True,
        )
        flg.USE_MASS_DEPENDENT_ZETA
    with pytest.raises(
        ValueError,
        match="You have set USE_MASS_DEPENDENT_ZETA to True but M_Min_in_Mass is False!",
    ):
        flg = FlagOptions(USE_MASS_DEPENDENT_ZETA=True, M_MIN_in_Mass=False)
        flg.USE_MASS_DEPENDENT_ZETA

    with pytest.raises(ValueError, match="USE_MINI_HALOS requires INHOMO_RECO"):
        flg = FlagOptions(USE_MINI_HALOS=True, USE_TS_FLUCT=True, INHOMO_RECO=False)
        flg.USE_MINI_HALOS
    with pytest.raises(ValueError, match="USE_MINI_HALOS requires USE_TS_FLUCT"):
        flg = FlagOptions(USE_MINI_HALOS=True, INHOMO_RECO=True, USE_TS_FLUCT=False)
        flg.USE_MINI_HALOS

    with pytest.raises(
        ValueError, match="USE_MINI_HALOS and USE_HALO_FIELD are not compatible"
    ):
        flg = FlagOptions(
            PHOTON_CONS_TYPE=1, USE_MINI_HALOS=True, INHOMO_RECO=True, USE_TS_FLUCT=True
        )
        flg.PHOTON_CONS_TYPE
    with pytest.raises(
        ValueError, match="USE_MINI_HALOS and USE_HALO_FIELD are not compatible"
    ):
        flg = FlagOptions(PHOTON_CONS_TYPE=1, USE_HALO_FIELD=True)
        flg.PHOTON_CONS_TYPE

    with pytest.raises(
        ValueError, match="HALO_STOCHASTICITY must be used with USE_HALO_FIELD"
    ):
        flg = FlagOptions(USE_HALO_FIELD=False, HALO_STOCHASTICITY=True)
        flg.HALO_STOCHASTICITY

    with pytest.raises(
        ValueError, match="USE_EXP_FILTER can only be used with CELL_RECOMB"
    ):
        flg = FlagOptions(USE_EXP_FILTER=True, CELL_RECOMB=False)
        flg.USE_EXP_FILTER

    with global_params.use(HII_FILTER=1):
        with pytest.raises(
            ValueError,
            match="USE_EXP_FILTER can only be used with a real-space tophat HII_FILTER==0",
        ):
            flg = FlagOptions(USE_EXP_FILTER=True)
            flg.USE_EXP_FILTER
>>>>>>> 91dc40df
<|MERGE_RESOLUTION|>--- conflicted
+++ resolved
@@ -202,16 +202,6 @@
     assert up.cell_size / up.cell_size_hires == up.DIM / up.HII_DIM
 
 
-<<<<<<< HEAD
-def test_flag_options(caplog):
-    flg = FlagOptions(USE_HALO_FIELD=True, USE_MASS_DEPENDENT_ZETA=False)
-    assert not flg.USE_HALO_FIELD
-    assert "Automatically setting USE_HALO_FIELD to False." in caplog.text
-
-    flg = FlagOptions(PHOTON_CONS_TYPE=1, USE_MINI_HALOS=True)
-    assert flg.PHOTON_CONS_TYPE == 0
-    assert "Automatically setting PHOTON_CONS_TYPE to zero." in caplog.text
-=======
 # Testing all the FlagOptions dependencies, including emitted warnings
 def test_flag_options():
     with pytest.raises(
@@ -281,5 +271,4 @@
             match="USE_EXP_FILTER can only be used with a real-space tophat HII_FILTER==0",
         ):
             flg = FlagOptions(USE_EXP_FILTER=True)
-            flg.USE_EXP_FILTER
->>>>>>> 91dc40df
+            flg.USE_EXP_FILTER