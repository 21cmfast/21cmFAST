--- conflicted
+++ resolved
@@ -294,7 +294,6 @@
         expected: tuple[float | None],
         mode: str,
     ):
-<<<<<<< HEAD
         """Tests of setting DIM via explicit or ratios, using deserialization.
 
         This tests for what happens when you write either a TOML file
@@ -471,136 +470,11 @@
         """Test that creation from a template works for all templates."""
         inputs = InputParameters.from_template(template, random_seed=1)
         assert isinstance(inputs, InputParameters)
-=======
-        InputParameters(
-            cosmo_params=CosmoParams(),
-            astro_params=AstroParams(),
-            simulation_options=SimulationOptions(BOX_LEN=50, DIM=20),
-            matter_options=MatterOptions(),
-            astro_options=AstroOptions(),
-            random_seed=1,
-        )
-
-
-def test_simulation_options():
-    up = SimulationOptions()
-    up_non_cubic = SimulationOptions(NON_CUBIC_FACTOR=1.5)
-
-    assert up_non_cubic.tot_fft_num_pixels == 1.5 * up.tot_fft_num_pixels
-    assert up_non_cubic.HII_tot_num_pixels == up.HII_tot_num_pixels * 1.5
-
-    with pytest.raises(
-        ValueError,
-        match="NON_CUBIC_FACTOR \\* DIM and NON_CUBIC_FACTOR \\* HII_DIM must be integers",
-    ):
-        up = SimulationOptions(NON_CUBIC_FACTOR=1.1047642)
-
-    assert up.cell_size / up.cell_size_hires == up.DIM / up.HII_DIM
-
-
-def test_matter_options():
-    msg = r"The halo sampler enabled with HALO_STOCHASTICITY requires the use of HMF interpolation tables."
-    with pytest.raises(ValueError, match=msg):
-        MatterOptions(
-            USE_HALO_FIELD=True,
-            HALO_STOCHASTICITY=True,
-            USE_INTERPOLATION_TABLES="sigma-interpolation",
-        )
-
-    msg = r"HALO_STOCHASTICITY is True but USE_HALO_FIELD is False"
-    with pytest.raises(ValueError, match=msg):
-        MatterOptions(USE_HALO_FIELD=False, HALO_STOCHASTICITY=True)
-
-    msg = r"Can only use 'CLASS' power spectrum with relative velocities"
-    with pytest.raises(ValueError, match=msg):
-        MatterOptions(USE_RELATIVE_VELOCITIES=True, POWER_SPECTRUM="EH")
-
-    msg = r"The conditional mass functions requied for the halo field"
-    with pytest.raises(NotImplementedError, match=msg):
-        MatterOptions(USE_HALO_FIELD=True, HMF="WATSON")
-
-
-# Testing all the AstroOptions dependencies, including emitted warnings
-def test_astro_options():
-    with pytest.raises(
-        ValueError,
-        match="You have set USE_MINI_HALOS to True but USE_MASS_DEPENDENT_ZETA is False!",
-    ):
-        AstroOptions(
-            USE_MASS_DEPENDENT_ZETA=False,
-            USE_MINI_HALOS=True,
-            INHOMO_RECO=True,
-            USE_TS_FLUCT=True,
-        )
-    with pytest.raises(
-        ValueError,
-        match="M_MIN_in_Mass must be true if USE_MASS_DEPENDENT_ZETA is true.",
-    ):
-        AstroOptions(USE_MASS_DEPENDENT_ZETA=True, M_MIN_in_Mass=False)
-
-    with pytest.raises(
-        ValueError,
-        match="You have set USE_MINI_HALOS to True but INHOMO_RECO is False!",
-    ):
-        AstroOptions(USE_MINI_HALOS=True, USE_TS_FLUCT=True, INHOMO_RECO=False)
-
-    with pytest.raises(
-        ValueError,
-        match="You have set USE_MINI_HALOS to True but USE_TS_FLUCT is False!",
-    ):
-        AstroOptions(USE_MINI_HALOS=True, INHOMO_RECO=True, USE_TS_FLUCT=False)
-
-    msg = r"USE_MINI_HALOS is not compatible with the redshift-based"
-    with pytest.raises(ValueError, match=msg):
-        AstroOptions(
-            PHOTON_CONS_TYPE="z-photoncons",
-            USE_MINI_HALOS=True,
-            INHOMO_RECO=True,
-            USE_TS_FLUCT=True,
-        )
-
-    with pytest.raises(
-        ValueError, match="USE_EXP_FILTER is True but CELL_RECOMB is False"
-    ):
-        AstroOptions(USE_EXP_FILTER=True, CELL_RECOMB=False)
-
-    with pytest.raises(
-        ValueError,
-        match="USE_EXP_FILTER can only be used with a real-space tophat HII_FILTER==0",
-    ):
-        AstroOptions(USE_EXP_FILTER=True, HII_FILTER="sharp-k")
-
-
-def test_inputstruct_init(default_seed):
-    default_struct = InputParameters(random_seed=default_seed)
-    altered_struct = default_struct.evolve_input_structs(BOX_LEN=30)
-
-    assert default_struct.cosmo_params == CosmoParams.new()
-    assert default_struct.simulation_options == SimulationOptions.new()
-    assert default_struct.matter_options == MatterOptions.new()
-    assert default_struct.astro_params == AstroParams.new()
-    assert default_struct.astro_options == AstroOptions.new()
-    assert altered_struct.simulation_options.BOX_LEN == 30
-
-
-def test_bad_input(default_seed):
-    with pytest.raises(
-        TypeError,
-        match="BAD_INPUT is not a valid keyword input.",
-    ):
-        InputParameters(random_seed=default_seed).evolve_input_structs(BAD_INPUT=True)
-
-
-def test_native_template_loading(default_seed):
-    template_path = Path(__file__).parent.parent / "src/py21cmfast/templates/"
-    with (template_path / "manifest.toml").open("rb") as f:
-        manifest = tomllib.load(f)
-
-        # check all files and all aliases work
-        for manf_entry in manifest["templates"]:
-            for alias in manf_entry["aliases"]:
-                assert isinstance(
-                    InputParameters.from_template(alias, random_seed=default_seed),
-                    InputParameters,
-                )
->>>>>>> 43340e4f
+
+    def test_bad_input(self):
+        """Test that passing a non-existent parameter to evolve raises."""
+        with pytest.raises(
+            TypeError,
+            match="BAD_INPUT is not a valid keyword input.",
+        ):
+            InputParameters(random_seed=0).evolve_input_structs(BAD_INPUT=True)