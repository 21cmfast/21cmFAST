--- conflicted
+++ resolved
@@ -10,20 +10,9 @@
 import pickle
 
 from py21cmfast import InitialConditions  # An example of an output struct
-<<<<<<< HEAD
-from py21cmfast import (
-    InputParameters,
-    IonizedBox,
-    OutputCache,
-    PerturbedField,
-    TsBox,
-    global_params,
-)
+from py21cmfast import InputParameters, IonizedBox, OutputCache, PerturbedField, TsBox
 from py21cmfast.io import h5
 from py21cmfast.wrapper import outputs as ox
-=======
-from py21cmfast import IonizedBox, PerturbedField, TsBox
->>>>>>> 2ee4c2a2
 
 
 @pytest.fixture(scope="function")
