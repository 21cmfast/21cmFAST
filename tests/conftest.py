--- conflicted
+++ resolved
@@ -14,11 +14,7 @@
     InputParameters,
     MatterParams,
     OutputCache,
-<<<<<<< HEAD
-=======
     PerturbedField,
-    UserParams,
->>>>>>> a8b3540a
     compute_initial_conditions,
     compute_ionization_field,
     config,
