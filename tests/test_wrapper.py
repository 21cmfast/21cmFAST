--- conflicted
+++ resolved
@@ -596,9 +596,6 @@
 def test_coeval_lowerz_than_photon_cons(ic):
     with pytest.raises(ValueError, match="You have passed a redshift"):
         wrapper.run_coeval(
-<<<<<<< HEAD
-            init_box=ic, redshift=2.0, flag_options={"PHOTON_CONS_TYPE": 1}
-=======
             init_box=ic,
             redshift=2.0,
             flag_options={
@@ -606,16 +603,12 @@
                 "USE_HALO_FIELD": False,
                 "HALO_STOCHASTICITY": False,
             },
->>>>>>> 30e57721
         )
 
 
 def test_lc_lowerz_than_photon_cons(rectlcn, ic):
     with pytest.raises(ValueError, match="You have passed a redshift"):
         wrapper.run_lightcone(
-<<<<<<< HEAD
-            init_box=ic, redshift=2.0, flag_options={"PHOTON_CONS_TYPE": 1}
-=======
             init_box=ic,
             redshift=2.0,
             flag_options={
@@ -623,5 +616,4 @@
                 "USE_HALO_FIELD": False,
                 "HALO_STOCHASTICITY": False,
             },
->>>>>>> 30e57721
         )