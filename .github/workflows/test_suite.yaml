name: Tests

# Test on all pushes, except when the push is literally just a tag (because we
# tag automatically via CI, and therefore there's no extra code in that push).
# Also, only test on pull requests into master/production.
on:
  push:
    tags-ignore:
      - 'v*'
  pull_request:
    branches:
      - 'master'
      - 'production'


jobs:
  tests:
    if: "!contains(github.event.pull_request.labels.*.name, 'auto-pr')"
    env:
      ENV_NAME: tests
      PYTHON: ${{ matrix.python-version }}
      OS: ${{ matrix.os }}
    name: Testing
    #    needs: [linter]
    runs-on: ${{ matrix.os }}
    strategy:
      fail-fast: false
      matrix:
        os: [ubuntu-latest, macos-latest]
        python-version: [3.6, 3.7, 3.8, 3.9]
    defaults:
     run:
       # Adding -l {0} ensures conda can be found properly in each step
       shell: bash -l {0}
    steps:
      - uses: actions/checkout@master
        with:
          fetch-depth: 0
      - name: Setup Miniconda
        uses: conda-incubator/setup-miniconda@v2.1.1
        with:
          # auto-update-conda: true
          miniconda-version: "latest"
          python-version: ${{ matrix.python-version }}
          environment-file: ci/test-env.yaml
          activate-environment: tests
          channels: conda-forge,defaults
          channel-priority: strict
          use-only-tar-bz2: true

      - name: Conda Info
        run: |
          conda info -a
          conda list
          PYVER=`python -c "import sys; print('{:d}.{:d}'.format(sys.version_info.major, sys.version_info.minor))"`
          if [[ $PYVER != $PYTHON ]]; then
            exit 1;
          fi

      - name: Logging
        run: |
          echo ${{ github.event.commits }}
          echo ${{ github.event.commits[0] }}

      - name: Make it a Debug Run
        if: "contains(github.event.payload.commits[0].message, 'ci debug')"
        run: |
          echo "log_level=ULTRA_DEBUG" >> $GITHUB_ENV
          echo "extra_pytest_args='-s -k test_perturb_field_data --log-level-21=DEBUG'" >> $GITHUB_ENV

      - name: 'Log Commit Message'
        run: echo ${{ github.event.commits[0].message }}

      - name: Make it a Normal Run
        if: "!contains(github.event.commits[0].message, 'ci debug')"
        run: |
          echo "log_level=INFO" >> $GITHUB_ENV
          echo "extra_pytest_args=" >> $GITHUB_ENV

      - name: Get C Libraries Linux
        if: matrix.os == 'ubuntu-latest'
        run: |
          sudo apt-get install libfftw3-dev
          sudo apt-get install libgsl0-dev

      - name: Get C Libraries MacOSX
        if: matrix.os == 'macos-latest'
        run: |
          export PATH="$HOME/miniconda/bin:$PATH"
          source activate $ENV_NAME
          conda install gsl
          conda install -c conda-forge fftw
          conda install -c conda-forge/label/cf201901 gcc

      - name: Install 21cmFAST Linux
        if: matrix.os == 'ubuntu-latest'
        run: |
          export PATH="$HOME/miniconda/bin:$PATH"
          source activate $ENV_NAME
          LOG_LEVEL=${{ env.log_level }} pip install .

      - name: Install 21cmFAST MacOS
        if: matrix.os == 'macos-latest'
        run: |
          export PATH="$HOME/miniconda/bin:$PATH"
          source activate $ENV_NAME
<<<<<<< HEAD
          LOG_LEVEL=${{ env.log_level }} CFLAGS="-isysroot /Library/Developer/CommandLineTools/SDKs/MacOSX.sdk" pip install .

=======
          LOG_LEVEL=${{ env.log_level }} CC=$HOME/miniconda/envs/$ENV_NAME/bin/gcc CFLAGS="-isysroot /Library/Developer/CommandLineTools/SDKs/MacOSX.sdk" pip install .
>>>>>>> 16604418
      - name: Run Tests
        run: |
          export PATH="$HOME/miniconda/bin:$PATH"
          source activate $ENV_NAME
          python -m pytest -l --cov=py21cmfast --cov-config=.coveragerc -vv --cov-report xml:./coverage.xml --durations=25 ${{ env.extra_pytest_args }}

      - uses: codecov/codecov-action@v1.5.2
        if: matrix.os == 'ubuntu-latest' && success() && !contains(github.event.pull_request.labels.*.name, 'auto-pr')
        with:
          file: ./coverage.xml # optional
          fail_ci_if_error: true
          verbose: true<|MERGE_RESOLUTION|>--- conflicted
+++ resolved
@@ -44,7 +44,6 @@
           python-version: ${{ matrix.python-version }}
           environment-file: ci/test-env.yaml
           activate-environment: tests
-          channels: conda-forge,defaults
           channel-priority: strict
           use-only-tar-bz2: true
 
@@ -52,10 +51,9 @@
         run: |
           conda info -a
           conda list
-          PYVER=`python -c "import sys; print('{:d}.{:d}'.format(sys.version_info.major, sys.version_info.minor))"`
-          if [[ $PYVER != $PYTHON ]]; then
-            exit 1;
-          fi
+          conda config --show-sources
+          conda config --show
+          printenv | sort
 
       - name: Logging
         run: |
@@ -86,8 +84,6 @@
       - name: Get C Libraries MacOSX
         if: matrix.os == 'macos-latest'
         run: |
-          export PATH="$HOME/miniconda/bin:$PATH"
-          source activate $ENV_NAME
           conda install gsl
           conda install -c conda-forge fftw
           conda install -c conda-forge/label/cf201901 gcc
@@ -95,30 +91,21 @@
       - name: Install 21cmFAST Linux
         if: matrix.os == 'ubuntu-latest'
         run: |
-          export PATH="$HOME/miniconda/bin:$PATH"
-          source activate $ENV_NAME
           LOG_LEVEL=${{ env.log_level }} pip install .
 
       - name: Install 21cmFAST MacOS
         if: matrix.os == 'macos-latest'
         run: |
-          export PATH="$HOME/miniconda/bin:$PATH"
-          source activate $ENV_NAME
-<<<<<<< HEAD
           LOG_LEVEL=${{ env.log_level }} CFLAGS="-isysroot /Library/Developer/CommandLineTools/SDKs/MacOSX.sdk" pip install .
 
-=======
-          LOG_LEVEL=${{ env.log_level }} CC=$HOME/miniconda/envs/$ENV_NAME/bin/gcc CFLAGS="-isysroot /Library/Developer/CommandLineTools/SDKs/MacOSX.sdk" pip install .
->>>>>>> 16604418
       - name: Run Tests
         run: |
-          export PATH="$HOME/miniconda/bin:$PATH"
-          source activate $ENV_NAME
           python -m pytest -l --cov=py21cmfast --cov-config=.coveragerc -vv --cov-report xml:./coverage.xml --durations=25 ${{ env.extra_pytest_args }}
 
-      - uses: codecov/codecov-action@v1.5.2
+      - uses: codecov/codecov-action@v2
         if: matrix.os == 'ubuntu-latest' && success() && !contains(github.event.pull_request.labels.*.name, 'auto-pr')
         with:
-          file: ./coverage.xml # optional
           fail_ci_if_error: true
-          verbose: true+          verbose: true
+
+# CC=$HOME/miniconda/envs/$ENV_NAME/bin/gcc