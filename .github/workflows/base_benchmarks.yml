name: Continuous Benchmarking

on:
<<<<<<< HEAD
  pull_request:
    branches:
      - main

jobs:
  benchmark_pr_branch:
    name: Continuous Benchmarking with Bencher
    if: github.event_name == 'pull_request' && github.event.pull_request.head.repo.full_name == github.repository
=======
  push:
    branches: main

jobs:
  benchmark_base_branch:
    name: Continuous Benchmarking
>>>>>>> 6723c615
    permissions:
      pull-requests: write
    runs-on: ubuntu-latest
    defaults:
        run:
          # Adding -l {0} ensures conda can be found properly in each step
          shell: bash -l {0}
    steps:
      - uses: actions/checkout@v4
      - uses: bencherdev/bencher@main

      - name: Setup Miniconda
        uses: conda-incubator/setup-miniconda@v3
        with:
            channels: conda-forge,defaults
            python-version: 3.11
            channel-priority: true

      - name: Install Non-Python Dependencies
        run: |
          conda install fftw gsl

      - name: Install 21cmFAST
        run: |
          pip install ".[dev]"

      - name: Track base branch benchmarks with Bencher
        run: |
          bencher run \
          --project 21cmfast \
          --token '${{ secrets.BENCHER_API_TOKEN }}' \
          --branch "$GITHUB_HEAD_REF" \
          --start-point "$GITHUB_BASE_REF" \
          --start-point-hash '${{ github.event.pull_request.base.sha }}' \
          --start-point-clone-thresholds \
          --start-point-reset \
          --testbed ubuntu-latest \
          --threshold-measure latency \
          --threshold-test percentage \
          --threshold-max-sample-size 64 \
          --threshold-upper-boundary 0.1 \
          --thresholds-reset \
          --err \
          --adapter python_pytest \
          --file results.json \
          --github-actions '${{ secrets.GITHUB_TOKEN }}' \
          "pytest --benchmark-json results.json tests/test_integration_features.py"<|MERGE_RESOLUTION|>--- conflicted
+++ resolved
@@ -1,7 +1,6 @@
 name: Continuous Benchmarking
 
 on:
-<<<<<<< HEAD
   pull_request:
     branches:
       - main
@@ -10,14 +9,6 @@
   benchmark_pr_branch:
     name: Continuous Benchmarking with Bencher
     if: github.event_name == 'pull_request' && github.event.pull_request.head.repo.full_name == github.repository
-=======
-  push:
-    branches: main
-
-jobs:
-  benchmark_base_branch:
-    name: Continuous Benchmarking
->>>>>>> 6723c615
     permissions:
       pull-requests: write
     runs-on: ubuntu-latest
@@ -49,11 +40,7 @@
           bencher run \
           --project 21cmfast \
           --token '${{ secrets.BENCHER_API_TOKEN }}' \
-          --branch "$GITHUB_HEAD_REF" \
-          --start-point "$GITHUB_BASE_REF" \
-          --start-point-hash '${{ github.event.pull_request.base.sha }}' \
-          --start-point-clone-thresholds \
-          --start-point-reset \
+          --branch main \
           --testbed ubuntu-latest \
           --threshold-measure latency \
           --threshold-test percentage \
