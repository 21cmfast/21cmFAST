// Re-write of find_HII_bubbles.c for being accessible within the MCMC

int INIT_ERFC_INTERPOLATION = 1;
int INIT_RECOMBINATIONS = 1;

double *ERFC_VALS, *ERFC_VALS_DIFF;

int ComputeIonizedBox(float redshift, float prev_redshift, struct UserParams *user_params, struct CosmoParams *cosmo_params,
                       struct AstroParams *astro_params, struct FlagOptions *flag_options,
                       struct PerturbedField *perturbed_field, struct IonizedBox *previous_ionize_box,
                       int do_spin_temp, struct TsBox *spin_temp, struct IonizedBox *box) {

LOG_DEBUG("input values:");
LOG_DEBUG("redshift=%f, prev_redshift=%f, do_spin_temp=%d", redshift, prev_redshift, do_spin_temp);
#if LOG_LEVEL >= DEBUG_LEVEL
    writeUserParams(user_params);
    writeCosmoParams(cosmo_params);
    writeAstroParams(flag_options, astro_params);
    writeFlagOptions(flag_options);
#endif

    // Makes the parameter structs visible to a variety of functions/macros
    // Do each time to avoid Python garbage collection issues
    Broadcast_struct_global_PS(user_params,cosmo_params);
    Broadcast_struct_global_UF(user_params,cosmo_params);
<<<<<<< HEAD
    
    omp_set_num_threads(1);
    
=======


>>>>>>> 1c86818d
    char wisdom_filename[500];
    char filename[500];
    FILE *F;
    fftwf_plan plan;

    // Other parameters used in the code
    int i,j,k,ii, x,y,z, N_min_cell, LAST_FILTER_STEP, short_completely_ionised,skip_deallocate,first_step_R;
    int n_x, n_y, n_z,counter, N_halos_in_cell;
    unsigned long long ct;

    float growth_factor, pixel_mass, cell_length_factor, M_MIN, nf;
    float f_coll_crit, erfc_denom, erfc_denom_cell, res_xH, Splined_Fcoll, sqrtarg, xHI_from_xrays, curr_dens, massofscaleR, ION_EFF_FACTOR;
    float ave_M_coll_cell, ave_N_min_cell;
    
    double global_xH, global_step_xH, ST_over_PS, mean_f_coll, f_coll, R, stored_R, f_coll_min;

    double t_ast, dfcolldt, Gamma_R_prefactor, rec, dNrec;
    float growth_factor_dz, fabs_dtdz, ZSTEP, Gamma_R, z_eff;
    const float dz = 0.01;

    float redshift_table_fcollz,redshift_table_fcollz_Xray;
    int redshift_int_fcollz,redshift_int_fcollz_Xray;
    
    float dens_val, overdense_small_min, overdense_small_bin_width, overdense_small_bin_width_inv, overdense_large_min, overdense_large_bin_width, overdense_large_bin_width_inv;
    
    int overdense_int;
    
    overdense_large_min = global_params.CRIT_DENS_TRANSITION*0.999;
    overdense_large_bin_width = 1./((double)NSFR_high-1.)*(Deltac-overdense_large_min);
    overdense_large_bin_width_inv = 1./overdense_large_bin_width;
    
    float Mlim_Fstar, Mlim_Fesc;
    
    float min_density, max_density;
    
    const gsl_rng_type * T;
    gsl_rng * r;
    
    init_ps();

LOG_SUPER_DEBUG("defined parameters");

    if(flag_options->USE_MASS_DEPENDENT_ZETA) {
        ION_EFF_FACTOR = global_params.Pop2_ion * astro_params->F_STAR10 * astro_params->F_ESC10;
    }
    else {
        ION_EFF_FACTOR = astro_params->HII_EFF_FACTOR;
    }
    
    // For recombinations
    if(flag_options->INHOMO_RECO) {
        
        if(INIT_RECOMBINATIONS) {
            init_MHR();
            INIT_RECOMBINATIONS=0;
        }
        
        ZSTEP = prev_redshift - redshift;
    
        for (ct=0; ct<HII_TOT_NUM_PIXELS; ct++) {
            box->Gamma12_box[ct] = 0.0;
        }
    }
    else {
        ZSTEP = 0.2;
    }

    fabs_dtdz = fabs(dtdz(redshift));
    t_ast = astro_params->t_STAR * t_hubble(redshift);
    growth_factor_dz = dicke(redshift-dz);
    
    Splined_Fcoll = 0.;
    
    double ArgBinWidth, InvArgBinWidth, erfc_arg_val, erfc_arg_min, erfc_arg_max;
    int erfc_arg_val_index, ERFC_NUM_POINTS;
    
    erfc_arg_val = 0.;
    erfc_arg_val_index = 0;

    // Setup an interpolation table for the error function, helpful for calcluating the collapsed fraction (only for the default model, i.e. mass-independent ionising efficiency)
    erfc_arg_min = -15.0;
    erfc_arg_max = 15.0;
    
    ERFC_NUM_POINTS = 10000;
    
    ArgBinWidth = (erfc_arg_max - erfc_arg_min)/((double)ERFC_NUM_POINTS - 1.);
    InvArgBinWidth = 1./ArgBinWidth;

    if(INIT_ERFC_INTERPOLATION) {
        
        ERFC_VALS = calloc(ERFC_NUM_POINTS,sizeof(double));
        ERFC_VALS_DIFF = calloc(ERFC_NUM_POINTS,sizeof(double));
        
        for(i=0;i<ERFC_NUM_POINTS;i++) {
            
            erfc_arg_val = erfc_arg_min + ArgBinWidth*(double)i;
            
            ERFC_VALS[i] = splined_erfc(erfc_arg_val);
        }
        
        for(i=0;i<(ERFC_NUM_POINTS-1);i++) {
            ERFC_VALS_DIFF[i] = ERFC_VALS[i+1] - ERFC_VALS[i];
        }
        
        INIT_ERFC_INTERPOLATION = 0;
    }

LOG_SUPER_DEBUG("erfc interpolation done");

    /////////////////////////////////   BEGIN INITIALIZATION   //////////////////////////////////

    // perform a very rudimentary check to see if we are underresolved and not using the linear approx
    if ((user_params->BOX_LEN > user_params->DIM) && !(global_params.EVOLVE_DENSITY_LINEARLY)){
        LOG_WARNING("Resolution is likely too low for accurate evolved density fields\n It Is recommended that you either increase the resolution (DIM/Box_LEN) or set the EVOLVE_DENSITY_LINEARLY flag to 1\n");
    }

    // initialize power spectrum
    growth_factor = dicke(redshift);
    
    fftwf_complex *deltax_unfiltered, *deltax_unfiltered_original, *deltax_filtered, *xe_unfiltered, *xe_filtered, *N_rec_unfiltered, *N_rec_filtered;
    
    deltax_unfiltered = (fftwf_complex *) fftwf_malloc(sizeof(fftwf_complex)*HII_KSPACE_NUM_PIXELS);
    deltax_unfiltered_original = (fftwf_complex *) fftwf_malloc(sizeof(fftwf_complex)*HII_KSPACE_NUM_PIXELS);
    deltax_filtered = (fftwf_complex *) fftwf_malloc(sizeof(fftwf_complex)*HII_KSPACE_NUM_PIXELS);
    if(flag_options->USE_TS_FLUCT) {
        xe_unfiltered = (fftwf_complex *) fftwf_malloc(sizeof(fftwf_complex)*HII_KSPACE_NUM_PIXELS);
        xe_filtered = (fftwf_complex *) fftwf_malloc(sizeof(fftwf_complex)*HII_KSPACE_NUM_PIXELS);
    }
    if (flag_options->INHOMO_RECO){
        N_rec_unfiltered = (fftwf_complex *) fftwf_malloc(sizeof(fftwf_complex)*HII_KSPACE_NUM_PIXELS); // cumulative number of recombinations
        N_rec_filtered = (fftwf_complex *) fftwf_malloc(sizeof(fftwf_complex)*HII_KSPACE_NUM_PIXELS);
    }
    
    if(flag_options->USE_MASS_DEPENDENT_ZETA) {
        xi_SFR = calloc(NGL_SFR+1,sizeof(float));
        wi_SFR = calloc(NGL_SFR+1,sizeof(float));
    }

    float *Fcoll = (float *) calloc(HII_TOT_NUM_PIXELS,sizeof(float));
     
    // Calculate the density field for this redshift if the initial conditions/cosmology are changing
    
    for (i=0; i<user_params->HII_DIM; i++){
        for (j=0; j<user_params->HII_DIM; j++){
            for (k=0; k<user_params->HII_DIM; k++){
                *((float *)deltax_unfiltered + HII_R_FFT_INDEX(i,j,k)) = perturbed_field->density[HII_R_INDEX(i,j,k)];
            }
        }
    }

LOG_SUPER_DEBUG("density field calculated");

    // keep the unfiltered density field in an array, to save it for later
    memcpy(deltax_unfiltered_original, deltax_unfiltered, sizeof(fftwf_complex)*HII_KSPACE_NUM_PIXELS);

    i=0;

    gsl_rng_env_setup();
    T = gsl_rng_default;
    r = gsl_rng_alloc(T);

    pixel_mass = RtoM(L_FACTOR*user_params->BOX_LEN/(float)(user_params->HII_DIM));
//    f_coll_crit = 1/HII_EFF_FACTOR;
    cell_length_factor = L_FACTOR;

    //set the minimum source mass
    if (flag_options->USE_MASS_DEPENDENT_ZETA) {
        M_MIN = astro_params->M_TURN/50.;
        Mlim_Fstar = Mass_limit_bisection(M_MIN, 1e16, astro_params->ALPHA_STAR, astro_params->F_STAR10);
        Mlim_Fesc = Mass_limit_bisection(M_MIN, 1e16, astro_params->ALPHA_ESC, astro_params->F_ESC10);
    }
    else {
    
        //set the minimum source mass
        if (astro_params->ION_Tvir_MIN < 9.99999e3) // neutral IGM
            M_MIN = TtoM(redshift, astro_params->ION_Tvir_MIN, 1.22);
        else // ionized IGM
            M_MIN = TtoM(redshift, astro_params->ION_Tvir_MIN, 0.6);
        
    }

LOG_SUPER_DEBUG("minimum source mass has been set: %f", M_MIN);

    if(!flag_options->USE_TS_FLUCT) {
        initialiseSigmaMInterpTable(M_MIN,1e20);
    }
    
    // check for WDM

    if (global_params.P_CUTOFF && ( M_MIN < M_J_WDM())){
        printf( "The default Jeans mass of %e Msun is smaller than the scale supressed by the effective pressure of WDM.\n", M_MIN);
        M_MIN = M_J_WDM();
        printf( "Setting a new effective Jeans mass from WDM pressure supression of %e Msun\n", M_MIN);
    }

    // lets check if we are going to bother with computing the inhmogeneous field at all...
    global_xH = 0.0;
    
    // Determine the normalisation for the excursion set algorithm
    if (flag_options->USE_MASS_DEPENDENT_ZETA) {
        mean_f_coll = Nion_General(redshift,astro_params->M_TURN,astro_params->ALPHA_STAR,astro_params->ALPHA_ESC,astro_params->F_STAR10,astro_params->F_ESC10,Mlim_Fstar,Mlim_Fesc);
    }
    else {
        mean_f_coll = FgtrM_General(redshift, M_MIN);
    }

LOG_SUPER_DEBUG("excursion set normalisation, mean_f_coll: %f", mean_f_coll);

    if (mean_f_coll * ION_EFF_FACTOR < global_params.HII_ROUND_ERR){ // way too small to ionize anything...
    //        printf( "The mean collapse fraction is %e, which is much smaller than the effective critical collapse fraction of %e\n I will just declare everything to be neutral\n", mean_f_coll, f_coll_crit);
        
        // find the neutral fraction
        if(flag_options->USE_TS_FLUCT) {
            for (ct=0; ct<HII_TOT_NUM_PIXELS; ct++){
                box->xH_box[ct] = 1-spin_temp->x_e_box[ct]; // convert from x_e to xH
                global_xH += box->xH_box[ct];
            }
            global_xH /= (double)HII_TOT_NUM_PIXELS;
        }
        else {
            init_heat();
            global_xH = 1. - xion_RECFAST(redshift, 0);
//            destruct_heat();
            for (ct=0; ct<HII_TOT_NUM_PIXELS; ct++){
                box->xH_box[ct] = global_xH;
            }
        }
    }
    else {
        
        // Take the ionisation fraction from the X-ray ionisations from Ts.c (only if the calculate spin temperature flag is set)
        if(flag_options->USE_TS_FLUCT) {
            for (i=0; i<user_params->HII_DIM; i++){
                for (j=0; j<user_params->HII_DIM; j++){
                    for (k=0; k<user_params->HII_DIM; k++){
                        *((float *)xe_unfiltered + HII_R_FFT_INDEX(i,j,k)) = spin_temp->x_e_box[HII_R_INDEX(i,j,k)];
                    }
                }
            }
        }

LOG_SUPER_DEBUG("calculated ionization fraction");

        if(flag_options->INHOMO_RECO) {
            for (i=0; i<user_params->HII_DIM; i++){
                for (j=0; j<user_params->HII_DIM; j++){
                    for (k=0; k<user_params->HII_DIM; k++){
                        *((float *)N_rec_unfiltered + HII_R_FFT_INDEX(i,j,k)) = previous_ionize_box->dNrec_box[HII_R_INDEX(i,j,k)];
                    }
                }
            }
        }

        if(user_params->USE_FFTW_WISDOM) {
            // Check to see if the wisdom exists, create it if it doesn't
            sprintf(wisdom_filename,"real_to_complex_%d.fftwf_wisdom",user_params->HII_DIM);
            if(fftwf_import_wisdom_from_filename(wisdom_filename)!=0) {
                plan = fftwf_plan_dft_r2c_3d(user_params->HII_DIM, user_params->HII_DIM, user_params->HII_DIM, (float *)deltax_unfiltered, (fftwf_complex *)deltax_unfiltered, FFTW_WISDOM_ONLY);
                fftwf_execute(plan);
            }
            else {
                
                plan = fftwf_plan_dft_r2c_3d(user_params->HII_DIM, user_params->HII_DIM, user_params->HII_DIM, (float *)deltax_unfiltered, (fftwf_complex *)deltax_unfiltered, FFTW_PATIENT);
                fftwf_execute(plan);
                
                // Store the wisdom for later use
                fftwf_export_wisdom_to_filename(wisdom_filename);
                
                // copy over unfiltered box
                memcpy(deltax_unfiltered, deltax_unfiltered_original, sizeof(fftwf_complex)*HII_KSPACE_NUM_PIXELS);
                
                plan = fftwf_plan_dft_r2c_3d(user_params->HII_DIM, user_params->HII_DIM, user_params->HII_DIM, (float *)deltax_unfiltered, (fftwf_complex *)deltax_unfiltered, FFTW_WISDOM_ONLY);
                fftwf_execute(plan);
            }
        }
        else {
            plan = fftwf_plan_dft_r2c_3d(user_params->HII_DIM, user_params->HII_DIM, user_params->HII_DIM, (float *)deltax_unfiltered, (fftwf_complex *)deltax_unfiltered, FFTW_ESTIMATE);
            fftwf_execute(plan);
        }

LOG_SUPER_DEBUG("FFTs performed");

        if(flag_options->USE_TS_FLUCT) {
            if(user_params->USE_FFTW_WISDOM) {
                plan = fftwf_plan_dft_r2c_3d(user_params->HII_DIM, user_params->HII_DIM, user_params->HII_DIM, (float *)xe_unfiltered, (fftwf_complex *)xe_unfiltered, FFTW_WISDOM_ONLY);
            }
            else {
                plan = fftwf_plan_dft_r2c_3d(user_params->HII_DIM, user_params->HII_DIM, user_params->HII_DIM, (float *)xe_unfiltered, (fftwf_complex *)xe_unfiltered, FFTW_ESTIMATE);
            }
            fftwf_execute(plan);
LOG_SUPER_DEBUG("more ffts performed");
        }


        if (flag_options->INHOMO_RECO){
            if(user_params->USE_FFTW_WISDOM) {
                plan = fftwf_plan_dft_r2c_3d(user_params->HII_DIM, user_params->HII_DIM, user_params->HII_DIM, (float *)N_rec_unfiltered, (fftwf_complex *)N_rec_unfiltered, FFTW_WISDOM_ONLY);
            }
            else {
                plan = fftwf_plan_dft_r2c_3d(user_params->HII_DIM, user_params->HII_DIM, user_params->HII_DIM, (float *)N_rec_unfiltered, (fftwf_complex *)N_rec_unfiltered, FFTW_ESTIMATE);
            }
            fftwf_execute(plan);
LOG_SUPER_DEBUG("more ffts performed");
        }


        // remember to add the factor of VOLUME/TOT_NUM_PIXELS when converting from
        //  real space to k-space
        // Note: we will leave off factor of VOLUME, in anticipation of the inverse FFT below
    
        for (ct=0; ct<HII_KSPACE_NUM_PIXELS; ct++){
            deltax_unfiltered[ct] /= (HII_TOT_NUM_PIXELS+0.0);
        }
    
        if(flag_options->USE_TS_FLUCT) {
            for (ct=0; ct<HII_KSPACE_NUM_PIXELS; ct++){
                xe_unfiltered[ct] /= (double)HII_TOT_NUM_PIXELS;
            }
        }
    
        if (flag_options->INHOMO_RECO){
            for (ct=0; ct<HII_KSPACE_NUM_PIXELS; ct++){
                N_rec_unfiltered[ct] /= (double)HII_TOT_NUM_PIXELS;
            }
        }

LOG_SUPER_DEBUG("deltax unfiltered calculated");

        // ************************************************************************************* //
        // ***************** LOOP THROUGH THE FILTER RADII (in Mpc)  *************************** //
        // ************************************************************************************* //
        // set the max radius we will use, making sure we are always sampling the same values of radius
        // (this avoids aliasing differences w redshift)
        
        short_completely_ionised = 0;
        // loop through the filter radii (in Mpc)
        erfc_denom_cell=1; //dummy value
    
        R=fmax(R_BUBBLE_MIN, (cell_length_factor*user_params->BOX_LEN/(float)user_params->HII_DIM));
        
        while ((R - fmin(astro_params->R_BUBBLE_MAX, L_FACTOR*user_params->BOX_LEN)) <= FRACT_FLOAT_ERR ) {
            R*= global_params.DELTA_R_HII_FACTOR;
            if(R >= fmin(astro_params->R_BUBBLE_MAX, L_FACTOR*user_params->BOX_LEN)) {
                stored_R = R/(global_params.DELTA_R_HII_FACTOR);
            }
        }

LOG_DEBUG("set max radius: %f", R);
        
        R=fmin(astro_params->R_BUBBLE_MAX, L_FACTOR*user_params->BOX_LEN);
        LAST_FILTER_STEP = 0;
        
        first_step_R = 1;
        
        double R_temp = (double)(astro_params->R_BUBBLE_MAX);
        
        while (!LAST_FILTER_STEP && (M_MIN < RtoM(R)) ){
LOG_ULTRA_DEBUG("while loop for until RtoM(R)=%f reaches M_MIN=%f", RtoM(R), M_MIN);

            // Check if we are the last filter step
            if ( ((R/(global_params.DELTA_R_HII_FACTOR) - cell_length_factor*(user_params->BOX_LEN)/(float)(user_params->HII_DIM)) <= FRACT_FLOAT_ERR) || ((R/(global_params.DELTA_R_HII_FACTOR) - R_BUBBLE_MIN) <= FRACT_FLOAT_ERR) ) {
                LAST_FILTER_STEP = 1;
                R = fmax(cell_length_factor*user_params->BOX_LEN/(double)(user_params->HII_DIM), R_BUBBLE_MIN);
            }
            
            // Copy all relevant quantities from memory into new arrays to be smoothed and FFT'd.
            if(flag_options->USE_TS_FLUCT) {
                memcpy(xe_filtered, xe_unfiltered, sizeof(fftwf_complex)*HII_KSPACE_NUM_PIXELS);
            }
            if (flag_options->INHOMO_RECO){
                memcpy(N_rec_filtered, N_rec_unfiltered, sizeof(fftwf_complex)*HII_KSPACE_NUM_PIXELS);
            }
            memcpy(deltax_filtered, deltax_unfiltered, sizeof(fftwf_complex)*HII_KSPACE_NUM_PIXELS);
            
            if (!LAST_FILTER_STEP || ((R - cell_length_factor*(user_params->BOX_LEN/(double)(user_params->HII_DIM))) > FRACT_FLOAT_ERR) ){
                if(flag_options->USE_TS_FLUCT) {
                    filter_box(xe_filtered, 1, global_params.HII_FILTER, R);
                }
                if (flag_options->INHOMO_RECO){
                    filter_box(N_rec_filtered, 1, global_params.HII_FILTER, R);
                }
                filter_box(deltax_filtered, 1, global_params.HII_FILTER, R);
            }

            // Perform FFTs
            if(user_params->USE_FFTW_WISDOM) {
                // Check to see if the wisdom exists, create it if it doesn't
                sprintf(wisdom_filename,"complex_to_real_%d.fftwf_wisdom",user_params->HII_DIM);
                if(fftwf_import_wisdom_from_filename(wisdom_filename)!=0) {
                    plan = fftwf_plan_dft_c2r_3d(user_params->HII_DIM, user_params->HII_DIM, user_params->HII_DIM, (fftwf_complex *)deltax_filtered, (float *)deltax_filtered, FFTW_WISDOM_ONLY);
                    fftwf_execute(plan);
                }
                else {
                    
                    plan = fftwf_plan_dft_c2r_3d(user_params->HII_DIM, user_params->HII_DIM, user_params->HII_DIM, (fftwf_complex *)deltax_filtered, (float *)deltax_filtered, FFTW_PATIENT);
                    fftwf_execute(plan);
                    
                    // Store the wisdom for later use
                    fftwf_export_wisdom_to_filename(wisdom_filename);
                    
                    // copy over unfiltered box
                    memcpy(deltax_filtered, deltax_unfiltered, sizeof(fftwf_complex)*HII_KSPACE_NUM_PIXELS);
                    
                    // Repeat calculation as the FFTW WISDOM destroys the data
                    if (!LAST_FILTER_STEP || ((R - cell_length_factor*(user_params->BOX_LEN/(double)(user_params->HII_DIM))) > FRACT_FLOAT_ERR) ){
                        filter_box(deltax_filtered, 1, global_params.HII_FILTER, R);
                    }
                    
                    plan = fftwf_plan_dft_c2r_3d(user_params->HII_DIM, user_params->HII_DIM, user_params->HII_DIM, (fftwf_complex *)deltax_filtered, (float *)deltax_filtered, FFTW_WISDOM_ONLY);
                    fftwf_execute(plan);
                }
            }
            else {
                plan = fftwf_plan_dft_c2r_3d(user_params->HII_DIM, user_params->HII_DIM, user_params->HII_DIM, (fftwf_complex *)deltax_filtered, (float *)deltax_filtered, FFTW_ESTIMATE);
                fftwf_execute(plan);
            }

            if (flag_options->USE_TS_FLUCT) {
                if(user_params->USE_FFTW_WISDOM) {
                    plan = fftwf_plan_dft_c2r_3d(user_params->HII_DIM, user_params->HII_DIM, user_params->HII_DIM, (fftwf_complex *)xe_filtered, (float *)xe_filtered, FFTW_WISDOM_ONLY);
                }
                else {
                    plan = fftwf_plan_dft_c2r_3d(user_params->HII_DIM, user_params->HII_DIM, user_params->HII_DIM, (fftwf_complex *)xe_filtered, (float *)xe_filtered, FFTW_ESTIMATE);
                }
                fftwf_execute(plan);
            }
            
            if (flag_options->INHOMO_RECO){
                if(user_params->USE_FFTW_WISDOM) {
                    plan = fftwf_plan_dft_c2r_3d(user_params->HII_DIM, user_params->HII_DIM, user_params->HII_DIM, (fftwf_complex *)N_rec_filtered, (float *)N_rec_filtered, FFTW_WISDOM_ONLY);
                }
                else {
                    plan = fftwf_plan_dft_c2r_3d(user_params->HII_DIM, user_params->HII_DIM, user_params->HII_DIM, (fftwf_complex *)N_rec_filtered, (float *)N_rec_filtered, FFTW_ESTIMATE);
                }
                fftwf_execute(plan);
            }

            // Check if this is the last filtering scale.  If so, we don't need deltax_unfiltered anymore.
            // We will re-read it to get the real-space field, which we will use to set the residual neutral fraction
            ST_over_PS = 0;
            f_coll = 0;
            massofscaleR = RtoM(R);
            
            if (flag_options->USE_MASS_DEPENDENT_ZETA) {
                
                min_density = max_density = 0.0;
                
                for (x=0; x<user_params->HII_DIM; x++){
                    for (y=0; y<user_params->HII_DIM; y++){
                        for (z=0; z<user_params->HII_DIM; z++){
                            // delta cannot be less than -1
                            *((float *)deltax_filtered + HII_R_FFT_INDEX(x,y,z)) = FMAX(*((float *)deltax_filtered + HII_R_FFT_INDEX(x,y,z)) , -1.+FRACT_FLOAT_ERR);
                            
                            if( *((float *)deltax_filtered + HII_R_FFT_INDEX(x,y,z)) < min_density ) {
                                min_density = *((float *)deltax_filtered + HII_R_FFT_INDEX(x,y,z));
                            }
                            if( *((float *)deltax_filtered + HII_R_FFT_INDEX(x,y,z)) > max_density ) {
                                max_density = *((float *)deltax_filtered + HII_R_FFT_INDEX(x,y,z));
                            }
                        }
                    }
                }
                
                if(min_density < 0.) {
                    min_density = min_density*1.001;
                    if(min_density < -1.) {
                        // Use MIN_DENSITY_LOW_LIMIT as is it smaller than FRACT_FLOAT_ERR
                        min_density = -1. + global_params.MIN_DENSITY_LOW_LIMIT;
                    }
                }
                else {
                    min_density = min_density*0.999;
                }
                if(max_density < 0.) {
                    max_density = max_density*0.999;
                }
                else {
                    max_density = max_density*1.001;
                }
                
                if(global_params.HII_FILTER==1) {
                    if((0.413566994*R*2.*PI/user_params->BOX_LEN) > 1.) {
                        // The sharp k-space filter will set every cell to zero, and the interpolation table using a flexible min/max density will fail.
                        
                        min_density = -1. + global_params.MIN_DENSITY_LOW_LIMIT;
                        max_density = global_params.CRIT_DENS_TRANSITION*1.001;
                    }
                }
                
                overdense_small_min = log10(1. + min_density);
                if(max_density > global_params.CRIT_DENS_TRANSITION*1.001) {
                    overdense_small_bin_width = 1/((double)NSFR_low-1.)*(log10(1.+global_params.CRIT_DENS_TRANSITION*1.001)-overdense_small_min);
                }
                else {
                    overdense_small_bin_width = 1/((double)NSFR_low-1.)*(log10(1.+max_density)-overdense_small_min);
                }
                overdense_small_bin_width_inv = 1./overdense_small_bin_width;
                
                initialiseGL_Nion(NGL_SFR, astro_params->M_TURN,massofscaleR);
                
                initialise_Nion_General_spline(redshift,min_density,max_density,massofscaleR,astro_params->M_TURN,astro_params->ALPHA_STAR,astro_params->ALPHA_ESC,astro_params->F_STAR10,astro_params->F_ESC10,Mlim_Fstar,Mlim_Fesc);
            }
            else {
            
                erfc_denom = 2.*(pow(sigma_z0(M_MIN), 2) - pow(sigma_z0(massofscaleR), 2) );
                if (erfc_denom < 0) { // our filtering scale has become too small
                    break;
                }
                erfc_denom = sqrt(erfc_denom);
                erfc_denom = 1./( growth_factor * erfc_denom );
            
            }

            // Determine the global averaged f_coll for the overall normalisation
                
            // renormalize the collapse fraction so that the mean matches ST,
            // since we are using the evolved (non-linear) density field
            for (x=0; x<user_params->HII_DIM; x++){
                for (y=0; y<user_params->HII_DIM; y++){
                    for (z=0; z<user_params->HII_DIM; z++){
                        
                        // delta cannot be less than -1
                        *((float *)deltax_filtered + HII_R_FFT_INDEX(x,y,z)) = FMAX(*((float *)deltax_filtered + HII_R_FFT_INDEX(x,y,z)) , -1.+FRACT_FLOAT_ERR);
                        
                        // <N_rec> cannot be less than zero
                        if (flag_options->INHOMO_RECO){
                            *((float *)N_rec_filtered + HII_R_FFT_INDEX(x,y,z)) = FMAX(*((float *)N_rec_filtered + HII_R_FFT_INDEX(x,y,z)) , 0.0);
                        }
                        
                        // x_e has to be between zero and unity
                        if (flag_options->USE_TS_FLUCT){
                            *((float *)xe_filtered + HII_R_FFT_INDEX(x,y,z)) = FMAX(*((float *)xe_filtered + HII_R_FFT_INDEX(x,y,z)) , 0.);
                            *((float *)xe_filtered + HII_R_FFT_INDEX(x,y,z)) = FMIN(*((float *)xe_filtered + HII_R_FFT_INDEX(x,y,z)) , 0.999);
                        }
                        
                        curr_dens = *((float *)deltax_filtered + HII_R_FFT_INDEX(x,y,z));

                        if(flag_options->USE_MASS_DEPENDENT_ZETA) {
                            
                            if (curr_dens < global_params.CRIT_DENS_TRANSITION){
                                
                                if (curr_dens < -1.) {
                                    Splined_Fcoll = 0;
                                }
                                else {
                                    dens_val = (log10f(curr_dens+1.) - overdense_small_min)*overdense_small_bin_width_inv;
                                    overdense_int = (int)floorf( dens_val );
                                    Splined_Fcoll = log10_Nion_spline[overdense_int]*( 1 + (float)overdense_int - dens_val ) + log10_Nion_spline[overdense_int+1]*( dens_val - (float)overdense_int );
                                    Splined_Fcoll = expf(Splined_Fcoll);
                                    
                                }
                            }
                            else {
                                if (curr_dens < 0.99*Deltac) {
                                    
                                    dens_val = (curr_dens - overdense_large_min)*overdense_large_bin_width_inv;
                                    
                                    overdense_int = (int)floorf( dens_val );
                                    
                                    Splined_Fcoll = Nion_spline[overdense_int]*( 1 + (float)overdense_int - dens_val ) + Nion_spline[overdense_int+1]*( dens_val - (float)overdense_int );
                                }
                                else {
                                    Splined_Fcoll = 1.;
                                }
                            }
                            
                        }
                        else {
                        
                            erfc_arg_val = (Deltac - curr_dens)*erfc_denom;
                            if( erfc_arg_val < erfc_arg_min || erfc_arg_val > erfc_arg_max ) {
                                Splined_Fcoll = splined_erfc(erfc_arg_val);
                            }
                            else {
                                erfc_arg_val_index = (int)floor(( erfc_arg_val - erfc_arg_min )*InvArgBinWidth);
                                Splined_Fcoll = ERFC_VALS[erfc_arg_val_index] + (erfc_arg_val - (erfc_arg_min + ArgBinWidth*(double)erfc_arg_val_index))*ERFC_VALS_DIFF[erfc_arg_val_index]*InvArgBinWidth;
                            }
                        }
     
                        // save the value of the collasped fraction into the Fcoll array
                        Fcoll[HII_R_INDEX(x,y,z)] = Splined_Fcoll;
                        f_coll += Splined_Fcoll;
                    }
                }
            } //  end loop through Fcoll box

            f_coll /= (double) HII_TOT_NUM_PIXELS;
            
            // To avoid ST_over_PS becoms nan when f_coll = 0, I set f_coll = FRACT_FLOAT_ERR.
            if(flag_options->USE_MASS_DEPENDENT_ZETA) {
                if (f_coll <= f_coll_min) f_coll = f_coll_min;
            }
            else {
                if (f_coll <= FRACT_FLOAT_ERR) f_coll = FRACT_FLOAT_ERR;
            }
            
            ST_over_PS = mean_f_coll/f_coll;
            
            //////////////////////////////  MAIN LOOP THROUGH THE BOX ///////////////////////////////////
            // now lets scroll through the filtered box
            
            rec = 0.;
        
            xHI_from_xrays = 1;
            Gamma_R_prefactor = pow(1+redshift, 2) * (R*CMperMPC) * SIGMA_HI * global_params.ALPHA_UVB / (global_params.ALPHA_UVB+2.75) * N_b0 * ION_EFF_FACTOR / 1.0e-12;
            
            Gamma_R_prefactor /= t_ast;
            
            for (x=0; x<user_params->HII_DIM; x++){
                for (y=0; y<user_params->HII_DIM; y++){
                    for (z=0; z<user_params->HII_DIM; z++){
     
                        curr_dens = *((float *)deltax_filtered + HII_R_FFT_INDEX(x,y,z));
     
                        Splined_Fcoll = Fcoll[HII_R_INDEX(x,y,z)];
     
                        f_coll = ST_over_PS * Splined_Fcoll;
                        
                        if (LAST_FILTER_STEP){
                            ave_M_coll_cell = f_coll * pixel_mass * (1. + curr_dens);
                            ave_N_min_cell = ave_M_coll_cell / M_MIN; // ave # of M_MIN halos in cell
                            N_halos_in_cell = (int) gsl_ran_poisson(r, global_params.N_POISSON);
                        }
                        
                        if(flag_options->USE_MASS_DEPENDENT_ZETA) {
                            if (f_coll <= f_coll_min) f_coll = f_coll_min;
                        }
                    
                        if (flag_options->INHOMO_RECO){
                            rec = (*((float *)N_rec_filtered + HII_R_FFT_INDEX(x,y,z))); // number of recombinations per mean baryon
                            rec /= (1. + curr_dens); // number of recombinations per baryon inside <R>
                        }
                    
                        // adjust the denominator of the collapse fraction for the residual electron fraction in the neutral medium
                        if (flag_options->USE_TS_FLUCT){
                            xHI_from_xrays = (1. - *((float *)xe_filtered + HII_R_FFT_INDEX(x,y,z)));
                        }
                    
                        // check if fully ionized!
                        if ( (f_coll > (xHI_from_xrays/ION_EFF_FACTOR)*(1.0+rec)) ){ //IONIZED!!
                        
                            // if this is the first crossing of the ionization barrier for this cell (largest R), record the gamma
                            // this assumes photon-starved growth of HII regions...  breaks down post EoR
                            if (flag_options->INHOMO_RECO && (box->xH_box[HII_R_INDEX(x,y,z)] > FRACT_FLOAT_ERR) ){
                                box->Gamma12_box[HII_R_INDEX(x,y,z)] = Gamma_R_prefactor * f_coll;
                            }
                        
                            // keep track of the first time this cell is ionized (earliest time)
                            if (flag_options->INHOMO_RECO && (previous_ionize_box->z_re_box[HII_R_INDEX(x,y,z)] < 0)){
                                box->z_re_box[HII_R_INDEX(x,y,z)] = redshift;
                            }
                        
                            // FLAG CELL(S) AS IONIZED
                            if (global_params.FIND_BUBBLE_ALGORITHM == 2) // center method
                                box->xH_box[HII_R_INDEX(x,y,z)] = 0;
                            else if (global_params.FIND_BUBBLE_ALGORITHM == 1) // sphere method
                                update_in_sphere(box->xH_box, user_params->HII_DIM, R/(user_params->BOX_LEN), x/(user_params->HII_DIM+0.0), y/(user_params->HII_DIM+0.0), z/(user_params->HII_DIM+0.0));
                            else{
                                LOG_ERROR("Incorrect choice of find bubble algorithm: %i\nAborting...", global_params.FIND_BUBBLE_ALGORITHM);
                                box->xH_box[HII_R_INDEX(x,y,z)] = 0;
                            }
                        } // end ionized
                        // If not fully ionized, then assign partial ionizations
                        else if (LAST_FILTER_STEP && (box->xH_box[HII_R_INDEX(x,y,z)] > TINY)){
                        
                            if (f_coll>1) f_coll=1;
                        
                            if(ave_N_min_cell < global_params.N_POISSON) {
                                f_coll = N_halos_in_cell * ( ave_M_coll_cell / (float)global_params.N_POISSON ) / (pixel_mass*(1. + curr_dens));
                            }
                            
                            if(ave_M_coll_cell < (M_MIN/5.)) {
                                f_coll = 0.;
                            }
                            
                            if (f_coll>1) f_coll=1;
                            res_xH = xHI_from_xrays - f_coll * ION_EFF_FACTOR;
                            
                            // and make sure fraction doesn't blow up for underdense pixels
                            if (res_xH < 0)
                                res_xH = 0;
                            else if (res_xH > 1)
                                res_xH = 1;
                        
                            box->xH_box[HII_R_INDEX(x,y,z)] = res_xH;

                        } // end partial ionizations at last filtering step
                    } // k
                } // j
            } // i

            global_step_xH = 0.;
            for (ct=0; ct<HII_TOT_NUM_PIXELS; ct++){
                global_step_xH += box->xH_box[ct];
            }
            global_step_xH /= (float)HII_TOT_NUM_PIXELS;
            
            if(first_step_R) {
                R = stored_R;
                first_step_R = 0;
            }
            else {
                R /= (global_params.DELTA_R_HII_FACTOR);
            }            
        }
     
        // find the neutral fraction
        global_xH = 0;
        
        for (ct=0; ct<HII_TOT_NUM_PIXELS; ct++){
            global_xH += box->xH_box[ct];
        }
        global_xH /= (float)HII_TOT_NUM_PIXELS;
        
        // update the N_rec field
        if (flag_options->INHOMO_RECO){
            
            for (x=0; x<user_params->HII_DIM; x++){
                for (y=0; y<user_params->HII_DIM; y++){
                    for (z=0; z<user_params->HII_DIM; z++){
                    
                        curr_dens = 1.0 + perturbed_field->density[HII_R_INDEX(x,y,z)];
                        z_eff = (1+redshift) * pow(curr_dens, 1.0/3.0) - 1;
                        dNrec = splined_recombination_rate(z_eff, box->Gamma12_box[HII_R_INDEX(x,y,z)]) * fabs_dtdz * ZSTEP * (1 - box->xH_box[HII_R_INDEX(x,y,z)]);
                        
                        box->dNrec_box[HII_R_INDEX(x,y,z)] = previous_ionize_box->dNrec_box[HII_R_INDEX(x,y,z)] + dNrec;
                    }
                }
            }
        }
    }

LOG_SUPER_DEBUG("finished while loop");

    // deallocate
    gsl_rng_free (r);

LOG_INFO("global_xH = %e\n",global_xH);

    fftwf_free(deltax_unfiltered);
    fftwf_free(deltax_unfiltered_original);
    fftwf_free(deltax_filtered);
    if(flag_options->USE_TS_FLUCT) {
        fftwf_free(xe_unfiltered);
        fftwf_free(xe_filtered);
    }
    if (flag_options->INHOMO_RECO){
        fftwf_free(N_rec_unfiltered);
        fftwf_free(N_rec_filtered);
    }

LOG_SUPER_DEBUG("freed fftw boxes");

    free(Fcoll);
    
    free(xi_SFR);
    free(wi_SFR);

    if(!flag_options->USE_TS_FLUCT) {
        freeSigmaMInterpTable();
    }

    
//    fftwf_destroy_plan(plan);
    fftwf_cleanup();

<<<<<<< HEAD
    
=======
LOG_DEBUG("finished!");

>>>>>>> 1c86818d
    return(0);
}
<|MERGE_RESOLUTION|>--- conflicted
+++ resolved
@@ -23,14 +23,9 @@
     // Do each time to avoid Python garbage collection issues
     Broadcast_struct_global_PS(user_params,cosmo_params);
     Broadcast_struct_global_UF(user_params,cosmo_params);
-<<<<<<< HEAD
     
     omp_set_num_threads(1);
     
-=======
-
-
->>>>>>> 1c86818d
     char wisdom_filename[500];
     char filename[500];
     FILE *F;
@@ -797,11 +792,9 @@
 //    fftwf_destroy_plan(plan);
     fftwf_cleanup();
 
-<<<<<<< HEAD
-    
-=======
+    
+
 LOG_DEBUG("finished!");
 
->>>>>>> 1c86818d
     return(0);
 }
