--- conflicted
+++ resolved
@@ -22,14 +22,7 @@
 from functools import cached_property
 
 from .._cfg import config
-<<<<<<< HEAD
-from .globals import global_params
 from .structs import StructWrapper
-=======
-from .._data import DATA_PATH
-from ..c_21cmfast import ffi, lib
-from .structs import InputStruct
->>>>>>> 2ee4c2a2
 
 logger = logging.getLogger(__name__)
 
@@ -1297,7 +1290,7 @@
             )
 
         if (
-            global_params.HII_FILTER == 1
+            self.flag_options.HII_FILTER == "sharp-k"
             and val.R_BUBBLE_MAX > self.user_params.BOX_LEN / 3
         ):
             msg = (
@@ -1313,7 +1306,7 @@
     @user_params.validator
     def _user_params_validator(self, att, val):
         # perform a very rudimentary check to see if we are underresolved and not using the linear approx
-        if val.BOX_LEN > val.DIM and not global_params.EVOLVE_DENSITY_LINEARLY:
+        if val.BOX_LEN > val.DIM and not self.user_params.EVOLVE_DENSITY_LINEARLY:
             warnings.warn(
                 "Resolution is likely too low for accurate evolved density fields\n It Is recommended"
                 + "that you either increase the resolution (DIM/BOX_LEN) or"
