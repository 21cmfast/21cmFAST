"""Low-level python wrappers of C functions."""

import logging
import numpy as np
from functools import cache
from scipy.interpolate import interp1d
from typing import Literal, Sequence

from .._cfg import config
from ..c_21cmfast import ffi, lib
from ._utils import _process_exitcode
<<<<<<< HEAD
from .globals import global_params
from .inputs import AstroParams, CosmoParams, FlagOptions, InputParameters, UserParams
=======
from .inputs import AstroParams, CosmoParams, FlagOptions, UserParams
>>>>>>> 2ee4c2a2
from .outputs import InitialConditions, PerturbHaloField

logger = logging.getLogger(__name__)


def get_expected_nhalo(
    redshift: float,
    user_params: UserParams,
    cosmo_params: CosmoParams,
) -> int:
    """Get the expected number of halos in a given box.

    Parameters
    ----------
    redshift : float
        The redshift at which to calculate the halo list.
    user_params : :class:`~UserParams`
        User params defining the box size and resolution.
    cosmo_params : :class:`~CosmoParams`
        Cosmological parameters.
    """
    return lib.expected_nhalo(redshift, user_params.cstruct, cosmo_params.cstruct)


def get_halo_list_buffer_size(
    redshift: float,
    user_params: UserParams,
    cosmo_params: CosmoParams,
    min_size: int = 1000000,
) -> int:
    """Compute the required size of the memory buffer to hold a halo list.

    Parameters
    ----------
    redshift : float
        The redshift at which to calculate the halo list.
    user_params : :class:`~UserParams`
        User params defining the box size and resolution.
    cosmo_params : :class:`~CosmoParams`
        Cosmological parameters.
    min_size : int, optional
        A minimum size to be used as the buffer.
    """
    # find the buffer size from expected halos in the box
    hbuffer_size = get_expected_nhalo(redshift, user_params, cosmo_params)
    hbuffer_size = int((hbuffer_size + 1) * config["HALO_CATALOG_MEM_FACTOR"])

    # set a minimum in case of fluctuation at high z
    return int(max(hbuffer_size, min_size))


def compute_tau(
    *,
    redshifts: Sequence[float],
    global_xHI: Sequence[float],
    inputs: InputParameters,
    z_re_HeII: float = 3.0,
) -> float:
    """Compute the optical depth to reionization under the given model.

    Parameters
    ----------
    redshifts : array-like
        Redshifts defining an evolution of the neutral fraction.
    global_xHI : array-like
        The mean neutral fraction at `redshifts`.
    inputs : :class:`~InputParameters`
        Defines the input parameters of the run
    z_re_HeII : float, optional
        The redshift at which helium reionization occurs.

    Returns
    -------
    tau : float
        The optical depth to reionization

    Raises
    ------
    ValueError :
        If `redshifts` and `global_xHI` have inconsistent length or if redshifts are not
        in ascending order.
    """
    if len(redshifts) != len(global_xHI):
        raise ValueError("redshifts and global_xHI must have same length")

    if not np.all(np.diff(redshifts) > 0):
        raise ValueError("redshifts and global_xHI must be in ascending order")

    # Convert the data to the right type
    redshifts = np.array(redshifts, dtype="float32")
    global_xHI = np.array(global_xHI, dtype="float32")

    z = ffi.cast("float *", ffi.from_buffer(redshifts))
    xHI = ffi.cast("float *", ffi.from_buffer(global_xHI))

    # Run the C code
    return lib.ComputeTau(
        inputs.user_params.cstruct,
        inputs.cosmo_params.cstruct,
        len(redshifts),
        z,
        xHI,
        z_re_HeII,
    )


def compute_luminosity_function(
    *,
    redshifts: Sequence[float],
    inputs: InputParameters,
    nbins: int = 100,
    mturnovers: np.ndarray | None = None,
    mturnovers_mini: np.ndarray | None = None,
    component: Literal["both", "acg", "mcg"] = "both",
) -> tuple[np.ndarray, np.ndarray, np.ndarray]:
    """Compute a the luminosity function over a given number of bins and redshifts.

    Parameters
    ----------
    redshifts : array-like
        The redshifts at which to compute the luminosity function.
    user_params : :class:`~UserParams`, optional
        Defines the overall options and parameters of the run.
    cosmo_params : :class:`~CosmoParams`, optional
        Defines the cosmological parameters used to compute initial conditions.
    astro_params : :class:`~AstroParams`, optional
        The astrophysical parameters defining the course of reionization.
    flag_options : :class:`~FlagOptions`, optional
        Some options passed to the reionization routine.
    nbins : int, optional
        The number of luminosity bins to produce for the luminosity function.
    mturnovers : array-like, optional
        The turnover mass at each redshift for massive halos (ACGs).
        Only required when USE_MINI_HALOS is True.
    mturnovers_mini : array-like, optional
        The turnover mass at each redshift for minihalos (MCGs).
        Only required when USE_MINI_HALOS is True.
    component : str, {'both', 'acg', 'mcg}
        The component of the LF to be calculated.

    Returns
    -------
    Muvfunc : np.ndarray
        Magnitude array (i.e. brightness). Shape [nredshifts, nbins]
    Mhfunc : np.ndarray
        Halo mass array. Shape [nredshifts, nbins]
    lfunc : np.ndarray
        Number density of haloes corresponding to each bin defined by `Muvfunc`.
        Shape [nredshifts, nbins].
    """
    user_params = inputs.user_params
    cosmo_params = inputs.cosmo_params
    flag_options = inputs.flag_options
    astro_params = inputs.astro_params

    redshifts = np.array(redshifts, dtype="float32")
    if flag_options.USE_MINI_HALOS:
        if component in ["both", "acg"]:
            if mturnovers is None:
                raise ValueError(
                    "calculating ACG LFs with mini-halo feature requires users to "
                    "specify mturnovers!"
                )

            mturnovers = np.array(mturnovers, dtype=np.float32)
            if len(mturnovers) != len(redshifts):
                raise ValueError(
                    f"mturnovers ({len(mturnovers)}) does not match the length of "
                    f"redshifts ({len(redshifts)})"
                )
        if component in ["both", "mcg"]:
            if mturnovers_mini is None:
                raise ValueError(
                    "calculating MCG LFs with mini-halo feature requires users to "
                    "specify mturnovers_MINI!"
                )

            mturnovers_mini = np.array(mturnovers_mini, dtype="float32")
            if len(mturnovers_mini) != len(redshifts):
                raise ValueError(
                    f"mturnovers_MINI ({len(mturnovers)}) does not match the length of "
                    f"redshifts ({len(redshifts)})"
                )

    else:
        mturnovers = (
            np.zeros(len(redshifts), dtype=np.float32) + 10**astro_params.M_TURN
        )
        component = "acg"

    lfunc = np.zeros(len(redshifts) * nbins)
    Muvfunc = np.zeros(len(redshifts) * nbins)
    Mhfunc = np.zeros(len(redshifts) * nbins)

    lfunc.shape = (len(redshifts), nbins)
    Muvfunc.shape = (len(redshifts), nbins)
    Mhfunc.shape = (len(redshifts), nbins)

    c_Muvfunc = ffi.cast("double *", ffi.from_buffer(Muvfunc))
    c_Mhfunc = ffi.cast("double *", ffi.from_buffer(Mhfunc))
    c_lfunc = ffi.cast("double *", ffi.from_buffer(lfunc))

    lfunc_MINI = np.zeros(len(redshifts) * nbins)
    Muvfunc_MINI = np.zeros(len(redshifts) * nbins)
    Mhfunc_MINI = np.zeros(len(redshifts) * nbins)

    lfunc_MINI.shape = (len(redshifts), nbins)
    Muvfunc_MINI.shape = (len(redshifts), nbins)
    Mhfunc_MINI.shape = (len(redshifts), nbins)

    c_Muvfunc_MINI = ffi.cast("double *", ffi.from_buffer(Muvfunc_MINI))
    c_Mhfunc_MINI = ffi.cast("double *", ffi.from_buffer(Mhfunc_MINI))
    c_lfunc_MINI = ffi.cast("double *", ffi.from_buffer(lfunc_MINI))

    if component in ("both", "acg"):
        # Run the C code
        errcode = lib.ComputeLF(
            nbins,
            user_params.cstruct,
            cosmo_params.cstruct,
            astro_params.cstruct,
            flag_options.cstruct,
            1,
            len(redshifts),
            ffi.cast("float *", ffi.from_buffer(redshifts)),
            ffi.cast("float *", ffi.from_buffer(mturnovers)),
            c_Muvfunc,
            c_Mhfunc,
            c_lfunc,
        )

        _process_exitcode(
            errcode,
            lib.ComputeLF,
            (
                nbins,
                user_params.cstruct,
                cosmo_params.cstruct,
                astro_params.cstruct,
                flag_options.cstruct,
                1,
                len(redshifts),
            ),
        )

    if component in ("both", "mcg"):
        # Run the C code
        errcode = lib.ComputeLF(
            nbins,
            user_params.cstruct,
            cosmo_params.cstruct,
            astro_params.cstruct,
            flag_options.cstruct,
            2,
            len(redshifts),
            ffi.cast("float *", ffi.from_buffer(redshifts)),
            ffi.cast("float *", ffi.from_buffer(mturnovers_mini)),
            c_Muvfunc_MINI,
            c_Mhfunc_MINI,
            c_lfunc_MINI,
        )

        _process_exitcode(
            errcode,
            lib.ComputeLF,
            (
                nbins,
                user_params.cstruct,
                cosmo_params.cstruct,
                astro_params.cstruct,
                flag_options.cstruct,
                2,
                len(redshifts),
            ),
        )

    if component == "both":
        # redo the Muv range using the faintest (most likely MINI) and the brightest (most likely massive)
        lfunc_all = np.zeros(len(redshifts) * nbins)
        Muvfunc_all = np.zeros(len(redshifts) * nbins)
        Mhfunc_all = np.zeros(len(redshifts) * nbins * 2)

        lfunc_all.shape = (len(redshifts), nbins)
        Muvfunc_all.shape = (len(redshifts), nbins)
        Mhfunc_all.shape = (len(redshifts), nbins, 2)

        for iz in range(len(redshifts)):
            Muvfunc_all[iz] = np.linspace(
                np.min([Muvfunc.min(), Muvfunc_MINI.min()]),
                np.max([Muvfunc.max(), Muvfunc_MINI.max()]),
                nbins,
            )
            lfunc_all[iz] = np.log10(
                10
                ** (
                    interp1d(Muvfunc[iz], lfunc[iz], fill_value="extrapolate")(
                        Muvfunc_all[iz]
                    )
                )
                + 10
                ** (
                    interp1d(
                        Muvfunc_MINI[iz], lfunc_MINI[iz], fill_value="extrapolate"
                    )(Muvfunc_all[iz])
                )
            )
            Mhfunc_all[iz] = np.array(
                [
                    interp1d(Muvfunc[iz], Mhfunc[iz], fill_value="extrapolate")(
                        Muvfunc_all[iz]
                    ),
                    interp1d(
                        Muvfunc_MINI[iz], Mhfunc_MINI[iz], fill_value="extrapolate"
                    )(Muvfunc_all[iz]),
                ],
            ).T
        lfunc_all[lfunc_all <= -30] = np.nan
        return Muvfunc_all, Mhfunc_all, lfunc_all
    elif component == "acg":

        lfunc[lfunc <= -30] = np.nan
        return Muvfunc, Mhfunc, lfunc
    elif component == "mcg":
        lfunc_MINI[lfunc_MINI <= -30] = np.nan
        return Muvfunc_MINI, Mhfunc_MINI, lfunc_MINI
    else:
        raise ValueError(
            f"Unknown component '{component}'. Must be 'both', 'acg' or 'mcg'"
        )


@cache
def construct_fftw_wisdoms(
    *,
    user_params: UserParams | dict | None = None,
    cosmo_params: CosmoParams | dict | None = None,
) -> int:
    """Construct all necessary FFTW wisdoms.

    Parameters
    ----------
    user_params : :class:`~inputs.UserParams`
        Parameters defining the simulation run.

    """
    user_params = UserParams.new(user_params)
    cosmo_params = CosmoParams.new(cosmo_params)

    # Run the C code
    if user_params.USE_FFTW_WISDOM:
        return lib.CreateFFTWWisdoms(user_params.cstruct, cosmo_params.cstruct)
    else:
        return 0


# Below are evaulations of certain integrals and interpolation tables used at lower levels in the code.
#  They are mostly used for testing but may be useful in some post-processing applications


def get_delta_crit(user_params, cosmo_params, mass, redshift):
    """Gets the critical collapse density given a mass, redshift and parameters."""
    sigma, _ = evaluate_sigma(user_params, cosmo_params, mass)
    # evaluate_sigma already broadcasts the paramters so we don't need to repeat
    growth = lib.dicke(redshift)
    return get_delta_crit_nu(user_params, sigma, growth)


def get_delta_crit_nu(user_params, sigma, growth):
    """Uses the nu paramters (sigma and growth factor) to get critical density."""
    # None of the parameter structs are used in this function so we don't need a broadcast
    return np.vectorize(lib.get_delta_crit)(user_params.cdict["HMF"], sigma, growth)


def evaluate_sigma(
    user_params: UserParams,
    cosmo_params: CosmoParams,
    masses: Sequence[float],
):
    """
    Evaluates the variance of a mass scale.

    Uses the 21cmfast backend
    """
    lib.Broadcast_struct_global_noastro(user_params.cstruct, cosmo_params.cstruct)

    lib.init_ps()
    if user_params.USE_INTERPOLATION_TABLES:
        # hard-coded limits for now
        lib.initialiseSigmaMInterpTable(1e5, 1e16)

    sigma = np.vectorize(lib.EvaluateSigma)(np.log(masses))
    dsigmasq = np.vectorize(lib.EvaluatedSigmasqdm)(np.log(masses))

    return sigma, dsigmasq


def evaluate_massfunc_cond(
    *,
    user_params: UserParams,
    cosmo_params: CosmoParams,
    astro_params: AstroParams,
    flag_options: FlagOptions,
    M_min: float,
    M_max: float,
    redshift: float,
    cond_param: float,
    cond_array: Sequence[float],
    from_catalog: bool,
):
    """
    Evaluates the conditional mass function integral.

    includes halo number and mass, using the 21cmfast backend
    """
    lib.Broadcast_struct_global_all(
        user_params.cstruct,
        cosmo_params.cstruct,
        astro_params.cstruct,
        flag_options.cstruct,
    )

    lib.init_ps()
    if user_params.USE_INTERPOLATION_TABLES:
        lib.initialiseSigmaMInterpTable(1e5, 1e16)

    growth_out = lib.dicke(redshift)
    if from_catalog:
        # cond_param is descendant redshift, cond_array are halo masses
        growth_in = lib.dicke(cond_param)
        sigma_cond = np.vectorize(lib.EvaluateSigma)(cond_array)
        delta = (
            np.vectorize(lib.get_delta_crit)(
                user_params.cdict["HMF"], sigma_cond, growth_in
            )
            * growth_out
            / growth_in
        )
        cond_mass = np.exp(cond_array)
    else:
        # cond_param is cell mass, cond_array are deltas
        sigma_cond = lib.EvaluateSigma(np.log(cond_param))
        delta = cond_array
        cond_mass = cond_param

    if user_params.USE_INTERPOLATION_TABLES:
        lib.initialise_dNdM_tables(
            cond_array.min(),
            cond_array.max(),
            np.log(M_min),
            np.log(M_max),
            growth_out,
            growth_in if from_catalog else np.log(cond_mass),
            from_catalog,
        )

    nhalo = (
        np.vectorize(lib.EvaluateNhalo)(
            cond_array,
            growth_out,
            np.log(M_min),
            np.log(M_max),
            cond_mass,
            sigma_cond,
            delta,
        )
        * cond_mass
    )

    mcoll = (
        np.vectorize(lib.EvaluateMcoll)(
            cond_array,
            growth_out,
            np.log(M_min),
            np.log(M_max),
            cond_mass,
            sigma_cond,
            delta,
        )
        * cond_mass
    )

    return nhalo, mcoll


def get_cmf_integral(
    user_params: UserParams,
    cosmo_params: CosmoParams,
    astro_params: AstroParams,
    flag_options: FlagOptions,
    M_min: Sequence[float] | float,
    M_max: Sequence[float] | float,
    M_cond: Sequence[float] | float,
    redshift: float,
    delta: Sequence[float] | float | None = None,
    z_desc: float | None = None,
):
    """
    Evaluates the simple halo mass function intgral.

    Can be computed over a range of conditions and mass bounds.
    """
    lib.Broadcast_struct_global_all(
        user_params.cstruct,
        cosmo_params.cstruct,
        astro_params.cstruct,
        flag_options.cstruct,
    )
    lib.init_ps()
    lib.initialiseSigmaMInterpTable(1e5, 1e16)

    sigma = np.vectorize(lib.EvaluateSigma)(np.log(M_cond))

    growth_out = lib.dicke(redshift)
    if z_desc is not None and delta is None:
        growth_in = lib.dicke(z_desc)
        delta = (
            (
                np.vectorize(lib.get_delta_crit)(
                    user_params.cdict["HMF"], sigma, growth_in
                )
            )
            * growth_out
            / growth_in
        )

    cmf_integral = np.vectorize(lib.Nhalo_Conditional)(
        growth_out,
        np.log(M_min),
        np.log(M_max),
        M_cond,
        sigma,
        delta,
        0,  # GSL-QAG
    )

    # final shape (delta, sigma, M_min)
    return cmf_integral


def evaluate_inv_massfunc_cond(
    *,
    user_params: UserParams,
    cosmo_params: CosmoParams,
    astro_params: AstroParams,
    flag_options: FlagOptions,
    M_min: float,
    redshift: float,
    cond_param: float,
    cond_array: Sequence[float],
    probabilities: Sequence[float],
    from_catalog: bool,
):
    """
    Evaluates the inverse cumulative halo mass function.

    Used to verify sampling tables.
    """
    lib.Broadcast_struct_global_all(
        user_params.cstruct,
        cosmo_params.cstruct,
        astro_params.cstruct,
        flag_options.cstruct,
    )

    lib.init_ps()
    lib.initialiseSigmaMInterpTable(1e5, 1e16)

    growth_out = lib.dicke(redshift)

    if from_catalog:
        # cond_param is descendant redshift, cond_array are halo masses
        growth_in = lib.dicke(cond_param)
        cond_mass = np.exp(cond_array)
    else:
        # cond_param is cell mass, cond_array are deltas
        cond_mass = cond_param

    lib.initialise_dNdM_inverse_table(
        cond_array.min(),
        cond_array.max() * 1.01,
        np.log(M_min),
        growth_out,
        growth_in if from_catalog else np.log(cond_mass),
        from_catalog,
    )
    masses = (
        np.vectorize(lib.EvaluateNhaloInv)(
            cond_array,
            probabilities,
        )
        * cond_mass
    )
    return masses


def evaluate_FgtrM_cond(
    *,
    user_params: UserParams,
    cosmo_params: CosmoParams,
    astro_params: AstroParams,
    flag_options: FlagOptions,
    M_min: float,
    M_max: float,
    redshift: float,
    cond_mass: float,
    densities: Sequence[float],
):
    """Evaluates F(>M) using EPS (erfc) from the 21cmfast backend."""
    lib.Broadcast_struct_global_all(
        user_params.cstruct,
        cosmo_params.cstruct,
        astro_params.cstruct,
        flag_options.cstruct,
    )
    lib.init_ps()

    if user_params.USE_INTERPOLATION_TABLES:
        lib.initialiseSigmaMInterpTable(M_min, M_max)

    growth_out = lib.dicke(redshift)
    sigma_min = lib.sigma_z0(M_min)
    sigma_cond = lib.sigma_z0(cond_mass)

    lib.initialise_FgtrM_delta_table(
        densities.min() - 0.01,
        densities.max() + 0.01,
        redshift,
        growth_out,
        sigma_min,
        sigma_cond,
    )

    fcoll = np.vectorize(lib.EvaluateFcoll_delta)(
        densities, growth_out, sigma_min, sigma_cond
    )
    dfcolldz = np.vectorize(lib.EvaluatedFcolldz)(
        densities, redshift, sigma_min, sigma_cond
    )

    return fcoll, dfcolldz


def evaluate_SFRD_z(
    *,
    user_params: UserParams,
    cosmo_params: CosmoParams,
    astro_params: AstroParams,
    flag_options: FlagOptions,
    M_min: float,
    M_max: float,
    redshifts: Sequence[float],
    log10mturnovers: Sequence[float],
    return_integral: bool = False,
):
    """Evaluates the global star formation rate density expected at a range of redshifts."""
    lib.Broadcast_struct_global_all(
        user_params.cstruct,
        cosmo_params.cstruct,
        astro_params.cstruct,
        flag_options.cstruct,
    )
    lib.init_ps()

    if user_params.USE_INTERPOLATION_TABLES:
        lib.initialiseSigmaMInterpTable(M_min, M_max)
    if (
        user_params.INTEGRATION_METHOD_ATOMIC == "GAUSS-LEGENDRE"
        or user_params.INTEGRATION_METHOD_MINI == "GAUSS-LEGENDRE"
    ):
        lib.initialise_GL(np.log(M_min), np.log(M_max))

    ap_c = astro_params.cdict

    mlim_fstar_acg = (
        1e10 * ap_c["F_STAR10"] ** (-1.0 / ap_c["ALPHA_STAR"])
        if ap_c["ALPHA_STAR"]
        else 0.0
    )
    mlim_fstar_mcg = (
        1e7 * ap_c["F_STAR7_MINI"] ** (-1.0 / ap_c["ALPHA_STAR_MINI"])
        if ap_c["ALPHA_STAR_MINI"]
        else 0.0
    )

    sfrd_mini = 0.0
    # Unfortunately we have to do this until we sort out the USE_INTERPOLATION_TABLES flag
    # Since these integrals take forever if the flag is false
    mcrit_atom = (
        np.vectorize(lib.atomic_cooling_threshold)(redshifts)
        if flag_options.USE_MINI_HALOS
        else ap_c["M_TURN"]
    )
    if return_integral:
        sfrd = np.vectorize(lib.Nion_General)(
            redshifts,
            np.log(M_min),
            np.log(M_max),
            mcrit_atom,
            ap_c["ALPHA_STAR"],
            0.0,
            ap_c["F_STAR10"],
            1.0,
            mlim_fstar_acg,
            0.0,
        )
        if flag_options.USE_MINI_HALOS:
            sfrd_mini = np.vectorize(lib.Nion_General_MINI)(
                redshifts[:, None],
                np.log(M_min),
                np.log(M_max),
                10 ** log10mturnovers[None, :],
                mcrit_atom[:, None],
                ap_c["ALPHA_STAR_MINI"],
                0.0,
                ap_c["F_STAR7_MINI"],
                1.0,
                mlim_fstar_mcg,
                0.0,
            )
        return sfrd, sfrd_mini

    if user_params.USE_INTERPOLATION_TABLES:
        lib.initialise_SFRD_spline(
            400,
            redshifts.min() - 1.01,
            redshifts.max() + 1.01,
            ap_c["ALPHA_STAR"],
            ap_c["ALPHA_STAR_MINI"],
            ap_c["F_STAR10"],
            ap_c["F_STAR7_MINI"],
            ap_c["M_TURN"],
            flag_options.USE_MINI_HALOS,
        )

    sfrd = np.vectorize(lib.EvaluateSFRD)(redshifts, mlim_fstar_acg)
    if flag_options.USE_MINI_HALOS:
        sfrd_mini = np.vectorize(lib.EvaluateSFRD_MINI)(
            redshifts[:, None],
            log10mturnovers[None, :],
            mlim_fstar_mcg,
        )
    return sfrd, sfrd_mini


def evaluate_Nion_z(
    user_params: UserParams,
    cosmo_params: CosmoParams,
    astro_params: AstroParams,
    flag_options: FlagOptions,
    M_min: float,
    M_max: float,
    redshifts: Sequence[float],
    log10mturnovers: Sequence[float],
    return_integral: bool = False,
):
    """Evaluates the global ionising emissivity expected at a range of redshifts."""
    lib.Broadcast_struct_global_all(
        user_params.cstruct,
        cosmo_params.cstruct,
        astro_params.cstruct,
        flag_options.cstruct,
    )
    lib.init_ps()

    if user_params.USE_INTERPOLATION_TABLES:
        lib.initialiseSigmaMInterpTable(M_min, M_max)
    if (
        user_params.INTEGRATION_METHOD_ATOMIC == "GAUSS-LEGENDRE"
        or user_params.INTEGRATION_METHOD_MINI == "GAUSS-LEGENDRE"
    ):
        lib.initialise_GL(np.log(M_min), np.log(M_max))

    ap_c = astro_params.cdict

    mlim_fstar_acg = (
        1e10 * ap_c["F_STAR10"] ** (-1.0 / ap_c["ALPHA_STAR"])
        if ap_c["ALPHA_STAR"]
        else 0.0
    )
    mlim_fstar_mcg = (
        1e7 * ap_c["F_STAR7_MINI"] ** (-1.0 / ap_c["ALPHA_STAR_MINI"])
        if ap_c["ALPHA_STAR_MINI"]
        else 0.0
    )
    mlim_fesc_acg = (
        1e10 * ap_c["F_ESC10"] ** (-1.0 / ap_c["ALPHA_ESC"])
        if ap_c["ALPHA_ESC"]
        else 0.0
    )
    mlim_fesc_mcg = (
        1e7 * ap_c["F_ESC7_MINI"] ** (-1.0 / ap_c["ALPHA_ESC"])
        if ap_c["ALPHA_ESC"]
        else 0.0
    )

    sfrd_mini = 0.0
    mcrit_atom = (
        np.vectorize(lib.atomic_cooling_threshold)(redshifts)
        if flag_options.USE_MINI_HALOS
        else ap_c["M_TURN"]
    )
    # Unfortunately we have to do this until we sort out the USE_INTERPOLATION_TABLES flag
    # Since these integrals take forever if the flag is false
    if return_integral:
        sfrd = np.vectorize(lib.Nion_General)(
            redshifts,
            np.log(M_min),
            np.log(M_max),
            mcrit_atom,
            ap_c["ALPHA_STAR"],
            ap_c["ALPHA_ESC"],
            ap_c["F_STAR10"],
            ap_c["F_ESC10"],
            mlim_fstar_acg,
            mlim_fesc_acg,
        )
        if flag_options.USE_MINI_HALOS:
            sfrd_mini = np.vectorize(lib.Nion_General_MINI)(
                redshifts[:, None],
                np.log(M_min),
                np.log(M_max),
                10 ** log10mturnovers[None, :],
                mcrit_atom[:, None],
                ap_c["ALPHA_STAR_MINI"],
                ap_c["ALPHA_ESC"],
                ap_c["F_STAR7_MINI"],
                ap_c["F_ESC7_MINI"],
                mlim_fstar_mcg,
                mlim_fesc_mcg,
            )
        return sfrd, sfrd_mini

    if user_params.USE_INTERPOLATION_TABLES:
        lib.initialise_Nion_Ts_spline(
            400,
            redshifts.min() - 1.01,
            redshifts.max() + 1.01,
            ap_c["ALPHA_STAR"],
            ap_c["ALPHA_STAR_MINI"],
            ap_c["ALPHA_ESC"],
            ap_c["F_STAR10"],
            ap_c["F_ESC10"],
            ap_c["F_STAR7_MINI"],
            ap_c["F_ESC7_MINI"],
            ap_c["M_TURN"],
            flag_options.USE_MINI_HALOS,
        )

    nion = np.vectorize(lib.EvaluateNionTs)(
        redshifts,
        mlim_fstar_acg,
        mlim_fesc_acg,
    )
    nion_mini = np.vectorize(lib.EvaluateNionTs_MINI)(
        redshifts[:, None],
        log10mturnovers[None, :],
        mlim_fstar_mcg,
        mlim_fesc_mcg,
    )
    return nion, nion_mini


def evaluate_SFRD_cond(
    *,
    user_params: UserParams,
    cosmo_params: CosmoParams,
    astro_params: AstroParams,
    flag_options: FlagOptions,
    M_min: float,
    M_max: float,
    redshift: float,
    cond_mass: float,
    densities: Sequence[float],
    l10mturns: Sequence[float],
    return_integral: bool = False,
):
    """Evaluates the conditional star formation rate density expected at a range of densities."""
    lib.Broadcast_struct_global_all(
        user_params.cstruct,
        cosmo_params.cstruct,
        astro_params.cstruct,
        flag_options.cstruct,
    )

    lib.init_ps()
    if user_params.USE_INTERPOLATION_TABLES:
        lib.initialiseSigmaMInterpTable(M_min, M_max)

    if (
        user_params.INTEGRATION_METHOD_ATOMIC == "GAUSS-LEGENDRE"
        or user_params.INTEGRATION_METHOD_MINI == "GAUSS-LEGENDRE"
    ):
        lib.initialise_GL(np.log(M_min), np.log(M_max))

    ap_c = astro_params.cdict

    sigma_cond = lib.EvaluateSigma(np.log(cond_mass))
    mcrit_atom = (
        lib.atomic_cooling_threshold(redshift)
        if flag_options.USE_MINI_HALOS
        else ap_c["M_TURN"]
    )

    mlim_fstar_acg = (
        1e10 * ap_c["F_STAR10"] ** (-1.0 / ap_c["ALPHA_STAR"])
        if ap_c["ALPHA_STAR"]
        else 0.0
    )
    mlim_fstar_mcg = (
        1e7 * ap_c["F_STAR7_MINI"] ** (-1.0 / ap_c["ALPHA_STAR_MINI"])
        if ap_c["ALPHA_STAR_MINI"]
        else 0.0
    )

    growthf = lib.dicke(redshift)
    if not flag_options.USE_MINI_HALOS:
        SFRD_mcg = np.zeros((densities.size, l10mturns.size))
    # Unfortunately we have to do this until we sort out the USE_INTERPOLATION_TABLES flag
    # Since these integrals take forever if the flag is false
    if return_integral:
        SFRD_acg = np.vectorize(lib.Nion_ConditionalM)(
            growthf,
            np.log(M_min),
            np.log(M_max),
            np.log(cond_mass),
            sigma_cond,
            densities,
            mcrit_atom,
            ap_c["ALPHA_STAR"],
            0.0,
            ap_c["F_STAR10"],
            1.0,
            mlim_fstar_acg,
            0.0,
            user_params.cdict["INTEGRATION_METHOD_ATOMIC"],
        )
        if flag_options.USE_MINI_HALOS:
            SFRD_mcg = np.vectorize(lib.Nion_ConditionalM_MINI)(
                growthf,
                np.log(M_min),
                np.log(M_max),
                np.log(cond_mass),
                sigma_cond,
                densities[:, None],
                10 ** l10mturns[None, :],
                mcrit_atom,
                ap_c["ALPHA_STAR_MINI"],
                0.0,
                ap_c["F_STAR7_MINI"],
                1.0,
                mlim_fstar_mcg,
                0.0,
                user_params.cdict["INTEGRATION_METHOD_MINI"],
            )
        return SFRD_acg, SFRD_mcg

    if user_params.USE_INTERPOLATION_TABLES:
        lib.initialise_SFRD_Conditional_table(
            densities.min() - 0.01,
            densities.max() + 0.01,
            growthf,
            mcrit_atom,
            M_min,
            M_max,
            cond_mass,
            ap_c["ALPHA_STAR"],
            ap_c["ALPHA_STAR_MINI"],
            ap_c["F_STAR10"],
            ap_c["F_STAR7_MINI"],
            user_params.cdict["INTEGRATION_METHOD_ATOMIC"],
            user_params.cdict["INTEGRATION_METHOD_MINI"],
            flag_options.USE_MINI_HALOS,
        )

    SFRD_acg = np.vectorize(lib.EvaluateSFRD_Conditional)(
        densities,
        growthf,
        M_min,
        M_max,
        cond_mass,
        sigma_cond,
        mcrit_atom,
        mlim_fstar_acg,
    )
    if flag_options.USE_MINI_HALOS:
        SFRD_mcg = np.vectorize(lib.EvaluateSFRD_Conditional_MINI)(
            densities[:, None],
            l10mturns[None, :],
            growthf,
            M_min,
            M_max,
            cond_mass,
            sigma_cond,
            mcrit_atom,
            mlim_fstar_mcg,
        )
    return SFRD_acg, SFRD_mcg


def evaluate_Nion_cond(
    *,
    user_params: UserParams,
    cosmo_params: CosmoParams,
    astro_params: AstroParams,
    flag_options: FlagOptions,
    M_min: float,
    M_max: float,
    redshift: float,
    cond_mass: float,
    densities: Sequence[float],
    l10mturns: Sequence[float],
    return_integral: bool = False,
):
    """Evaluates the conditional ionising emissivity expected at a range of densities."""
    lib.Broadcast_struct_global_all(
        user_params.cstruct,
        cosmo_params.cstruct,
        astro_params.cstruct,
        flag_options.cstruct,
    )

    lib.init_ps()
    if user_params.USE_INTERPOLATION_TABLES:
        lib.initialiseSigmaMInterpTable(M_min, M_max)

    if (
        user_params.INTEGRATION_METHOD_ATOMIC == "GAUSS-LEGENDRE"
        or user_params.INTEGRATION_METHOD_MINI == "GAUSS-LEGENDRE"
    ):
        lib.initialise_GL(np.log(M_min), np.log(M_max))

    ap_c = astro_params.cdict

    sigma_cond = lib.EvaluateSigma(np.log(cond_mass))
    mcrit_atom = (
        lib.atomic_cooling_threshold(redshift)
        if flag_options.USE_MINI_HALOS
        else ap_c["M_TURN"]
    )

    mlim_fstar_acg = (
        1e10 * ap_c["F_STAR10"] ** (-1.0 / ap_c["ALPHA_STAR"])
        if ap_c["ALPHA_STAR"]
        else 0.0
    )
    mlim_fstar_mcg = (
        1e7 * ap_c["F_STAR7_MINI"] ** (-1.0 / ap_c["ALPHA_STAR_MINI"])
        if ap_c["ALPHA_STAR_MINI"]
        else 0.0
    )
    mlim_fesc_acg = (
        1e10 * ap_c["F_ESC10"] ** (-1.0 / ap_c["ALPHA_ESC"])
        if ap_c["ALPHA_ESC"]
        else 0.0
    )
    mlim_fesc_mcg = (
        1e7 * ap_c["F_ESC7_MINI"] ** (-1.0 / ap_c["ALPHA_ESC"])
        if ap_c["ALPHA_ESC"]
        else 0.0
    )

    if not flag_options.USE_MINI_HALOS:
        Nion_mcg = np.zeros((densities.size, l10mturns.size))
    growthf = lib.dicke(redshift)
    # Unfortunately we have to do this until we sort out the USE_INTERPOLATION_TABLES flag
    # Since these integrals take forever if the flag is false
    if return_integral:
        Nion_acg = np.vectorize(lib.Nion_ConditionalM)(
            growthf,
            np.log(M_min),
            np.log(M_max),
            np.log(cond_mass),
            sigma_cond,
            densities[:, None] if flag_options.USE_MINI_HALOS else densities,
            10 ** l10mturns[None, :] if flag_options.USE_MINI_HALOS else mcrit_atom,
            ap_c["ALPHA_STAR"],
            ap_c["ALPHA_ESC"],
            ap_c["F_STAR10"],
            ap_c["F_ESC10"],
            mlim_fstar_acg,
            mlim_fesc_acg,
            user_params.cdict["INTEGRATION_METHOD_ATOMIC"],
        )
        if flag_options.USE_MINI_HALOS:
            Nion_mcg = np.vectorize(lib.Nion_ConditionalM_MINI)(
                growthf,
                np.log(M_min),
                np.log(M_max),
                np.log(cond_mass),
                sigma_cond,
                densities[:, None],
                10 ** l10mturns[None, :],
                mcrit_atom,
                ap_c["ALPHA_STAR_MINI"],
                ap_c["ALPHA_ESC"],
                ap_c["F_STAR7_MINI"],
                ap_c["F_ESC7_MINI"],
                mlim_fstar_mcg,
                mlim_fesc_mcg,
                user_params.cdict["INTEGRATION_METHOD_MINI"],
            )
        return Nion_acg, Nion_mcg

    # TODO: this function needs cleanup
    if user_params.USE_INTERPOLATION_TABLES:
        lib.initialise_Nion_Conditional_spline(
            redshift,
            mcrit_atom,
            densities.min() - 0.01,
            densities.max() + 0.01,
            M_min,
            M_max,
            cond_mass,
            l10mturns.min() * 0.99,
            l10mturns.max() * 1.01,
            l10mturns.min() * 0.99,
            l10mturns.max() * 1.01,
            ap_c["ALPHA_STAR"],
            ap_c["ALPHA_STAR_MINI"],
            ap_c["ALPHA_ESC"],
            ap_c["F_STAR10"],
            ap_c["F_ESC10"],
            mlim_fstar_acg,
            mlim_fesc_acg,
            ap_c["F_STAR7_MINI"],
            ap_c["F_ESC7_MINI"],
            mlim_fstar_mcg,
            mlim_fesc_mcg,
            user_params.cdict["INTEGRATION_METHOD_ATOMIC"],
            user_params.cdict["INTEGRATION_METHOD_MINI"],
            flag_options.USE_MINI_HALOS,
            False,
        )

    Nion_acg = np.vectorize(lib.EvaluateNion_Conditional)(
        densities[:, None] if flag_options.USE_MINI_HALOS else densities,
        l10mturns[None, :] if flag_options.USE_MINI_HALOS else mcrit_atom,
        growthf,
        M_min,
        M_max,
        cond_mass,
        sigma_cond,
        mlim_fstar_acg,
        mlim_fesc_acg,
        False,
    )
    if flag_options.USE_MINI_HALOS:
        Nion_mcg = np.vectorize(lib.EvaluateNion_Conditional_MINI)(
            densities[:, None],
            l10mturns[None, :],
            growthf,
            M_min,
            M_max,
            cond_mass,
            sigma_cond,
            mcrit_atom,
            mlim_fstar_mcg,
            mlim_fesc_mcg,
            False,
        )
    return Nion_acg, Nion_mcg


def evaluate_Xray_cond(
    *,
    user_params: UserParams,
    cosmo_params: CosmoParams,
    astro_params: AstroParams,
    flag_options: FlagOptions,
    M_min: float,
    M_max: float,
    redshift: float,
    cond_mass: float,
    densities: Sequence[float],
    l10mturns: Sequence[float],
    return_integral: bool = False,
):
    """Evaluates the conditional ionising emissivity expected at a range of densities."""
    lib.Broadcast_struct_global_all(
        user_params.cstruct,
        cosmo_params.cstruct,
        astro_params.cstruct,
        flag_options.cstruct,
    )

    lib.init_ps()
    if user_params.USE_INTERPOLATION_TABLES:
        lib.initialiseSigmaMInterpTable(M_min, M_max)

    if (
        user_params.INTEGRATION_METHOD_ATOMIC == "GAUSS-LEGENDRE"
        or user_params.INTEGRATION_METHOD_MINI == "GAUSS-LEGENDRE"
    ):
        lib.initialise_GL(np.log(M_min), np.log(M_max))

    ap_c = astro_params.cdict

    sigma_cond = lib.EvaluateSigma(np.log(cond_mass))
    mcrit_atom = (
        lib.atomic_cooling_threshold(redshift)
        if flag_options.USE_MINI_HALOS
        else ap_c["M_TURN"]
    )

    mlim_fstar_acg = (
        1e10 * ap_c["F_STAR10"] ** (-1.0 / ap_c["ALPHA_STAR"])
        if ap_c["ALPHA_STAR"]
        else 0.0
    )
    mlim_fstar_mcg = (
        1e7 * ap_c["F_STAR7_MINI"] ** (-1.0 / ap_c["ALPHA_STAR_MINI"])
        if ap_c["ALPHA_STAR_MINI"]
        else 0.0
    )
    growthf = lib.dicke(redshift)
    t_h = (1 / cosmo_params.cosmo.H(redshift)).to("s").value
    # Unfortunately we have to do this until we sort out the USE_INTERPOLATION_TABLES flag
    # Since these integrals take forever if the flag is false
    if return_integral:
        Xray = np.vectorize(lib.Xray_ConditionalM)(
            redshift,
            growthf,
            np.log(M_min),
            np.log(M_max),
            np.log(cond_mass),
            sigma_cond,
            densities[:, None] if flag_options.USE_MINI_HALOS else densities,
            10 ** l10mturns[None, :] if flag_options.USE_MINI_HALOS else 1.0,
            mcrit_atom,
            ap_c["ALPHA_STAR"],
            ap_c["ALPHA_STAR_MINI"],
            ap_c["F_STAR10"],
            ap_c["F_STAR7_MINI"],
            mlim_fstar_acg,
            mlim_fstar_mcg,
            ap_c["L_X"],
            ap_c["L_X_MINI"],
            t_h,
            ap_c["t_STAR"],
            user_params.cdict["INTEGRATION_METHOD_ATOMIC"],
        )
        return Xray

    # TODO: this function needs cleanup
    if user_params.USE_INTERPOLATION_TABLES:
        lib.initialise_Xray_Conditional_table(
            densities.min() - 0.01,
            densities.max() + 0.01,
            redshift,
            growthf,
            mcrit_atom,
            M_min,
            M_max,
            cond_mass,
            ap_c["ALPHA_STAR"],
            ap_c["ALPHA_STAR_MINI"],
            ap_c["F_STAR10"],
            ap_c["F_STAR7_MINI"],
            ap_c["L_X"],
            ap_c["L_X_MINI"],
            t_h,
            ap_c["t_STAR"],
            user_params.cdict["INTEGRATION_METHOD_ATOMIC"],
            user_params.cdict["INTEGRATION_METHOD_MINI"],
            flag_options.USE_MINI_HALOS,
        )

    Xray = np.vectorize(lib.EvaluateXray_Conditional)(
        densities[:, None] if flag_options.USE_MINI_HALOS else densities,
        l10mturns[None, :] if flag_options.USE_MINI_HALOS else mcrit_atom,
        redshift,
        growthf,
        M_min,
        M_max,
        cond_mass,
        sigma_cond,
        mcrit_atom,
        t_h,
        mlim_fstar_acg,
        mlim_fstar_mcg,
    )
    return Xray


def halo_sample_test(
    *,
    user_params: UserParams,
    cosmo_params: CosmoParams,
    astro_params: AstroParams,
    flag_options: FlagOptions,
    redshift: float,
    from_cat: bool,
    cond_array,
    redshift_prev: float = None,
    seed: int = 12345,
):
    """Constructs a halo sample given a descendant catalogue and redshifts."""
    # fix all zero for coords
    n_cond = cond_array.size
    crd_in = np.zeros(3 * n_cond).astype("i4")
    # HALO MASS CONDITIONS WITH FIXED z-step
    cond_array = cond_array.astype("f4")

    z_prev = -1 if redshift_prev is None else redshift_prev

    buffer_size = int(3e7)  # about 500MB total 2e7 * 4 (float) * 4 (mass + 3crd)
    nhalo_out = np.zeros(1).astype("i4")
    N_out = np.zeros(n_cond).astype("i4")
    M_out = np.zeros(n_cond).astype("f8")
    exp_M = np.zeros(n_cond).astype("f8")
    exp_N = np.zeros(n_cond).astype("f8")
    halomass_out = np.zeros(buffer_size).astype("f4")
    halocrd_out = np.zeros(int(3 * buffer_size)).astype("i4")

    lib.single_test_sample(
        user_params.cstruct,
        cosmo_params.cstruct,
        astro_params.cstruct,
        flag_options.cstruct,
        12345,
        n_cond,
        ffi.cast("float *", cond_array.ctypes.data),
        ffi.cast("int *", crd_in.ctypes.data),
        redshift,
        z_prev,
        ffi.cast("int *", nhalo_out.ctypes.data),
        ffi.cast("int *", N_out.ctypes.data),
        ffi.cast("double *", exp_N.ctypes.data),
        ffi.cast("double *", M_out.ctypes.data),
        ffi.cast("double *", exp_M.ctypes.data),
        ffi.cast("float *", halomass_out.ctypes.data),
        ffi.cast("int *", halocrd_out.ctypes.data),
    )

    return {
        "n_halo_total": nhalo_out[0],
        "halo_masses": halomass_out,
        # 'halo_coords': halocrd_out,
        "n_progenitors": N_out,
        "progenitor_mass": M_out,
        "expected_progenitors": exp_N,
        "expected_progenitor_mass": exp_M,
    }


# TODO: make this able to take a proper HaloField/PerturbHaloField
#    with corresponding Ts/ion/Ic fields for feedback
def convert_halo_properties(
    *,
    redshift: float,
    astro_params: AstroParams,
    flag_options: FlagOptions,
    ics: InitialConditions,
    halo_masses: Sequence[float],
    halo_rng: Sequence[float],
):
    """
    Converts a halo catalogue's mass and RNG fields to halo properties.

    Assumes no feedback (Lyman-Werner, reionization).

    Returns a dict of 12 properties per halo:
        halo mass
        stellar mass (ACG)
        star formation rate (ACG)
        xray luminosity (combined)
        ionising emissivity (combined)
        escape-fraction weighted SFR (combined)
        stellar mass (MCG)
        star formation rate (MCG)
        ACG turnover mass
        MCG turnover mass
        Reionization turnover mass
        Metallicity
    """
    lib.Broadcast_struct_global_all(
        ics.user_params.cstruct,
        ics.cosmo_params.cstruct,
        astro_params.cstruct,
        flag_options.cstruct,
    )
    inputs = InputParameters.from_output_structs(
        [
            ics,
        ],
        astro_params=astro_params,
        flag_options=flag_options,
        redshift=redshift,
    )

    # HACK: Make the fake halo list
    fake_pthalos = PerturbHaloField(
        inputs=inputs,
        buffer_size=halo_masses.size,
    )
    fake_pthalos()  # initialise memory
    fake_pthalos.halo_masses = halo_masses.astype("f4")
    fake_pthalos.halo_corods = np.zeros(halo_masses.size * 3).astype("i4")
    fake_pthalos.star_rng = halo_rng.astype("f4")
    fake_pthalos.sfr_rng = halo_rng.astype("f4")
    fake_pthalos.xray_rng = halo_rng.astype("f4")
    fake_pthalos.n_halos = halo_masses.size

    # TODO: ask Steven if this is a memory leak
    fake_pthalos._init_cstruct()

    # single element zero array to act as the grids (vcb, J_21_LW, z_reion, Gamma12)
    zero_array = ffi.cast("float *", np.zeros(1).ctypes.data)

    out_buffer = np.zeros(12 * halo_masses.size).astype("f4")
    lib.test_halo_props(
        redshift,
        ics.user_params.cstruct,
        ics.cosmo_params.cstruct,
        astro_params.cstruct,
        flag_options.cstruct,
        zero_array,  # ICs vcb
        zero_array,  # J_21_LW
        zero_array,  # z_re
        zero_array,  # Gamma12
        fake_pthalos(),
        ffi.cast("float *", out_buffer.ctypes.data),
    )

    out_buffer = out_buffer.reshape(fake_pthalos.n_halos, 12)

    return {
        "halo_mass": out_buffer[:, 0],
        "halo_stars": out_buffer[:, 1],
        "halo_sfr": out_buffer[:, 2],
        "halo_xray": out_buffer[:, 3],
        "n_ion": out_buffer[:, 4],
        "halo_wsfr": out_buffer[:, 5],
        "halo_stars_mini": out_buffer[:, 6],
        "halo_sfr_mini": out_buffer[:, 7],
        "mturn_a": out_buffer[:, 8],
        "mturn_m": out_buffer[:, 9],
        "mturn_r": out_buffer[:, 10],
        "metallicity": out_buffer[:, 11],
    }<|MERGE_RESOLUTION|>--- conflicted
+++ resolved
@@ -9,12 +9,7 @@
 from .._cfg import config
 from ..c_21cmfast import ffi, lib
 from ._utils import _process_exitcode
-<<<<<<< HEAD
-from .globals import global_params
 from .inputs import AstroParams, CosmoParams, FlagOptions, InputParameters, UserParams
-=======
-from .inputs import AstroParams, CosmoParams, FlagOptions, UserParams
->>>>>>> 2ee4c2a2
 from .outputs import InitialConditions, PerturbHaloField
 
 logger = logging.getLogger(__name__)
