"""
Output class objects.

The classes provided by this module exist to simplify access to large datasets created within C.
Fundamentally, ownership of the data belongs to these classes, and the C functions merely accesses
this and fills it. The various boxes and lightcones associated with each output are available as
instance attributes. Along with the output data, each output object contains the various input
parameter objects necessary to define it.

.. warning:: These should not be instantiated or filled by the user, but always handled
             as output objects from the various functions contained here. Only the data
             within the objects should be accessed.
"""

from __future__ import annotations

import attrs
import logging
import numpy as np
import warnings
from abc import ABC, abstractmethod
from bidict import bidict
from cached_property import cached_property
from enum import Enum
from typing import Any, Literal, Self, Sequence

from .. import __version__
from ..c_21cmfast import ffi, lib
<<<<<<< HEAD
from .arrays import Array
from .exceptions import _process_exitcode
from .inputs import (
    AstroParams,
    CosmoParams,
    FlagOptions,
    InputParameters,
    InputStruct,
    UserParams,
    global_params,
)
from .structs import StructWrapper
=======
from ..drivers.param_config import InputParameters
from .inputs import AstroParams, CosmoParams, FlagOptions, UserParams
from .structs import OutputStruct as _BaseOutputStruct
>>>>>>> 2ee4c2a2

logger = logging.getLogger(__name__)

_ALL_OUTPUT_STRUCTS = {}

<<<<<<< HEAD

def _arrayfield(optional: bool = False, **kw):
    if optional:
        return attrs.field(
            default=None,
            validator=attrs.validators.optional(attrs.validators.instance_of(Array)),
            eq=False,
            type=Array,
        )
    else:
        return attrs.field(
            validator=attrs.validators.instance_of(Array),
            eq=False,
            type=Array,
        )
=======
# NOTE: The `inputs` arguments to the __init__ methods are set this way such that the
#   required fields (`_inputs`) can be read either from the file
#   (done in structs.OutputStruct.__init__) or the input struct (done here)
# TODO: there is certainly a better way to organise it
class _OutputStruct(_BaseOutputStruct):
    def __init__(self, *, inputs: InputParameters | None = None, **kwargs):
        if inputs:
            self.cosmo_params = inputs.cosmo_params
            self.user_params = inputs.user_params
            self.random_seed = inputs.random_seed
>>>>>>> 2ee4c2a2


class _HashType(Enum):
    user_cosmo = 0
    zgrid = 1
    full = 2


@attrs.define(slots=False, kw_only=True)
class OutputStruct(ABC):
    """Base class for any class that wraps a C struct meant to be output from a C function."""

    _meta = False
    _fields_ = []
    _global_params = None
    _c_based_pointers = ()
    _c_compute_function = None
    _compat_hash = _HashType.full

    _TYPEMAP = bidict({"float32": "float *", "float64": "double *", "int32": "int *"})

    inputs: InputParameters = attrs.field(
        validator=attrs.validators.instance_of(InputParameters)
    )
    dummy: bool = attrs.field(default=False, converter=bool)
    initial: bool = attrs.field(default=False, converter=bool)

    @property
    def _name(self):
        """The name of the struct."""
        return self.__class__.__name__

    def __init_subclass__(cls):
        """Store subclasses for easy access."""
        if not cls._meta:
            _ALL_OUTPUT_STRUCTS[cls.__name__] = cls

        return super().__init_subclass__()

    @property
    def user_params(self) -> UserParams:
        """The UserParams object for this output struct."""
        return self.inputs.user_params

    @property
    def cosmo_params(self) -> CosmoParams:
        """The CosmoParams object for this output struct."""
        return self.inputs.cosmo_params

    @property
    def astro_params(self) -> AstroParams:
        """The AstroParams object for this output struct."""
        return self.inputs.astro_params

    @property
    def flag_options(self) -> FlagOptions:
        """The FlagOptions object for this output struct."""
        return self.inputs.flag_options

    def _inputs_compatible_with(self, other: OutputStruct | InputParameters) -> bool:
        """Check whether this objects' inputs are compatible with another object's.

        This check is sensitive to the fact that the other object may be at a different
        level of the simulation heirarchy, and therefore may be compatible even if the
        params are different. As long as they are the same at the level higher than the
        minimum level of the simulation, they are considered compatible.
        """
        if not isinstance(other, OutputStruct | InputParameters):
            return False

        if isinstance(other, InputParameters):
            # Compare at the level required by this object only
            return getattr(self.inputs, f"_{self._compat_hash.name}_hash") == getattr(
                other, f"_{self._compat_hash.name}_hash"
            )

        min_req = min(self._compat_hash.value, other._compat_hash.value)
        min_req = _HashType(min_req)

        return getattr(self.inputs, f"_{min_req.name}_hash") == getattr(
            other.inputs, f"_{min_req.name}_hash"
        )

    @property
    def arrays(self) -> dict[str, Array]:
        """A dictionary of Array objects whose memory is shared between this object and the C backend."""
        me = attrs.asdict(self, recurse=False)
        return {k: x for k, x in me.items() if isinstance(x, Array)}

    @cached_property
    def struct(self) -> StructWrapper:
        """The python-wrapped struct associated with this input object."""
        return StructWrapper(self._name)

    @cached_property
    def cstruct(self) -> StructWrapper:
        """The object pointing to the memory accessed by C-code for this struct."""
        return self.struct.cstruct

    def _init_arrays(self):
        for k, array in self.arrays.items():
            # Don't initialize C-based pointers or already-inited stuff, or stuff
            # that's computed on disk (if it's on disk, accessing the array should
            # just give the computed version, which is what we would want, not a
            # zero-inited array).
            if array.state.c_memory or array.state.initialized or array.state.on_disk:
                continue

            setattr(self, k, array.initialize())

<<<<<<< HEAD
    @property
    def random_seed(self) -> int:
        """The random seed for this particular instance."""
        return self.inputs.random_seed

    def sync(self):
        """Sync the current state of the object with the underlying C-struct.

        This will link any memory initialized by numpy in this object with the underlying
        C-struct, and also update this object with any values computed from within C.
        """
        # Initialize all uninitialized arrays.
        self._init_arrays()
        for name, array in self.arrays.items():
            # We do *not* set COMPUTED_ON_DISK items to the C-struct here, because we have no
            # way of knowing (in this function) what is required to load in, and we don't want
            # to unnecessarily load things in. We leave it to the user to ensure that all
            # required arrays are loaded into memory before calling this function.
            if array.state.initialized:
                self.struct.expose_to_c(array, name)

        for k in self.struct.primitive_fields:
            if getattr(self, k) is not None:
                setattr(self.cstruct, k, getattr(self, k))

            setattr(self, k, getattr(self.cstruct, k))

    def get(self, ary: str | Array):
        """If possible, load an array from disk, storing it and returning the underlying array."""
        if isinstance(ary, str):
            name = ary
            try:
                ary = self.arrays[ary]
            except KeyError as e:
                try:
                    return getattr(self, ary)  # could be a different attribute...
                except AttributeError:
                    raise AttributeError(f"The array {ary} does not exist") from e
        elif names := [name for name, x in self.arrays.items() if x is ary]:
            name = names[0]

        else:
            raise ValueError("The given array is not a part of this instance.")
        if not ary.state.on_disk and not ary.state.initialized:
            raise ValueError(f"Array '{ary.name}' is not on disk and not initialized.")

        if ary.state.on_disk and not ary.state.computed_in_mem:
            ary = ary.loaded_from_disk()
            setattr(self, name, ary)

        return ary.value

    def set(self, name: str, value: Any):  # noqa: A003
        """Set the value of an array."""
        if name not in self.arrays:
            try:
                setattr(self, name, value)
            except AttributeError:
                raise AttributeError(f"The attribute '{name}' does not exist") from None
        else:
            setattr(self, name, self.arrays[name].with_value(value))

    def prepare(
=======
    def __init__(
>>>>>>> 2ee4c2a2
        self,
        flush: Sequence[str] | None = None,
        keep: Sequence[str] | None = None,
        force: bool = False,
    ):
        """Prepare the instance for being passed to another function.

        This will flush all arrays in "flush" from memory, and ensure all arrays
        in "keep" are in memory. At least one of these must be provided. By default,
        the complement of the given parameter is all flushed/kept.

        Parameters
        ----------
        flush
            Arrays to flush out of memory. Note that if no file is associated with this
            instance, these arrays will be lost forever.
        keep
            Arrays to keep or load into memory. Note that if these do not already
            exist, they will be loaded from file (if the file exists). Only one of
            ``flush`` and ``keep`` should be specified.
        force
            Whether to force flushing arrays even if no disk storage exists.
        """
        if flush is None and keep is None:
            raise ValueError("Must provide either flush or keep")

        if flush is not None and keep is None:
            keep = [k for k in self.arrays if k not in flush]
        elif flush is None:
            flush = [
                k
                for k, array in self.arrays.items()
                if k not in keep and array.state.initialized
            ]

        flush = flush or []
        keep = keep or []

        for k in flush:
            self._remove_array(k, force=force)

        # For everything we want to keep, we check if it is computed in memory,
        # and if not, load it from disk.
        for k in keep:
            self.get(k)

    def _remove_array(self, k: str, *, force=False):
        array = self.arrays[k]
        state = array.state

<<<<<<< HEAD
        if (
            not state.initialized
        ):  # TODO: how to handle the case where some arrays aren't required at all?
            warnings.warn(f"Trying to remove array that isn't yet created: {k}")
            return

        if state.computed_in_mem and not state.on_disk and not force:
            raise OSError(
                f"Trying to purge array '{k}' from memory that hasn't been stored! Use force=True if you meant to do this."
            )

        if state.c_has_active_memory:  # TODO: do we need C-managed memory any more?
            lib.free(getattr(self.cstruct, k))

        setattr(self, k, array.without_value())

    def purge(self, force=False):
        """Flush all the boxes out of memory.

        Parameters
        ----------
        force
            Whether to force the purge even if no disk storage exists.
        """
        self.prepare(keep=[], force=force)

    def load_all(self):
        """Load all possible arrays into memory."""
        for x in self.arrays:
            self.get(x)

    @property
    def is_computed(self) -> bool:
        """Whether this instance has been computed at all.

        This is true either if the current instance has called :meth:`compute`,
        or if it has a current existing :attr:`path` pointing to stored data,
        or if such a path exists.

        Just because the instance has been computed does *not* mean that all
        relevant quantities are available -- some may have been purged from
        memory without writing. Use :meth:`has` to check whether certain arrays
        are available.
        """
        return any(v.state.is_computed for v in self.arrays.values())

    def ensure_arrays_computed(self, *arrays, load=False) -> bool:
        """Check if the given arrays are computed (not just initialized)."""
        if not self.is_computed:
            return False

        computed = all(self.arrays[k].state.is_computed for k in arrays)

        if computed and load:
            self.prepare(keep=arrays, flush=[])

        return computed

    def ensure_arrays_inited(self, *arrays, init=False) -> bool:
        """Check if the given arrays are initialized (or computed)."""
        inited = all(self.arrays[k].state.initialized for k in arrays)

        if init and not inited:
            self._init_arrays()
        return True

    @abstractmethod
    def get_required_input_arrays(self, input_box: Self) -> list[str]:
        """Return all input arrays required to compute this object."""
        pass

    def ensure_input_computed(self, input_box: Self, load: bool = False) -> bool:
        """Ensure all the inputs have been computed."""
        if input_box.dummy:
            return True

        arrays = self.get_required_input_arrays(input_box)
        if input_box.initial:
            return input_box.ensure_arrays_inited(*arrays, init=load)

        return input_box.ensure_arrays_computed(*arrays, load=load)

    def summarize(self, indent: int = 0) -> str:
        """Generate a string summary of the struct."""
        indent = indent * "    "

        # print array type and column headings
        out = (
            f"\n{indent}{self.__class__.__name__:>25}    "
            + "   1st:         End:         Min:         Max:         Mean:         \n"
        )

        # print array extrema and means
        for fieldname, array in self.arrays.items():
            state = array.state
            if not state.initialized:
                out += f"{indent}    {fieldname:>25}:  uninitialized\n"
            elif not state.is_computed:
                out += f"{indent}    {fieldname:>25}:  initialized\n"
            elif not state.computed_in_mem:
                out += f"{indent}    {fieldname:>25}:  computed on disk\n"
            else:
                x = getattr(self, fieldname).flatten()
                if len(x) > 0:
                    out += f"{indent}    {fieldname:>25}: {x[0]:11.4e}, {x[-1]:11.4e}, {x.min():11.4e}, {x.max():11.4e}, {np.mean(x):11.4e}\n"
                else:
                    out += f"{indent}    {fieldname:>25}: size zero\n"

        # print primitive fields
        out += "".join(
            f"{indent}    {fieldname:>25}: {getattr(self, fieldname, 'non-existent')}\n"
            for fieldname in self.struct.primitive_fields
        )

        return out

    @classmethod
    def _log_call_arguments(cls, *args):
        logger.debug(f"Calling {cls._c_compute_function.__name__} with following args:")

        for arg in args:
            if isinstance(arg, OutputStruct):
                for line in arg.summarize(indent=1).split("\n"):
                    logger.debug(line)
            elif isinstance(arg, InputStruct):
                for line in str(arg).split("\n"):
                    logger.debug(f"    {line}")
            else:
                logger.debug(f"    {arg}")

    def _ensure_arguments_exist(self, *args):
        for arg in args:
            if (
                isinstance(arg, OutputStruct)
                and not arg.dummy
                and not self.ensure_input_computed(arg, load=True)
            ):
                raise ValueError(
                    f"Trying to use {arg.__class__.__name__} to compute "
                    f"{self.__class__.__name__}, but some required arrays "
                    f"are not computed!\nArrays required: "
                    f"{self.get_required_input_arrays(arg)}\n"
                    f"Current State: {[(k, str(v.state)) for k, v in self.arrays.items()]}"
                )

    def _compute(self, allow_already_computed: bool = False, *args):
        """Compute the actual function that fills this struct."""
        # Check that all required inputs are really computed, and load them into memory
        # if they're not already.
        self._ensure_arguments_exist(*args)

        # Write a detailed message about call arguments if debug turned on.
        if logger.getEffectiveLevel() <= logging.DEBUG:
            self._log_call_arguments(*args)

        # Construct the args. All StructWrapper objects need to actually pass their
        # underlying cstruct, rather than themselves.
        inputs = [
            arg.cstruct if isinstance(arg, (OutputStruct, InputStruct)) else arg
            for arg in args
        ]
        # Sync the python/C memory
        self.sync()
        for arg in args:
            if isinstance(arg, OutputStruct):
                arg.sync()

        # Ensure we haven't already tried to compute this instance.
        if self.is_computed and not allow_already_computed:
            raise ValueError(
                f"You are trying to compute {self.__class__.__name__}, but it has already been computed."
            )

        # Perform the C computation
        try:
            exitcode = self._c_compute_function(*inputs, self.cstruct)
        except TypeError as e:
            logger.error(
                f"Arguments to {self._c_compute_function.__name__}: " f"{inputs}"
            )
            raise e

        _process_exitcode(exitcode, self._c_compute_function, args)

        for name, array in self.arrays.items():
            setattr(self, name, array.with_value(array.value))

        self.sync()
        return self


@attrs.define(slots=False, kw_only=True)
class InitialConditions(OutputStruct):
    """A class representing an InitialConditions C-struct."""

    _c_compute_function = lib.ComputeInitialConditions
    _meta = False
    _compat_hash = _HashType.user_cosmo

    lowres_density = _arrayfield()
    lowres_vx = _arrayfield()
    lowres_vy = _arrayfield()
    lowres_vz = _arrayfield()
    hires_density = _arrayfield()
    hires_vx = _arrayfield()
    hires_vy = _arrayfield()
    hires_vz = _arrayfield()

    lowres_vx_2LPT = _arrayfield(optional=True)
    lowres_vy_2LPT = _arrayfield(optional=True)
    lowres_vz_2LPT = _arrayfield(optional=True)
    hires_vx_2LPT = _arrayfield(optional=True)
    hires_vy_2LPT = _arrayfield(optional=True)
    hires_vz_2LPT = _arrayfield(optional=True)

    lowres_vcb = _arrayfield(optional=True)

    @classmethod
    def new(cls, inputs: InputParameters, **kw) -> Self:
        """Create a new instance, given a set of input parameters."""
        shape = (inputs.user_params.HII_DIM,) * 2 + (
            int(inputs.user_params.NON_CUBIC_FACTOR * inputs.user_params.HII_DIM),
        )
        hires_shape = (inputs.user_params.DIM,) * 2 + (
            int(inputs.user_params.NON_CUBIC_FACTOR * inputs.user_params.DIM),
        )

        out = {
            "lowres_density": Array(shape, dtype=np.float32),
            "lowres_vx": Array(shape, dtype=np.float32),
            "lowres_vy": Array(shape, dtype=np.float32),
            "lowres_vz": Array(shape, dtype=np.float32),
            "hires_density": Array(hires_shape, dtype=np.float32),
            "hires_vx": Array(hires_shape, dtype=np.float32),
            "hires_vy": Array(hires_shape, dtype=np.float32),
            "hires_vz": Array(hires_shape, dtype=np.float32),
        }

        if inputs.user_params.USE_2LPT:
            out |= {
                "lowres_vx_2LPT": Array(shape, dtype=np.float32),
                "lowres_vy_2LPT": Array(shape, dtype=np.float32),
                "lowres_vz_2LPT": Array(shape, dtype=np.float32),
                "hires_vx_2LPT": Array(hires_shape, dtype=np.float32),
                "hires_vy_2LPT": Array(hires_shape, dtype=np.float32),
                "hires_vz_2LPT": Array(hires_shape, dtype=np.float32),
            }

        if inputs.user_params.USE_RELATIVE_VELOCITIES:
            out["lowres_vcb"] = Array(shape, dtype=np.float32)

        return cls(inputs=inputs, **out, **kw)
=======
    _c_compute_function = lib.ComputeInitialConditions
    _meta = False
>>>>>>> 2ee4c2a2

    def prepare_for_perturb(self, flag_options: FlagOptions, force: bool = False):
        """Ensure the ICs have all the boxes loaded for perturb, but no extra."""
        keep = ["hires_density"]

        if not self.user_params.PERTURB_ON_HIGH_RES:
            keep.append("lowres_density")
            keep.append("lowres_vx")
            keep.append("lowres_vy")
            keep.append("lowres_vz")

            if self.user_params.PERTURB_ALGORITHM == "2LPT":
                keep.append("lowres_vx_2LPT")
                keep.append("lowres_vy_2LPT")
                keep.append("lowres_vz_2LPT")

        else:
            keep.append("hires_vx")
            keep.append("hires_vy")
            keep.append("hires_vz")

            if self.user_params.PERTURB_ALGORITHM == "2LPT":
                keep.append("hires_vx_2LPT")
                keep.append("hires_vy_2LPT")
                keep.append("hires_vz_2LPT")

        if self.user_params.USE_RELATIVE_VELOCITIES:
            keep.append("lowres_vcb")

        self.prepare(keep=keep, force=force)

    def prepare_for_spin_temp(self, flag_options: FlagOptions, force: bool = False):
        """Ensure ICs have all boxes required for spin_temp, and no more."""
        keep = []
        if flag_options.USE_HALO_FIELD and self.user_params.AVG_BELOW_SAMPLER:
            keep.append("lowres_density")  # for the cmfs
        if self.user_params.USE_RELATIVE_VELOCITIES:
            keep.append("lowres_vcb")
        self.prepare(keep=keep, force=force)

<<<<<<< HEAD
    def get_required_input_arrays(self, input_box: OutputStruct) -> list[str]:
=======
    def _get_box_structures(self) -> dict[str, dict | tuple[int]]:
        shape = (self.user_params.HII_DIM,) * 2 + (
            int(self.user_params.NON_CUBIC_FACTOR * self.user_params.HII_DIM),
        )
        hires_shape = (self.user_params.DIM,) * 2 + (
            int(self.user_params.NON_CUBIC_FACTOR * self.user_params.DIM),
        )

        out = {
            "lowres_density": shape,
            "lowres_vx": shape,
            "lowres_vy": shape,
            "lowres_vz": shape,
            "hires_density": hires_shape,
            "hires_vx": hires_shape,
            "hires_vy": hires_shape,
            "hires_vz": hires_shape,
        }

        if self.user_params.PERTURB_ALGORITHM == "2LPT":
            out.update(
                {
                    "lowres_vx_2LPT": shape,
                    "lowres_vy_2LPT": shape,
                    "lowres_vz_2LPT": shape,
                    "hires_vx_2LPT": hires_shape,
                    "hires_vy_2LPT": hires_shape,
                    "hires_vz_2LPT": hires_shape,
                }
            )

        if self.user_params.USE_RELATIVE_VELOCITIES:
            out.update({"lowres_vcb": shape})

        return out

    def get_required_input_arrays(self, input_box: _BaseOutputStruct) -> list[str]:
>>>>>>> 2ee4c2a2
        """Return all input arrays required to compute this object."""
        return []

    def compute(self, allow_already_computed: bool = False):
        """Compute the function."""
        return self._compute(
            allow_already_computed,
            self.inputs.random_seed,
            self.inputs.user_params,
            self.inputs.cosmo_params,
        )


@attrs.define(slots=False, kw_only=True)
class OutputStructZ(OutputStruct):
    """The same as an OutputStruct, but containing a redshift."""

    _meta = True
    redshift: float = attrs.field(converter=float)

    @classmethod
    def dummy(cls, inputs: InputParameters = InputParameters(random_seed=1)):
        """Create a dummy instance with the given inputs."""
        return cls.new(inputs=inputs, redshift=-1.0, dummy=True)

    @classmethod
    def initial(cls, inputs: InputParameters = InputParameters(random_seed=1)):
        """Create a dummy instance with the given inputs."""
        return cls.new(inputs=inputs, redshift=-1.0, initial=True)


@attrs.define(slots=False, kw_only=True)
class PerturbedField(OutputStructZ):
    """A class containing all perturbed field boxes."""

    _c_compute_function = lib.ComputePerturbField
    _meta = False
<<<<<<< HEAD
    _compat_hash = _HashType.zgrid

    density = _arrayfield()
    velocity_z = _arrayfield()
    velocity_x = _arrayfield(optional=True)
    velocity_y = _arrayfield(optional=True)

    @classmethod
    def new(cls, inputs: InputParameters, redshift: float, **kw) -> Self:
        """Create a new PerturbedField instance with the given inputs.

        Parameters
        ----------
        inputs : InputParameters
            The input parameters defining the output struct.
        redshift : float
            The redshift at which to compute fields.

        Other Parameters
        ----------------
        All other parameters are passed through to the :class:`PerturbedField`
        constructor.
        """
        dim = inputs.user_params.HII_DIM

        shape = (dim, dim, int(inputs.user_params.NON_CUBIC_FACTOR * dim))

=======

    def _get_box_structures(self) -> dict[str, dict | tuple[int]]:
>>>>>>> 2ee4c2a2
        out = {
            "density": Array(shape, dtype=np.float32),
            "velocity_z": Array(shape, dtype=np.float32),
        }
        if inputs.user_params.KEEP_3D_VELOCITIES:
            out["velocity_x"] = Array(shape, dtype=np.float32)
            out["velocity_y"] = Array(shape, dtype=np.float32)

        return cls(redshift=redshift, inputs=inputs, **out, **kw)

    def get_required_input_arrays(self, input_box: OutputStruct) -> list[str]:
        """Return all input arrays required to compute this object."""
        required = []

        if not isinstance(input_box, InitialConditions):
            raise ValueError(
                f"{type(input_box)} is not an input required for PerturbedField!"
            )

        # Always require hires_density
        required += ["hires_density"]

        if self.user_params.PERTURB_ON_HIGH_RES:
            required += ["hires_vx", "hires_vy", "hires_vz"]

            if self.user_params.PERTURB_ALGORITHM == "2LPT":
                required += ["hires_vx_2LPT", "hires_vy_2LPT", "hires_vz_2LPT"]

        else:
            required += ["lowres_density", "lowres_vx", "lowres_vy", "lowres_vz"]

            if self.user_params.PERTURB_ALGORITHM == "2LPT":
                required += [
                    "lowres_vx_2LPT",
                    "lowres_vy_2LPT",
                    "lowres_vz_2LPT",
                ]

        if self.user_params.USE_RELATIVE_VELOCITIES:
            required.append("lowres_vcb")

        return required

    def compute(self, *, allow_already_computed: bool = False, ics: InitialConditions):
        """Compute the function."""
        return self._compute(
            allow_already_computed,
            self.redshift,
            self.user_params,
            self.cosmo_params,
            ics,
        )

    @property
    def velocity(self):
        """The velocity of the box in the 3rd dimension (for backwards compat)."""
        return self.velocity_z  # for backwards compatibility


@attrs.define(slots=False, kw_only=True)
class PerturbHaloField(OutputStructZ):
    """A class containing all fields related to halos."""

    _c_compute_function = lib.ComputePerturbHaloField
    _meta = False
    _compat_hash = _HashType.zgrid

    halo_masses = _arrayfield()
    star_rng = _arrayfield()
    sfr_rng = _arrayfield()
    xray_rng = _arrayfield()
    halo_coords = _arrayfield()
    n_halos: int = attrs.field(default=None)
    buffer_size: int = attrs.field(default=None)

    @classmethod
    def new(
        cls, inputs: InputParameters, redshift: float, buffer_size: int = 0, **kw
    ) -> Self:
        """Create a new PerturbedHaloField instance with the given inputs.

        Parameters
        ----------
        inputs : InputParameters
            The input parameters defining the output struct.
        redshift : float
            The redshift at which to compute fields.

        Other Parameters
        ----------------
        All other parameters are passed through to the :class:`PerturbedHaloField`
        constructor.
        """
        from .cfuncs import get_halo_list_buffer_size

        buffer_size = get_halo_list_buffer_size(
            redshift, inputs.user_params, inputs.cosmo_params
        )

        return cls(
            inputs=inputs,
            halo_masses=Array((buffer_size,), dtype=np.float32),
            star_rng=Array((buffer_size,), dtype=np.float32),
            sfr_rng=Array((buffer_size,), dtype=np.float32),
            xray_rng=Array((buffer_size,), dtype=np.float32),
            halo_coords=Array((buffer_size, 3), dtype=np.int32),
            redshift=redshift,
            buffer_size=buffer_size,
            **kw,
        )

    def get_required_input_arrays(self, input_box: OutputStruct) -> list[str]:
        """Return all input arrays required to compute this object."""
        required = []
        if isinstance(input_box, InitialConditions):
            if self.user_params.PERTURB_ON_HIGH_RES:
                required += ["hires_vx", "hires_vy", "hires_vz"]
            else:
                required += ["lowres_vx", "lowres_vy", "lowres_vz"]

            if self.user_params.USE_2LPT:
                required += [f"{k}_2LPT" for k in required]
        elif isinstance(input_box, HaloField):
            required += [
                "halo_coords",
                "halo_masses",
                "star_rng",
                "sfr_rng",
                "xray_rng",
            ]
        else:
            raise ValueError(
                f"{type(input_box)} is not an input required for PerturbHaloField!"
            )

        return required

    def compute(
        self,
        *,
        ics: InitialConditions,
        halo_field: HaloField,
        allow_already_computed: bool = False,
    ):
        """Compute the function."""
        return self._compute(
            allow_already_computed,
            self.redshift,
            self.user_params,
            self.cosmo_params,
            self.astro_params,
            self.flag_options,
            ics,
            halo_field,
        )


@attrs.define(slots=False, kw_only=True)
class HaloField(PerturbHaloField):
    """A class containing all fields related to halos."""

    _c_compute_function = lib.ComputeHaloField
    desc_redshift: float | None = attrs.field(default=None)

    def get_required_input_arrays(self, input_box: OutputStruct) -> list[str]:
        """Return all input arrays required to compute this object."""
        required = []
        if isinstance(input_box, InitialConditions):
            if self.flag_options.HALO_STOCHASTICITY:
                # when the sampler is on, the grids are only needed for the first sample
                if self.desc_redshift <= 0:
                    required += ["hires_density"]
                    required += ["lowres_density"]
            # without the sampler, dexm needs the hires density at each redshift
            else:
                required += ["hires_density"]
        elif isinstance(input_box, HaloField):
            if self.flag_options.HALO_STOCHASTICITY:
                required += [
                    "halo_masses",
                    "halo_coords",
                    "star_rng",
                    "sfr_rng",
                    "xray_rng",
                ]
        else:
            raise ValueError(
                f"{type(input_box)} is not an input required for HaloField!"
            )
        return required

    def compute(
        self,
        *,
        descendant_halos: HaloField,
        ics: InitialConditions,
        allow_already_computed: bool = False,
    ):
        """Compute the function."""
        return self._compute(
            allow_already_computed,
            self.desc_redshift,
            self.redshift,
            self.user_params,
            self.cosmo_params,
            self.astro_params,
            self.flag_options,
            ics,
            ics.random_seed,
            descendant_halos,
<<<<<<< HEAD
=======
            hooks=hooks,
        )


class PerturbHaloField(_AllParamsBox):
    """A class containing all fields related to halos."""

    _c_compute_function = lib.ComputePerturbHaloField
    _meta = False
    _inputs = _AllParamsBox._inputs + ("buffer_size",)

    def __init__(
        self,
        buffer_size: int = 0,
        **kwargs,
    ):
        self.buffer_size = buffer_size
        super().__init__(**kwargs)

    def _get_box_structures(self) -> dict[str, dict | tuple[int]]:
        out = {
            "halo_masses": (self.buffer_size,),
            "star_rng": (self.buffer_size,),
            "sfr_rng": (self.buffer_size,),
            "xray_rng": (self.buffer_size,),
            "halo_coords": (self.buffer_size, 3),
        }

        return out

    def get_required_input_arrays(self, input_box: _BaseOutputStruct) -> list[str]:
        """Return all input arrays required to compute this object."""
        required = []
        if isinstance(input_box, InitialConditions):
            if self.user_params.PERTURB_ON_HIGH_RES:
                required += ["hires_vx", "hires_vy", "hires_vz"]
            else:
                required += ["lowres_vx", "lowres_vy", "lowres_vz"]

            if self.user_params.PERTURB_ALGORITHM == "2LPT":
                required += [k + "_2LPT" for k in required]
        elif isinstance(input_box, HaloField):
            required += [
                "halo_coords",
                "halo_masses",
                "star_rng",
                "sfr_rng",
                "xray_rng",
            ]
        else:
            raise ValueError(
                f"{type(input_box)} is not an input required for PerturbHaloField!"
            )

        return required

    def compute(self, *, ics: InitialConditions, halo_field: HaloField, hooks: dict):
        """Compute the function."""
        return self._compute(
            self.redshift,
            self.user_params,
            self.cosmo_params,
            self.astro_params,
            self.flag_options,
            ics,
            halo_field,
            hooks=hooks,
>>>>>>> 2ee4c2a2
        )


@attrs.define(slots=False, kw_only=True)
class HaloBox(OutputStructZ):
    """A class containing all gridded halo properties."""

    _meta = False
    _c_compute_function = lib.ComputeHaloBox

    halo_mass = _arrayfield()
    halo_stars = _arrayfield()
    halo_stars_mini = _arrayfield()
    count = _arrayfield()
    halo_sfr = _arrayfield()
    halo_sfr_mini = _arrayfield()
    halo_xray = _arrayfield()
    n_ion = _arrayfield()
    whalo_sfr = _arrayfield()

    log10_Mcrit_ACG_ave: float = attrs.field(default=None)
    log10_Mcrit_MCG_ave: float = attrs.field(default=None)

    @classmethod
    def new(cls, inputs: InputParameters, redshift: float, **kw) -> Self:
        """Create a new HaloBox instance with the given inputs.

        Parameters
        ----------
        inputs : InputParameters
            The input parameters defining the output struct.
        redshift : float
            The redshift at which to compute fields.

        Other Parameters
        ----------------
        All other parameters are passed through to the :class:`HaloBox`
        constructor.
        """
        dim = inputs.user_params.HII_DIM
        shape = (dim, dim, int(inputs.user_params.NON_CUBIC_FACTOR * dim))

        return cls(
            inputs=inputs,
            redshift=redshift,
            **{
                "halo_mass": Array(shape, dtype=np.float32),
                "halo_stars": Array(shape, dtype=np.float32),
                "halo_stars_mini": Array(shape, dtype=np.float32),
                "count": Array(shape, dtype=np.int32),
                "halo_sfr": Array(shape, dtype=np.float32),
                "halo_sfr_mini": Array(shape, dtype=np.float32),
                "halo_xray": Array(shape, dtype=np.float32),
                "n_ion": Array(shape, dtype=np.float32),
                "whalo_sfr": Array(shape, dtype=np.float32),
            },
            **kw,
        )

    def get_required_input_arrays(self, input_box: OutputStruct) -> list[str]:
        """Return all input arrays required to compute this object."""
        required = []
        if isinstance(input_box, PerturbHaloField):
            if not self.flag_options.FIXED_HALO_GRIDS:
                required += [
                    "halo_coords",
                    "halo_masses",
                    "star_rng",
                    "sfr_rng",
                    "xray_rng",
                ]
        elif isinstance(input_box, PerturbedField):
            if self.flag_options.FIXED_HALO_GRIDS:
                required += ["density"]
        elif isinstance(input_box, TsBox):
            required += ["J_21_LW_box"]
        elif isinstance(input_box, IonizedBox):
            required += ["Gamma12_box", "z_re_box"]
        elif isinstance(input_box, InitialConditions):
            if (
                self.flag_options.HALO_STOCHASTICITY
                and self.user_params.AVG_BELOW_SAMPLER
            ):
                required += ["lowres_density"]
            if self.user_params.USE_RELATIVE_VELOCITIES:
                required += ["lowres_vcb"]
        else:
            raise ValueError(f"{type(input_box)} is not an input required for HaloBox!")

        return required

    def compute(
        self,
        *,
        initial_conditions: InitialConditions,
        pt_halos: PerturbHaloField,
        perturbed_field: PerturbedField,
        previous_spin_temp: TsBox,
        previous_ionize_box: IonizedBox,
        allow_already_computed: bool = False,
    ):
        """Compute the function."""
        return self._compute(
            allow_already_computed,
            self.redshift,
            self.user_params,
            self.cosmo_params,
            self.astro_params,
            self.flag_options,
            initial_conditions,
            perturbed_field,
            pt_halos,
            previous_spin_temp,
            previous_ionize_box,
        )


@attrs.define(slots=False, kw_only=True)
class XraySourceBox(OutputStructZ):
    """A class containing the filtered sfr grids."""

    _meta = False
    _c_compute_function = lib.UpdateXraySourceBox

    filtered_sfr = _arrayfield()
    filtered_sfr_mini = _arrayfield()
    filtered_xray = _arrayfield()
    mean_sfr = _arrayfield()
    mean_sfr_mini = _arrayfield()
    mean_log10_Mcrit_LW = _arrayfield()

    @classmethod
    def new(cls, inputs: InputParameters, redshift: float, **kw) -> Self:
        """Create a new XraySourceBox instance with the given inputs.

        Parameters
        ----------
        inputs : InputParameters
            The input parameters defining the output struct.
        redshift : float
            The redshift at which to compute fields.

        Other Parameters
        ----------------
        All other parameters are passed through to the :class:`XraySourceBox`
        constructor.
        """
        shape = (
<<<<<<< HEAD
            (global_params.NUM_FILTER_STEPS_FOR_Ts,)
            + (inputs.user_params.HII_DIM,) * 2
            + (int(inputs.user_params.NON_CUBIC_FACTOR * inputs.user_params.HII_DIM),)
        )

        return cls(
            inputs=inputs,
            redshift=redshift,
            filtered_sfr=Array(shape, dtype=np.float32),
            filtered_sfr_mini=Array(shape, dtype=np.float32),
            filtered_xray=Array(shape, dtype=np.float32),
            mean_sfr=Array(shape),
            mean_sfr_mini=Array((global_params.NUM_FILTER_STEPS_FOR_Ts,)),
            mean_log10_Mcrit_LW=Array((global_params.NUM_FILTER_STEPS_FOR_Ts,)),
            **kw,
        )
=======
            (self.astro_params.N_STEP_TS,)
            + (self.user_params.HII_DIM,) * 2
            + (int(self.user_params.NON_CUBIC_FACTOR * self.user_params.HII_DIM),)
        )

        out = {
            "filtered_sfr": shape,
            "filtered_sfr_mini": shape,
            "filtered_xray": shape,
            "mean_sfr": (self.astro_params.N_STEP_TS,),
            "mean_sfr_mini": (self.astro_params.N_STEP_TS,),
            "mean_log10_Mcrit_LW": (self.astro_params.N_STEP_TS,),
        }

        return out
>>>>>>> 2ee4c2a2

    def get_required_input_arrays(self, input_box: OutputStruct) -> list[str]:
        """Return all input arrays required to compute this object."""
        required = []
        if not isinstance(input_box, HaloBox):
            raise ValueError(f"{type(input_box)} is not an input required for HaloBox!")

        required += ["halo_sfr", "halo_xray"]
        if self.flag_options.USE_MINI_HALOS:
            required += ["halo_sfr_mini"]
        return required

    def compute(
        self,
        *,
        halobox: HaloBox,
        R_inner,
        R_outer,
        R_ct,
        allow_already_computed: bool = False,
    ):
        """Compute the function."""
        return self._compute(
            allow_already_computed,
            self.user_params,
            self.cosmo_params,
            self.astro_params,
            self.flag_options,
            halobox,
            R_inner,
            R_outer,
            R_ct,
        )


@attrs.define(slots=False, kw_only=True)
class TsBox(OutputStructZ):
    """A class containing all spin temperature boxes."""

    _c_compute_function = lib.ComputeTsBox
    _meta = False

    Ts_box = _arrayfield()
    x_e_box = _arrayfield()
    Tk_box = _arrayfield()
    J_21_LW_box = _arrayfield()

    @classmethod
    def new(cls, inputs: InputParameters, redshift: float, **kw) -> Self:
        """Create a new TsBox instance with the given inputs.

        Parameters
        ----------
        inputs : InputParameters
            The input parameters defining the output struct.
        redshift : float
            The redshift at which to compute fields.

        Other Parameters
        ----------------
        All other parameters are passed through to the :class:`TsBox`
        constructor.
        """
        shape = (inputs.user_params.HII_DIM,) * 2 + (
            int(inputs.user_params.NON_CUBIC_FACTOR * inputs.user_params.HII_DIM),
        )
        return cls(
            inputs=inputs,
            redshift=redshift,
            Ts_box=Array(shape, dtype=np.float32),
            x_e_box=Array(shape, dtype=np.float32),
            Tk_box=Array(shape, dtype=np.float32),
            J_21_LW_box=Array(shape, dtype=np.float32),
            **kw,
        )

    @cached_property
    def global_Ts(self):
        """Global (mean) spin temperature."""
        if "Ts_box" not in self._computed_arrays:
            raise AttributeError(
                "global_Ts is not defined until the ionization calculation has been performed"
            )
        else:
            return np.mean(self.Ts_box)

    @cached_property
    def global_Tk(self):
        """Global (mean) Tk."""
        if "Tk_box" not in self._computed_arrays:
            raise AttributeError(
                "global_Tk is not defined until the ionization calculation has been performed"
            )
        else:
            return np.mean(self.Tk_box)

    @cached_property
    def global_x_e(self):
        """Global (mean) x_e."""
        if "x_e_box" not in self._computed_arrays:
            raise AttributeError(
                "global_x_e is not defined until the ionization calculation has been performed"
            )
        else:
            return np.mean(self.x_e_box)

    def get_required_input_arrays(self, input_box: OutputStruct) -> list[str]:
        """Return all input arrays required to compute this object."""
        required = []
        if isinstance(input_box, InitialConditions):
            if (
                self.user_params.USE_RELATIVE_VELOCITIES
                and self.flag_options.USE_MINI_HALOS
            ):
                required += ["lowres_vcb"]
        elif isinstance(input_box, PerturbedField):
            required += ["density"]
        elif isinstance(input_box, TsBox):
            required += ["Tk_box", "x_e_box", "Ts_box"]
            if self.flag_options.USE_MINI_HALOS:
                required += ["J_21_LW_box"]
        elif isinstance(input_box, XraySourceBox):
            if self.flag_options.USE_HALO_FIELD:
                required += ["filtered_sfr", "filtered_xray"]
                if self.flag_options.USE_MINI_HALOS:
                    required += ["filtered_sfr_mini"]
        else:
            raise ValueError(
                f"{type(input_box)} is not an input required for PerturbHaloField!"
            )

        return required

    def compute(
        self,
        *,
        cleanup: bool,
        perturbed_field: PerturbedField,
        xray_source_box: XraySourceBox,
        prev_spin_temp: TsBox,
        ics: InitialConditions,
        allow_already_computed: bool = False,
    ):
        """Compute the function."""
        return self._compute(
            allow_already_computed,
            self.redshift,
            prev_spin_temp.redshift,
            self.user_params,
            self.cosmo_params,
            self.astro_params,
            self.flag_options,
            perturbed_field.redshift,
            cleanup,
            perturbed_field,
            xray_source_box,
            prev_spin_temp,
            ics,
        )


@attrs.define(slots=False, kw_only=True)
class IonizedBox(OutputStructZ):
    """A class containing all ionized boxes."""

    _meta = False
    _c_compute_function = lib.ComputeIonizedBox

    xH_box = _arrayfield()
    Gamma12_box = _arrayfield()
    MFP_box = _arrayfield()
    z_re_box = _arrayfield()
    dNrec_box = _arrayfield()
    temp_kinetic_all_gas = _arrayfield()
    Fcoll = _arrayfield()
    Fcoll_MINI = _arrayfield(optional=True)
    log10_Mturnover_ave: float = attrs.field(default=None)
    log10_Mturnover_MINI_ave: float = attrs.field(default=None)
    mean_f_coll: float = attrs.field(default=None)
    mean_f_coll_MINI: float = attrs.field(default=None)

    @classmethod
    def new(cls, inputs, redshift: float, **kw) -> Self:
        """Create a new IonizedBox instance with the given inputs.

        Parameters
        ----------
        inputs : InputParameters
            The input parameters defining the output struct.
        redshift : float
            The redshift at which to compute fields.

        Other Parameters
        ----------------
        All other parameters are passed through to the :class:`IonizedBox`
        constructor.
        """
        if inputs.flag_options.USE_MINI_HALOS:
            n_filtering = (
                int(
                    np.log(
                        min(
                            inputs.astro_params.R_BUBBLE_MAX,
                            0.620350491 * inputs.user_params.BOX_LEN,
                        )
                        / max(
                            self.astro_params.R_BUBBLE_MIN,
                            0.620350491
                            * inputs.user_params.BOX_LEN
                            / inputs.user_params.HII_DIM,
                        )
                    )
                    / np.log(self.astro_params.DELTA_R_HII_FACTOR)
                )
                + 1
            )
        else:
            n_filtering = 1

        shape = (inputs.user_params.HII_DIM,) * 2 + (
            int(inputs.user_params.NON_CUBIC_FACTOR * inputs.user_params.HII_DIM),
        )
        filter_shape = (n_filtering,) + shape

        out = {
            "xH_box": Array(shape, initfunc=np.ones, dtype=np.float32),
            "Gamma12_box": Array(shape, dtype=np.float32),
            "MFP_box": Array(shape, dtype=np.float32),
            "z_re_box": Array(shape, dtype=np.float32),
            "dNrec_box": Array(shape, dtype=np.float32),
            "temp_kinetic_all_gas": Array(shape, dtype=np.float32),
            "Fcoll": Array(filter_shape, dtype=np.float32),
        }

        if inputs.flag_options.USE_MINI_HALOS:
            out["Fcoll_MINI"] = Array(filter_shape, dtype=np.float32)

        return cls(inputs=inputs, redshift=redshift, **out, **kw)

    @cached_property
    def global_xH(self):
        """Global (mean) neutral fraction."""
        if not self.filled:
            raise AttributeError(
                "global_xH is not defined until the ionization calculation has been performed"
            )
        else:
            return np.mean(self.xH_box)

    def get_required_input_arrays(self, input_box: OutputStruct) -> list[str]:
        """Return all input arrays required to compute this object."""
        required = []
        if isinstance(input_box, InitialConditions):
            if (
                self.user_params.USE_RELATIVE_VELOCITIES
                and self.flag_options.USE_MASS_DEPENDENT_ZETA
            ):
                required += ["lowres_vcb"]
        elif isinstance(input_box, PerturbedField):
            required += ["density"]
        elif isinstance(input_box, TsBox):
            required += ["J_21_LW_box", "x_e_box", "Tk_box"]
        elif isinstance(input_box, IonizedBox):
            required += ["z_re_box", "Gamma12_box"]
            if self.inputs.flag_options.INHOMO_RECO:
                required += [
                    "dNrec_box",
                ]
            if (
                self.inputs.flag_options.USE_MASS_DEPENDENT_ZETA
                and self.inputs.flag_options.USE_MINI_HALOS
            ):
                required += ["Fcoll", "Fcoll_MINI"]
        elif isinstance(input_box, HaloBox):
            required += ["n_ion", "whalo_sfr"]
        else:
            raise ValueError(
                f"{type(input_box)} is not an input required for IonizedBox!"
            )

        return required

    def compute(
        self,
        *,
        perturbed_field: PerturbedField,
        prev_perturbed_field: PerturbedField,
        prev_ionize_box,
        spin_temp: TsBox,
        halobox: HaloBox,
        ics: InitialConditions,
        allow_already_computed: bool = False,
    ):
        """Compute the function."""
        return self._compute(
            allow_already_computed,
            self.redshift,
            prev_perturbed_field.redshift,
            self.inputs.user_params,
            self.inputs.cosmo_params,
            self.inputs.astro_params,
            self.inputs.flag_options,
            perturbed_field,
            prev_perturbed_field,
            prev_ionize_box,
            spin_temp,
            halobox,
            ics,
        )


@attrs.define(slots=False, kw_only=True)
class BrightnessTemp(OutputStructZ):
    """A class containing the brightness temperature box."""

    _c_compute_function = lib.ComputeBrightnessTemp

    _meta = False
<<<<<<< HEAD
    brightness_temp = _arrayfield()

    @classmethod
    def new(cls, inputs: InputParameters, redshift: float, **kw) -> Self:
        """Create a new BrightnessTemp instance with the given inputs.

        Parameters
        ----------
        inputs : InputParameters
            The input parameters defining the output struct.
        redshift : float
            The redshift at which to compute fields.

        Other Parameters
        ----------------
        All other parameters are passed through to the :class:`BrightnessTemp`
        constructor.
        """
        shape = (inputs.user_params.HII_DIM,) * 2 + (
            int(inputs.user_params.NON_CUBIC_FACTOR * inputs.user_params.HII_DIM),
        )
=======
>>>>>>> 2ee4c2a2

        return cls(
            inputs=inputs,
            redshift=redshift,
            brightness_temp=Array(shape, dtype=np.float32),
            **kw,
        )

    @cached_property
    def global_Tb(self):
        """Global (mean) brightness temperature."""
        if not self.is_computed:
            raise AttributeError(
                "global_Tb is not defined until the ionization calculation has been performed"
            )
        else:
            return np.mean(self.brightness_temp)

    def get_required_input_arrays(self, input_box: OutputStruct) -> list[str]:
        """Return all input arrays required to compute this object."""
        required = []
        if isinstance(input_box, PerturbedField):
            required += ["density"]
            if self.inputs.flag_options.APPLY_RSDS:
                required += ["velocity_z"]
        elif isinstance(input_box, TsBox):
            required += ["Ts_box"]
        elif isinstance(input_box, IonizedBox):
            required += ["xH_box"]
        else:
            raise ValueError(
                f"{type(input_box)} is not an input required for BrightnessTemp!"
            )

        return required

    def compute(
        self,
        *,
        spin_temp: TsBox,
        ionized_box: IonizedBox,
        perturbed_field: PerturbedField,
        allow_already_computed: bool = False,
    ):
        """Compute the function."""
        return self._compute(
            allow_already_computed,
            self.redshift,
            self.inputs.user_params,
            self.inputs.cosmo_params,
            self.inputs.astro_params,
            self.inputs.flag_options,
            spin_temp,
            ionized_box,
            perturbed_field,
        )<|MERGE_RESOLUTION|>--- conflicted
+++ resolved
@@ -26,7 +26,6 @@
 
 from .. import __version__
 from ..c_21cmfast import ffi, lib
-<<<<<<< HEAD
 from .arrays import Array
 from .exceptions import _process_exitcode
 from .inputs import (
@@ -36,20 +35,13 @@
     InputParameters,
     InputStruct,
     UserParams,
-    global_params,
 )
 from .structs import StructWrapper
-=======
-from ..drivers.param_config import InputParameters
-from .inputs import AstroParams, CosmoParams, FlagOptions, UserParams
-from .structs import OutputStruct as _BaseOutputStruct
->>>>>>> 2ee4c2a2
 
 logger = logging.getLogger(__name__)
 
 _ALL_OUTPUT_STRUCTS = {}
 
-<<<<<<< HEAD
 
 def _arrayfield(optional: bool = False, **kw):
     if optional:
@@ -65,18 +57,6 @@
             eq=False,
             type=Array,
         )
-=======
-# NOTE: The `inputs` arguments to the __init__ methods are set this way such that the
-#   required fields (`_inputs`) can be read either from the file
-#   (done in structs.OutputStruct.__init__) or the input struct (done here)
-# TODO: there is certainly a better way to organise it
-class _OutputStruct(_BaseOutputStruct):
-    def __init__(self, *, inputs: InputParameters | None = None, **kwargs):
-        if inputs:
-            self.cosmo_params = inputs.cosmo_params
-            self.user_params = inputs.user_params
-            self.random_seed = inputs.random_seed
->>>>>>> 2ee4c2a2
 
 
 class _HashType(Enum):
@@ -91,7 +71,6 @@
 
     _meta = False
     _fields_ = []
-    _global_params = None
     _c_based_pointers = ()
     _c_compute_function = None
     _compat_hash = _HashType.full
@@ -187,7 +166,6 @@
 
             setattr(self, k, array.initialize())
 
-<<<<<<< HEAD
     @property
     def random_seed(self) -> int:
         """The random seed for this particular instance."""
@@ -251,9 +229,6 @@
             setattr(self, name, self.arrays[name].with_value(value))
 
     def prepare(
-=======
-    def __init__(
->>>>>>> 2ee4c2a2
         self,
         flush: Sequence[str] | None = None,
         keep: Sequence[str] | None = None,
@@ -304,7 +279,6 @@
         array = self.arrays[k]
         state = array.state
 
-<<<<<<< HEAD
         if (
             not state.initialized
         ):  # TODO: how to handle the case where some arrays aren't required at all?
@@ -557,10 +531,6 @@
             out["lowres_vcb"] = Array(shape, dtype=np.float32)
 
         return cls(inputs=inputs, **out, **kw)
-=======
-    _c_compute_function = lib.ComputeInitialConditions
-    _meta = False
->>>>>>> 2ee4c2a2
 
     def prepare_for_perturb(self, flag_options: FlagOptions, force: bool = False):
         """Ensure the ICs have all the boxes loaded for perturb, but no extra."""
@@ -601,47 +571,7 @@
             keep.append("lowres_vcb")
         self.prepare(keep=keep, force=force)
 
-<<<<<<< HEAD
     def get_required_input_arrays(self, input_box: OutputStruct) -> list[str]:
-=======
-    def _get_box_structures(self) -> dict[str, dict | tuple[int]]:
-        shape = (self.user_params.HII_DIM,) * 2 + (
-            int(self.user_params.NON_CUBIC_FACTOR * self.user_params.HII_DIM),
-        )
-        hires_shape = (self.user_params.DIM,) * 2 + (
-            int(self.user_params.NON_CUBIC_FACTOR * self.user_params.DIM),
-        )
-
-        out = {
-            "lowres_density": shape,
-            "lowres_vx": shape,
-            "lowres_vy": shape,
-            "lowres_vz": shape,
-            "hires_density": hires_shape,
-            "hires_vx": hires_shape,
-            "hires_vy": hires_shape,
-            "hires_vz": hires_shape,
-        }
-
-        if self.user_params.PERTURB_ALGORITHM == "2LPT":
-            out.update(
-                {
-                    "lowres_vx_2LPT": shape,
-                    "lowres_vy_2LPT": shape,
-                    "lowres_vz_2LPT": shape,
-                    "hires_vx_2LPT": hires_shape,
-                    "hires_vy_2LPT": hires_shape,
-                    "hires_vz_2LPT": hires_shape,
-                }
-            )
-
-        if self.user_params.USE_RELATIVE_VELOCITIES:
-            out.update({"lowres_vcb": shape})
-
-        return out
-
-    def get_required_input_arrays(self, input_box: _BaseOutputStruct) -> list[str]:
->>>>>>> 2ee4c2a2
         """Return all input arrays required to compute this object."""
         return []
 
@@ -679,7 +609,6 @@
 
     _c_compute_function = lib.ComputePerturbField
     _meta = False
-<<<<<<< HEAD
     _compat_hash = _HashType.zgrid
 
     density = _arrayfield()
@@ -707,10 +636,6 @@
 
         shape = (dim, dim, int(inputs.user_params.NON_CUBIC_FACTOR * dim))
 
-=======
-
-    def _get_box_structures(self) -> dict[str, dict | tuple[int]]:
->>>>>>> 2ee4c2a2
         out = {
             "density": Array(shape, dtype=np.float32),
             "velocity_z": Array(shape, dtype=np.float32),
@@ -831,8 +756,9 @@
             else:
                 required += ["lowres_vx", "lowres_vy", "lowres_vz"]
 
-            if self.user_params.USE_2LPT:
+            if self.user_params.PERTURB_ALGORITHM == "2LPT":
                 required += [f"{k}_2LPT" for k in required]
+
         elif isinstance(input_box, HaloField):
             required += [
                 "halo_coords",
@@ -921,76 +847,6 @@
             ics,
             ics.random_seed,
             descendant_halos,
-<<<<<<< HEAD
-=======
-            hooks=hooks,
-        )
-
-
-class PerturbHaloField(_AllParamsBox):
-    """A class containing all fields related to halos."""
-
-    _c_compute_function = lib.ComputePerturbHaloField
-    _meta = False
-    _inputs = _AllParamsBox._inputs + ("buffer_size",)
-
-    def __init__(
-        self,
-        buffer_size: int = 0,
-        **kwargs,
-    ):
-        self.buffer_size = buffer_size
-        super().__init__(**kwargs)
-
-    def _get_box_structures(self) -> dict[str, dict | tuple[int]]:
-        out = {
-            "halo_masses": (self.buffer_size,),
-            "star_rng": (self.buffer_size,),
-            "sfr_rng": (self.buffer_size,),
-            "xray_rng": (self.buffer_size,),
-            "halo_coords": (self.buffer_size, 3),
-        }
-
-        return out
-
-    def get_required_input_arrays(self, input_box: _BaseOutputStruct) -> list[str]:
-        """Return all input arrays required to compute this object."""
-        required = []
-        if isinstance(input_box, InitialConditions):
-            if self.user_params.PERTURB_ON_HIGH_RES:
-                required += ["hires_vx", "hires_vy", "hires_vz"]
-            else:
-                required += ["lowres_vx", "lowres_vy", "lowres_vz"]
-
-            if self.user_params.PERTURB_ALGORITHM == "2LPT":
-                required += [k + "_2LPT" for k in required]
-        elif isinstance(input_box, HaloField):
-            required += [
-                "halo_coords",
-                "halo_masses",
-                "star_rng",
-                "sfr_rng",
-                "xray_rng",
-            ]
-        else:
-            raise ValueError(
-                f"{type(input_box)} is not an input required for PerturbHaloField!"
-            )
-
-        return required
-
-    def compute(self, *, ics: InitialConditions, halo_field: HaloField, hooks: dict):
-        """Compute the function."""
-        return self._compute(
-            self.redshift,
-            self.user_params,
-            self.cosmo_params,
-            self.astro_params,
-            self.flag_options,
-            ics,
-            halo_field,
-            hooks=hooks,
->>>>>>> 2ee4c2a2
         )
 
 
@@ -1139,8 +995,7 @@
         constructor.
         """
         shape = (
-<<<<<<< HEAD
-            (global_params.NUM_FILTER_STEPS_FOR_Ts,)
+            (inputs.astro_params.N_STEP_TS,)
             + (inputs.user_params.HII_DIM,) * 2
             + (int(inputs.user_params.NON_CUBIC_FACTOR * inputs.user_params.HII_DIM),)
         )
@@ -1152,27 +1007,10 @@
             filtered_sfr_mini=Array(shape, dtype=np.float32),
             filtered_xray=Array(shape, dtype=np.float32),
             mean_sfr=Array(shape),
-            mean_sfr_mini=Array((global_params.NUM_FILTER_STEPS_FOR_Ts,)),
-            mean_log10_Mcrit_LW=Array((global_params.NUM_FILTER_STEPS_FOR_Ts,)),
+            mean_sfr_mini=Array((inputs.astro_params.N_STEP_TS,)),
+            mean_log10_Mcrit_LW=Array((inputs.astro_params.N_STEP_TS,)),
             **kw,
         )
-=======
-            (self.astro_params.N_STEP_TS,)
-            + (self.user_params.HII_DIM,) * 2
-            + (int(self.user_params.NON_CUBIC_FACTOR * self.user_params.HII_DIM),)
-        )
-
-        out = {
-            "filtered_sfr": shape,
-            "filtered_sfr_mini": shape,
-            "filtered_xray": shape,
-            "mean_sfr": (self.astro_params.N_STEP_TS,),
-            "mean_sfr_mini": (self.astro_params.N_STEP_TS,),
-            "mean_log10_Mcrit_LW": (self.astro_params.N_STEP_TS,),
-        }
-
-        return out
->>>>>>> 2ee4c2a2
 
     def get_required_input_arrays(self, input_box: OutputStruct) -> list[str]:
         """Return all input arrays required to compute this object."""
@@ -1379,13 +1217,13 @@
                             0.620350491 * inputs.user_params.BOX_LEN,
                         )
                         / max(
-                            self.astro_params.R_BUBBLE_MIN,
+                            inputs.astro_params.R_BUBBLE_MIN,
                             0.620350491
                             * inputs.user_params.BOX_LEN
                             / inputs.user_params.HII_DIM,
                         )
                     )
-                    / np.log(self.astro_params.DELTA_R_HII_FACTOR)
+                    / np.log(inputs.astro_params.DELTA_R_HII_FACTOR)
                 )
                 + 1
             )
@@ -1491,7 +1329,6 @@
     _c_compute_function = lib.ComputeBrightnessTemp
 
     _meta = False
-<<<<<<< HEAD
     brightness_temp = _arrayfield()
 
     @classmethod
@@ -1513,8 +1350,6 @@
         shape = (inputs.user_params.HII_DIM,) * 2 + (
             int(inputs.user_params.NON_CUBIC_FACTOR * inputs.user_params.HII_DIM),
         )
-=======
->>>>>>> 2ee4c2a2
 
         return cls(
             inputs=inputs,
