"""The py21cmfast package."""

try:
    from importlib.metadata import PackageNotFoundError, version
except ImportError:
    from importlib_metadata import PackageNotFoundError, version

try:
    from ._version import version as __version__
except ModuleNotFoundError:  # pragma: no cover
    try:
        __version__ = version("21cmFAST")
    except PackageNotFoundError:
        # package is not installed
        __version__ = "unknown"

from . import lightcones, plotting, wrapper
from ._cfg import config
from ._data import DATA_PATH
from ._logging import configure_logging
from .drivers.coeval import Coeval, generate_coeval, run_coeval
from .drivers.lightcone import LightCone, generate_lightcone, run_lightcone
from .drivers.single_field import (
    brightness_temperature,
    compute_halo_grid,
    compute_initial_conditions,
    compute_ionization_field,
    compute_spin_temperature,
    compute_xray_source_field,
    determine_halo_list,
    perturb_field,
    perturb_halo_list,
)
from .io.caching import CacheConfig, OutputCache
from .lightcones import AngularLightconer, RectilinearLightconer
from .run_templates import create_params_from_template
from .utils import get_all_fieldnames
from .wrapper.cfuncs import (
    compute_luminosity_function,
    compute_tau,
    construct_fftw_wisdoms,
)
<<<<<<< HEAD
from .wrapper.inputs import (
    AstroParams,
    CosmoParams,
    FlagOptions,
    InputParameters,
    UserParams,
    get_logspaced_redshifts,
    global_params,
)
=======
from .wrapper.inputs import AstroParams, CosmoParams, FlagOptions, UserParams
>>>>>>> 2ee4c2a2
from .wrapper.outputs import (
    BrightnessTemp,
    HaloBox,
    HaloField,
    InitialConditions,
    IonizedBox,
    PerturbedField,
    PerturbHaloField,
    TsBox,
    XraySourceBox,
)

configure_logging()<|MERGE_RESOLUTION|>--- conflicted
+++ resolved
@@ -40,7 +40,6 @@
     compute_tau,
     construct_fftw_wisdoms,
 )
-<<<<<<< HEAD
 from .wrapper.inputs import (
     AstroParams,
     CosmoParams,
@@ -48,11 +47,7 @@
     InputParameters,
     UserParams,
     get_logspaced_redshifts,
-    global_params,
 )
-=======
-from .wrapper.inputs import AstroParams, CosmoParams, FlagOptions, UserParams
->>>>>>> 2ee4c2a2
 from .wrapper.outputs import (
     BrightnessTemp,
     HaloBox,
