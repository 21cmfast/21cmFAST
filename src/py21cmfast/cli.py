"""Module that contains the command line app."""

import attrs
import builtins
import click
import contextlib
import inspect
import logging
import matplotlib.pyplot as plt
import numpy as np
import warnings
import yaml
from astropy import units as un
from os import path, remove
from pathlib import Path

<<<<<<< HEAD
from . import _cfg, global_params, plotting
=======
from . import _cfg, cache_tools, plotting
>>>>>>> 2ee4c2a2
from .drivers.coeval import run_coeval
from .drivers.lightcone import run_lightcone
from .drivers.single_field import (
    compute_initial_conditions,
    compute_ionization_field,
    compute_spin_temperature,
    perturb_field,
)
from .io.caching import OutputCache
from .lightcones import RectilinearLightconer
from .wrapper._utils import camel_to_snake
from .wrapper.inputs import (
    AstroParams,
    CosmoParams,
    FlagOptions,
    InputParameters,
    UserParams,
    get_logspaced_redshifts,
)
from .wrapper.outputs import (
    HaloBox,
    InitialConditions,
    IonizedBox,
    PerturbedField,
    TsBox,
    XraySourceBox,
)


def _get_config(config=None):
    if config is None:
        config = path.expanduser(path.join("~", ".21cmfast", "runconfig_example.yml"))

    with open(config) as f:
        cfg = yaml.load(f, Loader=yaml.FullLoader)

    return cfg


def _ctx_to_dct(args):
    dct = {}
    j = 0
    while j < len(args):
        arg = args[j]
        if "=" in arg:
            a = arg.split("=")
            dct[a[0].replace("--", "")] = a[-1]
            j += 1
        else:
            dct[arg.replace("--", "")] = args[j + 1]
            j += 2

    return dct


def _update(obj, ctx):
    """Override attributes of an object using the click context"""
    # Try to use the extra arguments as an override of config.
    kk = list(ctx.keys())
    for k in kk:
        # noinspection PyProtectedMember
        if hasattr(obj, k):
            try:
                val = getattr(obj, f"_{k}")
                setattr(obj, f"_{k}", type(val)(ctx[k]))
                ctx.pop(k)
            except (AttributeError, TypeError):
                with contextlib.suppress(AttributeError):
                    val = getattr(obj, k)
                    setattr(obj, k, type(val)(ctx[k]))
                    ctx.pop(k)


def _get_params_from_ctx(ctx, cfg):
    """Construct InputStruct objects from the click context and config."""
    # Try to use the extra arguments as an override of config.
    ctx = _ctx_to_dct(ctx.args)
    params = {}

    for kls in (UserParams, CosmoParams, AstroParams, FlagOptions):
        fieldnames = [field.name for field in attrs.fields(kls)]
        klsname = camel_to_snake(kls.__name__)

        # get paramters from context
        ctx_params = {k: v for k, v in ctx.items() if k in fieldnames}
        # remove used params from context
        [ctx.pop(k) for k in ctx_params]

        # assign to a parameter dict, prioritising arguments > config > defaults
        params[klsname] = {**cfg.get(klsname, {}), **ctx_params}

    user_params = UserParams.new(params["user_params"])
    cosmo_params = CosmoParams.new(params["cosmo_params"])
    flag_options = FlagOptions.new(params["flag_options"])
    astro_params = AstroParams.new(params["astro_params"])

    if ctx:
        warnings.warn(f"The following arguments were not able to be set: {ctx}")

    return user_params, cosmo_params, astro_params, flag_options


main = click.Group()


@main.command(
    context_settings={  # Doing this allows arbitrary options to override config
        "ignore_unknown_options": True,
        "allow_extra_args": True,
    }
)
@click.option(
    "--config",
    type=click.Path(exists=True, dir_okay=False),
    default=None,
    help="Path to the configuration file (default ~/.21cmfast/runconfig_single.yml)",
)
@click.option(
    "--regen/--no-regen",
    default=False,
    help="Whether to force regeneration of init/perturb files if they already exist.",
)
@click.option(
    "--direc",
    type=click.Path(exists=True, dir_okay=True),
    default=None,
    help="directory to write data and plots to -- must exist.",
)
@click.option(
    "--seed",
    type=int,
    default=None,
    help="specify a random seed for the initial conditions",
)
@click.pass_context
def init(ctx, config, regen, direc, seed):
    """Run a single iteration of 21cmFAST init, saving results to file.

    Parameters
    ----------
    ctx :
        A parameter from the parent CLI function to be able to override config.
    config : str
        Path to the configuration file.
    regen : bool
        Whether to regenerate all data, even if found in cache.
    direc : str
        Where to search for cached items.
    seed : int
        Random seed used to generate data.
    """

    cfg = _get_config(config)
    # Set user/cosmo params from config.
    user_params, cosmo_params, astro_params, flag_options = _get_params_from_ctx(
        ctx, cfg
    )

    inputs = InputParameters(
        random_seed=seed,
        user_params=user_params,
        cosmo_params=cosmo_params,
        astro_params=astro_params,
        flag_options=flag_options,
        node_redshifts=[],
    )

    compute_initial_conditions(
        inputs=inputs,
        regenerate=regen,
        write=True,
<<<<<<< HEAD
        cache=OutputCache(direc),
=======
        direc=direc,
>>>>>>> 2ee4c2a2
    )


@main.command(
    context_settings={  # Doing this allows arbitrary options to override config
        "ignore_unknown_options": True,
        "allow_extra_args": True,
    }
)
@click.argument("redshift", type=float)
@click.option(
    "--config",
    type=click.Path(exists=True, dir_okay=False),
    default=None,
    help="Path to the configuration file (default ~/.21cmfast/runconfig_single.yml)",
)
@click.option(
    "--regen/--no-regen",
    default=False,
    help="Whether to force regeneration of init/perturb files if they already exist.",
)
@click.option(
    "--direc",
    type=click.Path(exists=True, dir_okay=True),
    default=None,
    help="directory to write data and plots to -- must exist.",
)
@click.option(
    "--seed",
    type=int,
    default=None,
    help="specify a random seed for the initial conditions",
)
@click.pass_context
def perturb(ctx, redshift, config, regen, direc, seed):
    """Run 21cmFAST perturb_field at the specified redshift, saving results to file.

    Parameters
    ----------
    ctx :
        A parameter from the parent CLI function to be able to override config.
    redshift : float
        Redshift at which to generate perturbed field.
    config : str
        Path to the configuration file.
    regen : bool
        Whether to regenerate all data, even if found in cache.
    direc : str
        Where to search for cached items.
    seed : int
        Random seed used to generate data.
    """
    cfg = _get_config(config)
    # Set user/cosmo params from config.
    user_params, cosmo_params, astro_params, flag_options = _get_params_from_ctx(
        ctx, cfg
    )

    inputs = InputParameters(
        random_seed=seed,
        user_params=user_params,
        cosmo_params=cosmo_params,
        astro_params=astro_params,
        flag_options=flag_options,
        node_redshifts=[],
    )
    ics = InitialConditions(inputs=inputs)

    perturb_field(
        redshift=redshift,
        inputs=inputs,
        initial_conditions=ics.read(direc),
        regenerate=regen,
        write=True,
        direc=direc,
    )


@main.command(
    context_settings={  # Doing this allows arbitrary options to override config
        "ignore_unknown_options": True,
        "allow_extra_args": True,
    }
)
@click.argument("redshift", type=float)
@click.option(
    "-p",
    "--prev_z",
    type=float,
    default=None,
    help="Previous redshift (the spin temperature data must already exist for this redshift)",
)
@click.option(
    "--config",
    type=click.Path(exists=True, dir_okay=False),
    default=None,
    help="Path to the configuration file (default ~/.21cmfast/runconfig_single.yml)",
)
@click.option(
    "--regen/--no-regen",
    default=False,
    help="Whether to force regeneration of init/perturb files if they already exist.",
)
@click.option(
    "--direc",
    type=click.Path(exists=True, dir_okay=True),
    default=None,
    help="directory to write data and plots to -- must exist.",
)
@click.option(
    "--seed",
    type=int,
    default=None,
    help="specify a random seed for the initial conditions",
)
@click.pass_context
def spin(ctx, redshift, prev_z, config, regen, direc, seed):
    """Run spin_temperature at the specified redshift, saving results to file.

    Parameters
    ----------
    ctx :
        A parameter from the parent CLI function to be able to override config.
    redshift : float
        The redshift to generate the field at.
    prev_z : float
        The redshift of a previous box from which to evolve to the current one.
    config : str
        Path to the configuration file.
    regen : bool
        Whether to regenerate all data, even if found in cache.
    direc : str
        Where to search for cached items.
    seed : int
        Random seed used to generate data.
    """

    raise NotImplementedError(
        "Spin Temerature requires inputs over specific redshifts. Use the python wrapper or coeval/lightcone"
    )
    cfg = _get_config(config)

    # Set params from config
    user_params, cosmo_params, astro_params, flag_options = _get_params_from_ctx(
        ctx, cfg
    )
    inputs = InputParameters(
        random_seed=seed,
        user_params=user_params,
        cosmo_params=cosmo_params,
        astro_params=astro_params,
        flag_options=flag_options,
        node_redshifts=[],
    )
    ics = InitialConditions(inputs=inputs)
    pt = PerturbedField(inputs=inputs)
    xrs = XraySourceBox(inputs=inputs)
    prev_ts = TsBox(inputs=inputs.clone(redshift=prev_z))

    compute_spin_temperature(
        redshift=redshift,
        inputs=inputs,
        initial_conditions=ics.read(direc),
        perturb_field=pt.read(direc),
        xray_source_box=xrs.read(direc),
        previous_spin_temp=prev_ts.read(direc),
        regenerate=regen,
        write=True,
        direc=direc,
    )


@main.command(
    context_settings={  # Doing this allows arbitrary options to override config
        "ignore_unknown_options": True,
        "allow_extra_args": True,
    }
)
@click.argument("redshift", type=float)
@click.option(
    "-p",
    "--prev_z",
    type=float,
    default=None,
    help="Previous redshift (the ionized box data must already exist for this redshift)",
)
@click.option(
    "--config",
    type=click.Path(exists=True, dir_okay=False),
    default=None,
    help="Path to the configuration file (default ~/.21cmfast/runconfig_single.yml)",
)
@click.option(
    "--regen/--no-regen",
    default=False,
    help="Whether to force regeneration of init/perturb files if they already exist.",
)
@click.option(
    "--direc",
    type=click.Path(exists=True, dir_okay=True),
    default=None,
    help="directory to write data and plots to -- must exist.",
)
@click.option(
    "--seed",
    type=int,
    default=None,
    help="specify a random seed for the initial conditions",
)
@click.pass_context
def ionize(ctx, redshift, prev_z, config, regen, direc, seed):
    """Run 21cmFAST ionize_box at the specified redshift, saving results to file.

    Parameters
    ----------
    ctx :
        A parameter from the parent CLI function to be able to override config.
    redshift : float
        The redshift to generate the field at.
    prev_z : float
        The redshift of a previous box from which to evolve to the current one.
    config : str
        Path to the configuration file.
    regen : bool
        Whether to regenerate all data, even if found in cache.
    direc : str
        Where to search for cached items.
    seed : int
        Random seed used to generate data.
    """
    cfg = _get_config(config)

    # Set params from config
    user_params, cosmo_params, astro_params, flag_options = _get_params_from_ctx(
        ctx, cfg
    )
    if (
        flag_options.USE_TS_FLUCT
        or flag_options.INHOMO_RECO
        or flag_options.HALO_STOCHASTICITY
    ):
        raise NotImplementedError(
            "Ionized box with any of (USE_TS_FLUCT,INHOMO_RECO,HALO_STOCHASTICITY)"
            "requires inputs over specific redshifts."
            "Use the python wrapper or coeval/lightcone"
        )

    inputs = InputParameters(
        random_seed=seed,
        user_params=user_params,
        cosmo_params=cosmo_params,
        astro_params=astro_params,
        flag_options=flag_options,
        node_redshifts=[],
    )

    ics = InitialConditions(inputs=inputs)
    pt = PerturbedField(inputs=inputs)
    hb = HaloBox(inputs=inputs)
    prev_ion = IonizedBox(inputs=inputs.clone(redshift=prev_z))
    prev_pt = PerturbedField(inputs=inputs.clone(redshift=prev_z))
    ts = TsBox(inputs=inputs)

    compute_ionization_field(
        inputs=inputs,
        initial_conditions=ics.read(direc),
        perturbed_field=pt.read(direc),
        halobox=hb.read(direc),
        spin_temp=ts.read(direc),
        previous_perturbed_field=prev_pt.read(direc),
        previous_ionize_box=prev_ion.read(direc),
        regenerate=regen,
        write=True,
        direc=direc,
    )


@main.command(
    context_settings={  # Doing this allows arbitrary options to override config
        "ignore_unknown_options": True,
        "allow_extra_args": True,
    }
)
@click.argument("redshift", type=str)
@click.option(
    "--config",
    type=click.Path(exists=True, dir_okay=False),
    default=None,
    help="Path to the configuration file (default ~/.21cmfast/runconfig_single.yml)",
)
@click.option(
    "--out",
    type=click.Path(dir_okay=True, file_okay=True),
    default=None,
    help="Path to output full Coeval simulation to (directory OK).",
)
@click.option(
    "--regen/--no-regen",
    default=False,
    help="Whether to force regeneration of init/perturb files if they already exist.",
)
@click.option(
    "--cache-dir",
    type=click.Path(exists=True, dir_okay=True),
    default=None,
    help="cache directory",
)
@click.option(
    "--seed",
    type=int,
    default=None,
    help="specify a random seed for the initial conditions",
)
@click.pass_context
def coeval(ctx, redshift, config, out, regen, cache_dir, seed):
    """Efficiently generate coeval cubes at a given redshift.

    Parameters
    ----------
    ctx :
        A parameter from the parent CLI function to be able to override config.
    redshift : float
        The redshift to generate the field at.
    config : str
        Path to the configuration file.
    regen : bool
        Whether to regenerate all data, even if found in cache.
    direc : str
        Where to search for cached items.
    seed : int
        Random seed used to generate data.
    """
    if out is not None:
        out = Path(out).absolute()
        if len(out.suffix) not in (2, 3) and not out.exists():
            out.mkdir()
        elif not out.parent.exists():
            out.parent.mkdir()

    try:
        redshift = [float(z.strip()) for z in redshift.split(",")]
    except TypeError:
        raise TypeError("redshift argument must be comma-separated list of values.")

    cfg = _get_config(config)

    # Set params from config
    user_params, cosmo_params, astro_params, flag_options = _get_params_from_ctx(
        ctx, cfg
    )

    inputs = InputParameters(
        cosmo_params=cosmo_params,
        user_params=user_params,
        astro_params=astro_params,
        flag_options=flag_options,
        random_seed=seed,
    )

    coeval = run_coeval(
        out_redshifts=redshift,
        inputs=inputs,
        regenerate=regen,
        write=True,
<<<<<<< HEAD
        cache=OutputCache(cache_dir) if cache_dir else None,
=======
        direc=direc,
>>>>>>> 2ee4c2a2
    )

    if out:
        for i, (z, c) in enumerate(zip(redshift, coeval)):
            if out.is_dir():
                fname = out / c.get_unique_filename()
            elif len(redshift) == 1:
                fname = out
            else:
                out = out.parent / f"{out.name}_z{z}{out.suffix}"
            c.save(fname)

        print(f"Saved Coeval box to {fname}.")


@main.command(
    context_settings={  # Doing this allows arbitrary options to override config
        "ignore_unknown_options": True,
        "allow_extra_args": True,
    }
)
@click.argument("redshift", type=float)
@click.option(
    "--config",
    type=click.Path(exists=True, dir_okay=False),
    default=None,
    help="Path to the configuration file (default ~/.21cmfast/runconfig_single.yml)",
)
@click.option(
    "--out",
    type=click.Path(dir_okay=True, file_okay=True),
    default=None,
    help="Path to output full Lightcone to (directory OK).",
)
@click.option(
    "--regen/--no-regen",
    default=False,
    help="Whether to force regeneration of init/perturb files if they already exist.",
)
@click.option(
    "--direc",
    type=click.Path(exists=True, dir_okay=True),
    default=None,
    help="directory to write data and plots to -- must exist.",
)
@click.option(
    "-X",
    "--max-z",
    type=float,
    default=None,
    help="maximum redshift of the stored lightcone data",
)
@click.option(
    "--seed",
    type=int,
    default=None,
    help="specify a random seed for the initial conditions",
)
@click.option(
    "--lq",
    type=str,
    multiple=True,
    default=("brightness_temp",),
    help="quantities to make lightcones out of",
)
@click.pass_context
def lightcone(ctx, redshift, config, out, regen, direc, max_z, seed, lq):
    """Efficiently generate coeval cubes at a given redshift.

    Parameters
    ----------
    ctx :
        A parameter from the parent CLI function to be able to override config.
    redshift : float
        The redshift to generate the field at.
    config : str
        Path to the configuration file.
    regen : bool
        Whether to regenerate all data, even if found in cache.
    direc : str
        Where to search for cached items.
    max_z : float
        Maximum redshift to include in the produced lightcone.
    seed : int
        Random seed used to generate data.
    """
    cfg = _get_config(config)

    if out is not None:
        out = Path(out).absolute()
        if len(out.suffix) not in (2, 3) and not out.exists():
            out.mkdir()
        elif not out.parent.exists():
            out.parent.mkdir()

    # Set params from config
    user_params, cosmo_params, astro_params, flag_options = _get_params_from_ctx(
        ctx, cfg
    )

    inputs = InputParameters(
        cosmo_params=cosmo_params,
        user_params=user_params,
        astro_params=astro_params,
        flag_options=flag_options,
        random_seed=seed,
        node_redshifts=get_logspaced_redshifts(
            min_redshift=redshift,
            max_redshift=max_z,
            z_step_factor=user_params.ZPRIME_STEP_FACTOR,
        ),
    )

    # For now, always use the old default lightconing algorithm
    lcn = RectilinearLightconer.with_equal_cdist_slices(
        min_redshift=redshift,
        max_redshift=max_z,
        resolution=user_params.cell_size,
        cosmo=cosmo_params.cosmo,
        quantities=lq,
    )

    lc = run_lightcone(
        lightconer=lcn,
        inputs=inputs,
        regenerate=regen,
        write=True,
<<<<<<< HEAD
        cache=OutputCache(direc),
=======
        direc=direc,
>>>>>>> 2ee4c2a2
    )

    if out:
        fname = out / lc.get_unique_filename() if out.is_dir() else out
        lc.save(fname)

        print(f"Saved Lightcone to {fname}.")


@main.command()
@click.argument("param", type=str)
@click.argument("value", type=str)
@click.option(
    "-s",
    "--struct",
    type=click.Choice(["flag_options", "cosmo_params", "user_params", "astro_params"]),
    default="flag_options",
    help="struct in which the new feature exists",
)
@click.option(
    "-t",
    "--vtype",
    type=click.Choice(["bool", "float", "int"]),
    default="bool",
    help="type of the new parameter",
)
@click.option(
    "-l/-c",
    "--lightcone/--coeval",
    default=True,
    help="whether to use a lightcone for comparison",
)
@click.option(
    "-z", "--redshift", type=float, default=6.0, help="redshift of the comparison boxes"
)
@click.option(
    "-Z",
    "--max-redshift",
    type=float,
    default=30,
    help="maximum redshift of the comparison lightcone",
)
@click.option("-r", "--random-seed", type=int, default=12345, help="random seed to use")
@click.option("-v", "--verbose", count=True)
@click.option(
    "-g/-G",
    "--regenerate/--cache",
    default=True,
    help="whether to regenerate the boxes",
)
def pr_feature(
    param,
    value,
    struct,
    vtype,
    lightcone,
    redshift,
    max_redshift,
    random_seed,
    verbose,
    regenerate,
):
    """
    Create standard plots comparing a default simulation against a simulation with a new feature.

    The new feature is switched on by setting PARAM to VALUE.
    Plots are saved in the current directory, with the prefix "pr_feature".

    Parameters
    ----------
    param : str
        Name of the parameter to modify to "switch on" the feature.
    value : float
        Value to which to set it.
    struct : str
        The input parameter struct to which `param` belongs.
    vtype : str
        Type of the new parameter.
    lightcone : bool
        Whether the comparison should be done on a lightcone.
    redshift : float
        Redshift of comparison.
    max_redshift : float
        If using a lightcone, the maximum redshift in the lightcone to compare.
    random_seed : int
        Random seed at which to compare.
    verbose : int
        How verbose the output should be.
    regenerate : bool
        Whether to regenerate all data, even if it is in cache.
    """
    import powerbox

    lvl = [logging.WARNING, logging.INFO, logging.DEBUG][verbose]
    logger = logging.getLogger(__name__)
    logger.setLevel(lvl)
    value = getattr(builtins, vtype)(value)

    structs = {
        "user_params": {"HII_DIM": 128, "BOX_LEN": 250},
        "flag_options": {"USE_TS_FLUCT": True},
        "cosmo_params": {},
        "astro_params": {},
    }

    if lightcone:
        print("Running default lightcone...")
        lc_default = run_lightcone(
            redshift=redshift,
            max_redshift=max_redshift,
            regenerate=regenerate,
            **structs,
        )
        structs[struct][param] = value

        print("Running lightcone with new feature...")
        lc_new = run_lightcone(
            redshift=redshift,
            max_redshift=max_redshift,
            regenerate=regenerate,
            **structs,
        )

        print("Plotting lightcone slices...")
        for field in ["brightness_temp"]:
            fig, ax = plt.subplots(3, 1, sharex=True, sharey=True)

            vmin = -150
            vmax = 30

            plotting.lightcone_sliceplot(
                lc_default, ax=ax[0], fig=fig, vmin=vmin, vmax=vmax
            )
            ax[0].set_title("Default")

            plotting.lightcone_sliceplot(
                lc_new, ax=ax[1], fig=fig, cbar=False, vmin=vmin, vmax=vmax
            )
            ax[1].set_title("New")

            plotting.lightcone_sliceplot(
                lc_default, lightcone2=lc_new, cmap="bwr", ax=ax[2], fig=fig
            )
            ax[2].set_title("Difference")

            plt.savefig(f"pr_feature_lighcone_2d_{field}.pdf")

        def rms(x, axis=None):
            return np.sqrt(np.mean(x**2, axis=axis))

        print("Plotting lightcone history...")
        fig, ax = plt.subplots(4, 1, sharex=True, gridspec_kw={"hspace": 0.05})
        ax[0].plot(lc_default.node_redshifts, lc_default.global_xHI, label="Default")
        ax[0].plot(lc_new.node_redshifts, lc_new.global_xHI, label="New")
        ax[0].set_ylabel(r"$x_{\rm HI}$")
        ax[0].legend()

        ax[1].plot(
            lc_default.node_redshifts,
            lc_default.global_brightness_temp,
            label="Default",
        )
        ax[1].plot(lc_new.node_redshifts, lc_new.global_brightness_temp, label="New")
        ax[1].set_ylabel("$T_b$ [K]")
        ax[3].set_xlabel("z")

        rms_diff = rms(lc_default.brightness_temp, axis=(0, 1)) - rms(
            lc_new.brightness_temp, axis=(0, 1)
        )
        ax[2].plot(lc_default.lightcone_redshifts, rms_diff, label="RMS")
        ax[2].plot(
            lc_new.node_redshifts,
            lc_default.global_xHI - lc_new.global_xHI,
            label="$x_{HI}$",
        )
        ax[2].plot(
            lc_new.node_redshifts,
            lc_default.global_brightness_temp - lc_new.global_brightness_temp,
            label="$T_b$",
        )
        ax[2].legend()
        ax[2].set_ylabel("Differences")

        diff_rms = rms(lc_default.brightness_temp - lc_new.brightness_temp, axis=(0, 1))
        ax[3].plot(lc_default.lightcone_redshifts, diff_rms)
        ax[3].set_ylabel("RMS of Diff.")

        plt.savefig("pr_feature_history.pdf")

        print("Plotting power spectra history...")
        p_default = []
        p_new = []
        z = []
        thickness = 200  # Mpc
        ncells = int(thickness / lc_new.cell_size)
        chunk_size = lc_new.cell_size * ncells
        start = 0
        print(ncells)
        while start + ncells <= lc_new.shape[-1]:
            pd, k = powerbox.get_power(
                lc_default.brightness_temp[:, :, start : start + ncells],
                lc_default.lightcone_dimensions[:2] + (chunk_size,),
            )
            p_default.append(pd)

            pn, k = powerbox.get_power(
                lc_new.brightness_temp[:, :, start : start + ncells],
                lc_new.lightcone_dimensions[:2] + (chunk_size,),
            )
            p_new.append(pn)
            z.append(lc_new.lightcone_redshifts[start])

            start += ncells

        p_default = np.array(p_default).T
        p_new = np.array(p_new).T

        fig, ax = plt.subplots(2, 1, sharex=True)
        ax[0].set_yscale("log")

        inds = [
            np.where(np.abs(k - 0.1) == np.abs(k - 0.1).min())[0][0],
            np.where(np.abs(k - 0.2) == np.abs(k - 0.2).min())[0][0],
            np.where(np.abs(k - 0.5) == np.abs(k - 0.5).min())[0][0],
            np.where(np.abs(k - 1) == np.abs(k - 1).min())[0][0],
        ]

        for i, (pdef, pnew, kk) in enumerate(
            zip(p_default[inds], p_new[inds], k[inds])
        ):
            ax[0].plot(z, pdef, ls="--", label=f"k={kk:.2f}", color=f"C{i}")
            ax[0].plot(z, pnew, ls="-", color=f"C{i}")
            ax[1].plot(z, np.log10(pdef / pnew), ls="-", color=f"C{i}")
        ax[1].set_xlabel("z")
        ax[0].set_ylabel(r"$\Delta^2 [{\rm mK}^2]$")
        ax[1].set_ylabel(r"log ratio of $\Delta^2 [{\rm mK}^2]$")
        ax[0].legend()

        plt.savefig("pr_feature_power_history.pdf")

    else:
        raise NotImplementedError()<|MERGE_RESOLUTION|>--- conflicted
+++ resolved
@@ -14,11 +14,7 @@
 from os import path, remove
 from pathlib import Path
 
-<<<<<<< HEAD
-from . import _cfg, global_params, plotting
-=======
 from . import _cfg, cache_tools, plotting
->>>>>>> 2ee4c2a2
 from .drivers.coeval import run_coeval
 from .drivers.lightcone import run_lightcone
 from .drivers.single_field import (
@@ -190,11 +186,7 @@
         inputs=inputs,
         regenerate=regen,
         write=True,
-<<<<<<< HEAD
         cache=OutputCache(direc),
-=======
-        direc=direc,
->>>>>>> 2ee4c2a2
     )
 
 
@@ -559,11 +551,7 @@
         inputs=inputs,
         regenerate=regen,
         write=True,
-<<<<<<< HEAD
         cache=OutputCache(cache_dir) if cache_dir else None,
-=======
-        direc=direc,
->>>>>>> 2ee4c2a2
     )
 
     if out:
@@ -691,11 +679,7 @@
         inputs=inputs,
         regenerate=regen,
         write=True,
-<<<<<<< HEAD
         cache=OutputCache(direc),
-=======
-        direc=direc,
->>>>>>> 2ee4c2a2
     )
 
     if out:
