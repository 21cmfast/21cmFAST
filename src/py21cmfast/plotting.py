--- conflicted
+++ resolved
@@ -26,13 +26,8 @@
         (1, "cyan"),
     ],
 )
-<<<<<<< HEAD
-
-=======
 logger = logging.getLogger(__name__)
->>>>>>> 62694bb4
 colormaps.register(cmap=eor_colour)
-logger = logging.getLogger(__name__)
 
 
 def _imshow_slice(
