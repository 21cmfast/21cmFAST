"""Simple plotting functions for 21cmFAST objects."""

from __future__ import annotations

import logging
import matplotlib.pyplot as plt
import numpy as np
from astropy import units as un
from astropy.cosmology import z_at_value
from matplotlib import colormaps, colors
from matplotlib.ticker import AutoLocator
from typing import Optional, Union

from . import outputs
from .outputs import Coeval, LightCone

eor_colour = colors.LinearSegmentedColormap.from_list(
    "EoR",
    [
        (0, "white"),
        (0.21, "yellow"),
        (0.42, "orange"),
        (0.63, "red"),
        (0.86, "black"),
        (0.9, "blue"),
        (1, "cyan"),
    ],
)
<<<<<<< HEAD
plt.register_cmap(cmap=eor_colour)
logger = logging.getLogger(__name__)
=======
colormaps.register(cmap=eor_colour)
>>>>>>> 40c4fdbb


def _imshow_slice(
    cube,
    slice_axis=-1,
    slice_index=0,
    fig=None,
    ax=None,
    fig_kw=None,
    cbar=True,
    cbar_horizontal=False,
    rotate=False,
    cmap="EoR",
    log: bool = False,
    **imshow_kw,
):
    """
    Plot a slice of some kind of cube.

    Parameters
    ----------
    cube : nd-array
        A 3D array of some quantity.
    slice_axis : int, optional
        The axis over which to take a slice, in order to plot.
    slice_index :
        The index of the slice.
    fig : Figure object
        An optional matplotlib figure object on which to plot
    ax : Axis object
        The matplotlib axis object on which to plot (created by default).
    fig_kw :
        Optional arguments passed to the figure construction.
    cbar : bool
        Whether to plot the colorbar
    cbar_horizontal : bool
        Whether the colorbar should be horizontal underneath the plot.
    rotate : bool
        Whether to rotate the plot vertically.
    imshow_kw :
        Optional keywords to pass to :func:`maplotlib.imshow`.

    Returns
    -------
    fig, ax :
        The figure and axis objects from matplotlib.
    """
    # If no axis is passed, create a new one
    # This allows the user to add this plot into an existing grid, or alter it afterwards.
    if fig_kw is None:
        fig_kw = {}
    if ax is None and fig is None:
        fig, ax = plt.subplots(1, 1, **fig_kw)
    elif ax is None:
        ax = plt.gca()
    elif fig is None:
        fig = plt.gcf()

    plt.sca(ax)

    if slice_index >= cube.shape[slice_axis]:
        raise IndexError(
            "slice_index is too large for that axis (slice_index=%s >= %s"
            % (slice_index, cube.shape[slice_axis])
        )

    slc = np.take(cube, slice_index, axis=slice_axis)
    if not rotate:
        slc = slc.T

    if cmap == "EoR":
        imshow_kw["norm"] = colors.Normalize(vmin=-150, vmax=30)

    norm_kw = {k: imshow_kw.pop(k) for k in ["vmin", "vmax"] if k in imshow_kw}
    norm = imshow_kw.pop(
        "norm", colors.LogNorm(**norm_kw) if log else colors.Normalize(**norm_kw)
    )
    plt.imshow(slc, origin="lower", cmap=cmap, norm=norm, **imshow_kw)

    if cbar:
        ax_long = np.amax(slc.shape)
        ax_short = np.amin(slc.shape)
        asp = 40 if cbar_horizontal == rotate else 10
        if cbar_horizontal == rotate:
            # long edge colorbar
            frac = ax_long / (asp * ax_short + ax_long)
            pad = 0.10
        else:
            # short edge colorbar
            frac = ax_short / (asp * ax_long + ax_short)
            pad = 0.05

        cb = plt.colorbar(
            orientation="horizontal" if cbar_horizontal else "vertical",
            aspect=asp,
            ax=ax,
            fraction=frac,
            pad=pad,
        )
        cb.outline.set_edgecolor(None)

    return fig, ax


def coeval_sliceplot(
    struct: outputs._OutputStruct | Coeval,
    kind: str | None = None,
    cbar_label: str | None = None,
    **kwargs,
):
    """
    Show a slice of a given coeval box.

    Parameters
    ----------
    struct : :class:`~outputs._OutputStruct` or :class:`~wrapper.Coeval` instance
        The output of a function such as `ionize_box` (a class containing several quantities), or
        `run_coeval`.
    kind : str
        The quantity within the structure to be shown. A full list of available options
        can be obtained by running ``Coeval.get_fields()``.
    cbar_label : str, optional
        A label for the colorbar. Some values of `kind` will have automatically chosen
        labels, but these can be turned off by setting ``cbar_label=''``.

    Returns
    -------
    fig, ax :
        figure and axis objects from matplotlib

    Other Parameters
    ----------------
    All other parameters are passed directly to :func:`_imshow_slice`. These include `slice_axis`
    and `slice_index`,
    which choose the actual slice to plot, optional `fig` and `ax` keywords which enable
    over-plotting previous figures,
    and the `imshow_kw` argument, which allows arbitrary styling of the plot.
    """
    if kind is None:
        if isinstance(struct, outputs._OutputStruct):
            kind = struct.fieldnames[0]
        elif isinstance(struct, Coeval):
            kind = "brightness_temp"

    try:
        cube = getattr(struct, kind)
    except AttributeError:
        raise AttributeError(
            f"The given OutputStruct does not have the quantity {kind}"
        )

    if kind != "brightness_temp" and "cmap" not in kwargs:
        kwargs["cmap"] = "viridis"

    fig, ax = _imshow_slice(cube, extent=(0, struct.user_params.BOX_LEN) * 2, **kwargs)

    slice_axis = kwargs.get("slice_axis", -1)

    # Determine which axes are being plotted.
    if slice_axis in (2, -1):
        xax = "x"
        yax = "y"
    elif slice_axis == 1:
        xax = "x"
        yax = "z"
    elif slice_axis == 0:
        xax = "y"
        yax = "z"
    else:
        raise ValueError("slice_axis should be between -1 and 2")

    # Now put on the decorations.
    ax.set_xlabel(f"{xax}-axis [Mpc]")
    ax.set_ylabel(f"{yax}-axis [Mpc]")

    cbar = fig._gci().colorbar

    if cbar is not None:
        if cbar_label is None:
            if kind == "brightness_temp":
                cbar_label = r"Brightness Temperature, $\delta T_B$ [mK]"
            elif kind == "xH_box":
                cbar_label = r"Neutral fraction"

        cbar.ax.set_ylabel(cbar_label)

    return fig, ax


def lightcone_sliceplot(
    lightcone: LightCone,
    kind: str = "brightness_temp",
    lightcone2: LightCone = None,
    vertical: bool = False,
    xlabel: str | None = None,
    ylabel: str | None = None,
    cbar_label: str | None = None,
    zticks: str = "redshift",
    fig: plt.Figure | None = None,
    ax: plt.Axes | None = None,
    z_max=None,
    **kwargs,
):
    """Create a 2D plot of a slice through a lightcone.

    Parameters
    ----------
    lightcone : :class:`~py21cmfast.wrapper.Lightcone`
        The lightcone object to plot
    kind : str, optional
        The attribute of the lightcone to plot. Must be an array.
    lightcone2 : str, optional
        If provided, plot the _difference_ of the selected attribute between the two
        lightcones.
    vertical : bool, optional
        Whether to plot the redshift in the vertical direction.
    cbar_label : str, optional
        A label for the colorbar. Some quantities have automatically chosen labels, but
        these can be removed by setting `cbar_label=''`.
    zticks : str, optional
        Defines the co-ordinates of the ticks along the redshift axis.
        Can be "redshift" (default), "frequency", "distance" (which starts at zero
        for the lowest redshift) or the name of any function in an astropy cosmology
        that is purely a function of redshift.
    kwargs :
        Passed through to ``imshow()``.

    Returns
    -------
    fig :
        The matplotlib Figure object
    ax :
        The matplotlib Axis object onto which the plot was drawn.
    """
    slice_axis = kwargs.pop("slice_axis", 0)
    if slice_axis <= -2 or slice_axis >= 3:
        raise ValueError(f"slice_axis should be between -1 and 2 (got {slice_axis})")

    z_axis = ("y" if vertical else "x") if slice_axis in (0, 1) else None

    # Dictionary mapping axis to dimension in lightcone
    axis_dct = {
        "x": 2 if z_axis == "x" else [1, 0, 0][slice_axis],
        "y": 2 if z_axis == "y" else [1, 0, 1][slice_axis],
    }

    plot_shape = [lightcone.shape[axis_dct["x"]], lightcone.shape[axis_dct["y"]]]
    plot_crd = [
        lightcone.lightcone_dimensions[axis_dct["x"]],
        lightcone.lightcone_dimensions[axis_dct["y"]],
    ]

    plot_sel = Ellipsis
    if z_max is not None and slice_axis in (0, 1):
        zmax_idx = np.argmin(np.fabs(z_max - lightcone.lightcone_redshifts))
        plot_shape[1 if vertical else 0] = zmax_idx
        plot_crd[1 if vertical else 0] = (
            lightcone.lightcone_coords[zmax_idx].to("Mpc").value
        )
        plot_sel = slice(0, zmax_idx, 1)

    if fig is None and ax is None:
        fig, ax = plt.subplots(
            1,
            1,
            figsize=(
                plot_shape[0] * 0.015 + 0.5,
                plot_shape[1] * 0.015 + (2.5 if kwargs.get("cbar", True) else 0.05),
            ),
        )
    elif fig is None:
        fig = ax._gci().figure
    elif ax is None:
        ax = fig.get_axes()

    # Get x,y labels if they're not the redshift axis.
    if xlabel is None:
        xlabel = (
            None if axis_dct["x"] == 2 else "{}-axis [Mpc]".format("xy"[axis_dct["x"]])
        )
    if ylabel is None:
        ylabel = (
            None if axis_dct["y"] == 2 else "{}-axis [Mpc]".format("xy"[axis_dct["y"]])
        )

    extent = (
        0,
        plot_crd[0],
        0,
        plot_crd[1],
    )

    cmap = kwargs.pop("cmap", "EoR" if kind == "brightness_temp" else "viridis")
    cbar_horizontal = kwargs.pop("cbar_horizontal", not vertical)
    if lightcone2 is None:
        fig, ax = _imshow_slice(
            getattr(lightcone, kind)[:, :, plot_sel],
            extent=extent,
            slice_axis=slice_axis,
            rotate=not vertical,
            cbar_horizontal=cbar_horizontal,
            cmap=cmap,
            fig=fig,
            ax=ax,
            **kwargs,
        )
    else:
        d = (getattr(lightcone, kind)[:, :, plot_sel] - getattr(lightcone2, kind))[
            :, :, plot_sel
        ]
        fig, ax = _imshow_slice(
            d,
            extent=extent,
            slice_axis=slice_axis,
            rotate=not vertical,
            cbar_horizontal=cbar_horizontal,
            cmap=kwargs.pop("cmap", "bwr"),
            fig=fig,
            ax=ax,
            **kwargs,
        )

    if z_axis:
        zlabel = _set_zaxis_ticks(ax, lightcone, zticks, z_axis, z_max)

    if ylabel != "":
        ax.set_ylabel(ylabel or zlabel)
    if xlabel != "":
        ax.set_xlabel(xlabel or zlabel)

    cbar = fig._gci().colorbar

    if cbar_label is None:
        if kind == "brightness_temp":
            cbar_label = r"Brightness Temperature, $\delta T_B$ [mK]"
        elif kind == "xH_box":
            cbar_label = r"Neutral fraction"
        else:
            cbar_label = kind

    if cbar_horizontal:
        cbar.ax.set_xlabel(cbar_label)
    else:
        cbar.ax.set_ylabel(cbar_label)

    return fig, ax


def _set_zaxis_ticks(ax, lightcone, zticks, z_axis, z_max):
    if zticks == "none":
        getattr(ax, f"set_{z_axis}ticks")([])
        getattr(ax, f"set_{z_axis}ticklabels")([])
        return ""

    if zticks != "distance":
        if z_max is None:
            z_max = lightcone.lightcone_redshifts.max()

        loc = AutoLocator()
        # Get redshift ticks.
        lc_z = lightcone.lightcone_redshifts[lightcone.lightcone_redshifts < z_max]

        if zticks == "redshift":
            coords = lc_z
        elif zticks == "frequency":
            coords = 1420 / (1 + lc_z) * un.MHz
        else:
            try:
                coords = getattr(lightcone.cosmo_params.cosmo, zticks)(lc_z)
            except AttributeError:
                raise AttributeError(f"zticks '{zticks}' is not a cosmology function.")

        zlabel = " ".join(z.capitalize() for z in zticks.split("_"))
        units = getattr(coords, "unit", None)
        if units:
            zlabel += f" [{str(coords.unit)}]"
            coords = coords.value

        ticks = loc.tick_values(coords.min(), coords.max())

        if ticks.min() < coords.min() / 1.00001:
            ticks = ticks[1:]
        if ticks.max() > coords.max() * 1.00001:
            ticks = ticks[:-1]

        if coords[1] < coords[0]:
            ticks = ticks[::-1]

        if zticks == "redshift":
            z_ticks = ticks
        elif zticks == "frequency":
            z_ticks = 1420 / ticks - 1
        else:
            z_ticks = [
                z_at_value(getattr(lightcone.cosmo_params.cosmo, zticks), z * units)
                for z in ticks
            ]

        d_ticks = (
            lightcone.cosmo_params.cosmo.comoving_distance(z_ticks)
            - lightcone.lightcone_distances[0]
        )
        getattr(ax, f"set_{z_axis}ticks")(d_ticks.to_value("Mpc"))
        getattr(ax, f"set_{z_axis}ticklabels")(ticks)

    else:
        zlabel = "Line-of-Sight Distance [Mpc]"
    return zlabel


def plot_global_history(
    lightcone: LightCone,
    kind: str | None = None,
    ylabel: str | None = None,
    ylog: bool = False,
    ax: plt.Axes | None = None,
    zmax: float | None = None,
    **kwargs,
):
    """
    Plot the global history of a given quantity from a lightcone.

    Parameters
    ----------
    lightcone : :class:`~LightCone` instance
        The lightcone containing the quantity to plot.
    kind : str, optional
        The quantity to plot. Must be in the `global_quantities` dict in the lightcone.
        By default, will choose the first entry in the dict.
    ylabel : str, optional
        A y-label for the plot. If None, will use ``kind``.
    ax : Axes, optional
        The matplotlib Axes object on which to plot. Otherwise, created.
    """
    if ax is None:
        fig, ax = plt.subplots(1, 1, figsize=(7, 4))
    else:
        fig = ax.get_figure()

    if kind is None:
        kind = list(lightcone.global_quantities.keys())[0]

    assert (
        kind in lightcone.global_quantities
        or hasattr(lightcone, "global_" + kind)
        or (kind.startswith("global_") and hasattr(lightcone, kind))
    )

    if kind in lightcone.global_quantities:
        value = lightcone.global_quantities[kind]
    elif kind.startswith("global)"):
        value = getattr(lightcone, kind)
    else:
        value = getattr(lightcone, "global_" + kind)

    sel = np.array(lightcone.node_redshifts) < zmax if zmax is not None else Ellipsis

    ax.plot(np.array(lightcone.node_redshifts)[sel], value[sel], **kwargs)
    ax.set_xlabel("Redshift")
    if ylabel is None:
        ylabel = kind
    if ylabel:
        ax.set_ylabel(ylabel)

    if ylog:
        ax.set_yscale("log")

    return fig, ax<|MERGE_RESOLUTION|>--- conflicted
+++ resolved
@@ -26,12 +26,9 @@
         (1, "cyan"),
     ],
 )
-<<<<<<< HEAD
-plt.register_cmap(cmap=eor_colour)
+
+colormaps.register(cmap=eor_colour)
 logger = logging.getLogger(__name__)
-=======
-colormaps.register(cmap=eor_colour)
->>>>>>> 40c4fdbb
 
 
 def _imshow_slice(
