--- conflicted
+++ resolved
@@ -90,13 +90,7 @@
     """Simple over-ride of dict that adds a context manager."""
 
     _defaults = {
-<<<<<<< HEAD
         "direc": "~/21cmFAST-cache",
-=======
-        "direc": Path("~/21cmFAST-cache").expanduser(),
-        "regenerate": False,
-        "write": True,
->>>>>>> 2ee4c2a2
         "cache_param_sigfigs": 6,
         "cache_redshift_sigfigs": 4,
         "ignore_R_BUBBLE_MAX_error": False,
