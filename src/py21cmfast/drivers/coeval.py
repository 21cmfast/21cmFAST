"""Compute simulations that evolve over redshift."""

import logging
import warnings
from collections.abc import Sequence
from pathlib import Path
from typing import Self, get_args

import attrs
import h5py
import numpy as np
from rich import progress as prg
from rich.console import Console
from rich.progress import Progress

from .. import __version__
from ..c_21cmfast import lib
from ..io import h5
from ..io.caching import CacheConfig, OutputCache, RunCache
from ..rsds import apply_rsds, include_dvdr_in_tau21
from ..wrapper.arrays import Array
from ..wrapper.inputs import InputParameters
from ..wrapper.outputs import (
    BrightnessTemp,
    HaloBox,
    InitialConditions,
    IonizedBox,
    OutputStruct,
    PerturbedField,
    PerturbHaloField,
    TsBox,
)
from ..wrapper.photoncons import _get_photon_nonconservation_data, setup_photon_cons
from . import single_field as sf
from ._param_config import high_level_func

logger = logging.getLogger(__name__)

_console = Console()


def _progressbar(**kwargs):
    return Progress(
        prg.TextColumn("[progress.description]{task.description:>24}"),
        prg.BarColumn(),
        prg.TaskProgressColumn(),
        prg.TextColumn("•"),
        prg.MofNCompleteColumn(),
        "[green]redshifts",
        prg.TextColumn("•"),
        prg.TimeElapsedColumn(),
        prg.TextColumn("•"),
        prg.TimeRemainingColumn(),
        "remaining",
        console=_console,
        **kwargs,
    )


@attrs.define
class Coeval:
    """A full coeval box with all associated data."""

    initial_conditions: InitialConditions = attrs.field(
        validator=attrs.validators.instance_of(InitialConditions)
    )
    perturbed_field: PerturbedField = attrs.field(
        validator=attrs.validators.instance_of(PerturbedField)
    )
    ionized_box: IonizedBox = attrs.field(
        validator=attrs.validators.instance_of(IonizedBox)
    )
    brightness_temperature: BrightnessTemp = attrs.field(
        validator=attrs.validators.instance_of(BrightnessTemp)
    )
    ts_box: TsBox = attrs.field(
        default=None,
        validator=attrs.validators.optional(attrs.validators.instance_of(TsBox)),
    )
    halobox: HaloBox = attrs.field(
        default=None,
        validator=attrs.validators.optional(attrs.validators.instance_of(HaloBox)),
    )
    photon_nonconservation_data: dict = attrs.field(factory=dict)

    def __getattr__(self, name):
        """
        Get underlying Array objects as attributes.

        This method allows accessing arrays from OutputStruct objects within the Coeval instance
        as if they were direct attributes of the Coeval object.

        Parameters
        ----------
        name : str
            The name of the attribute being accessed.

        Returns
        -------
        Any
            The value of the requested array from the appropriate OutputStruct object.

        Raises
        ------
        AttributeError
            If the requested attribute is not found in any of the OutputStruct objects.
        """
        # We only want to expose fields that are part of the Coeval object
        for box in attrs.asdict(self, recurse=False).values():
            if isinstance(box, OutputStruct) and name in box.arrays:
                return box.get(name)
        raise AttributeError(f"Coeval has no attribute '{name}'")

    @property
    def output_structs(self) -> dict[str, OutputStruct]:
        """
        Get a dictionary of OutputStruct objects contained in this Coeval instance.

        This property method returns a dictionary containing all the OutputStruct
        objects that are attributes of the Coeval instance. It filters out any
        non-OutputStruct attributes.

        Returns
        -------
        dict[str, OutputStruct]
            A dictionary where the keys are attribute names and the values are
            the corresponding OutputStruct objects.
        """
        return {
            k: v
            for k, v in attrs.asdict(self, recurse=False).items()
            if isinstance(v, OutputStruct)
        }

    @classmethod
    def get_fields(cls, ignore_structs: tuple[str] = ()) -> list[str]:
        """Obtain a list of name of simulation boxes saved in the Coeval object."""
        output_structs = []
        for fld in attrs.fields(cls):
            if fld.name in ignore_structs:
                continue

            if issubclass(fld.type, OutputStruct):
                output_structs.append(fld.type)
            else:
                args = get_args(fld.type)
                for k in args:
                    if issubclass(k, OutputStruct):
                        output_structs.append(k)
                        break

        pointer_fields = []
        for struct in output_structs:
            pointer_fields += [
                k for k, v in attrs.fields_dict(struct).items() if v.type == Array
            ]

        return pointer_fields

    @property
    def redshift(self) -> float:
        """The redshift of the coeval box."""
        return self.perturbed_field.redshift

    @property
    def inputs(self) -> InputParameters:
        """An InputParameters object associated with the coeval box."""
        return self.brightness_temperature.inputs

    @property
    def simulation_options(self):
        """Matter Params shared by all datasets."""
        return self.inputs.simulation_options

    @property
    def matter_options(self):
        """Matter Flags shared by all datasets."""
        return self.inputs.matter_options

    @property
    def cosmo_params(self):
        """Cosmo params shared by all datasets."""
        return self.inputs.cosmo_params

    @property
    def astro_options(self):
        """Flag Options shared by all datasets."""
        return self.inputs.astro_options

    @property
    def astro_params(self):
        """Astro params shared by all datasets."""
        return self.inputs.astro_params

    @property
    def random_seed(self):
        """Random seed shared by all datasets."""
        return self.inputs.random_seed

    def save(self, path: str | Path, clobber=False):
        """Save the Coeval object to disk."""
        path = Path(path)
        path.parent.mkdir(parents=True, exist_ok=True)

        file_mode = "w" if clobber else "a"
        with h5py.File(path, file_mode) as fl:
            fl.attrs["coeval"] = True  # marker identifying this as a coeval box
            fl.attrs["__version__"] = __version__

            grp = fl.create_group("photon_nonconservation_data")
            for k, v in self.photon_nonconservation_data.items():
                grp[k] = v

        output_structs = self.output_structs
        for struct in output_structs.values():
            h5.write_output_to_hdf5(struct, path, mode="a")

    def include_dvdr_in_tau21(self, axis: str = "z", periodic: bool = True):
        """Include velocity gradient corrections to the brightness temperature field.

        Parameters
        ----------
        axis: str, optioanl
            The assumed axis of the line-of-sight. Options are "x", "y", or "z". Default is "z".
        periodic: bool, optioanl
            Whether to assume periodic boundary conditions along the line-of-sight. Default is True.

        Returns
        -------
        tb_with_dvdr
            A box of the brightness temperature, with velocity gradient corrections.
        """
        if not hasattr(self, "velocity_" + axis):
            if axis not in ["x", "y", "z"]:
                raise ValueError("`axis` can only be `x`, `y` or `z`.")
            else:
                raise ValueError(
                    "You asked for axis = '"
                    + axis
                    + "', but the coeval doesn't have velocity_"
                    + axis
                    + "!"
                    " Set matter_options.KEEP_3D_VELOCITIES=True next time you call run_coeval if you "
                    "wish to set axis=`" + axis + "'."
                )

        return include_dvdr_in_tau21(
            brightness_temp=self.brightness_temp,
            los_velocity=getattr(self, "velocity_" + axis),
            redshifts=self.redshift,  # TODO: do we want to use a single redshift? Or a redshift array that is determined from the coeval los?
            inputs=self.inputs,
            tau_21=self.tau_21 if self.inputs.astro_options.USE_TS_FLUCT else None,
            periodic=periodic,
        )

    def apply_rsds(
        self,
        field: str = "brightness_temp",
        axis: str = "z",
        periodic: bool = True,
        n_rsd_subcells: int = 4,
    ):
        """Apply redshift-space distortions to a particular field of the coeval box.

        Parameters
        ----------
        field: str, optional
            The field onto which redshift-space distortions shall be applied. Default is "brightness_temp".
        axis: str, optioanl
            The assumed axis of the line-of-sight. Options are "x", "y", or "z". Default is "z".
        periodic: bool, optioanl
            Whether to assume periodic boundary conditions along the line-of-sight. Default is True.
        n_rsd_subcells: int, optional
            The number of subcells into which each cell is divided when redshift space distortions are applied. Default is 4.

        Returns
        -------
        field_with_rsds
            A box of the field, with redshift space distortions.
        """
        if not hasattr(self, "velocity_" + axis):
            if axis not in ["x", "y", "z"]:
                raise ValueError("`axis` can only be `x`, `y` or `z`.")
            else:
                raise ValueError(
                    "You asked for axis = '"
                    + axis
                    + "', but the coeval doesn't have velocity_"
                    + axis
                    + "!"
                    " Set matter_options.KEEP_3D_VELOCITIES=True next time you call run_coeval if you "
                    "wish to set axis=`" + axis + "'."
                )

        return apply_rsds(
            field=getattr(self, field),
            los_velocity=getattr(self, "velocity_" + axis),
            redshifts=self.redshift,  # TODO: do we want to use a single redshift? Or a redshift array that is determined from the coeval los?
            inputs=self.inputs,
            periodic=periodic,
            n_rsd_subcells=n_rsd_subcells,
        )

    def apply_velocity_corrections(
        self, axis: str = "z", periodic: bool = True, n_rsd_subcells: int = 4
    ):
        """Apply velocity gradient corrections and redshift-space distortions to the brightness temperature field.

        Parameters
        ----------
        axis: str, optioanl
            The assumed axis of the line-of-sight. Options are "x", "y", or "z". Default is "z".
        periodic: bool, optioanl
            Whether to assume periodic boundary conditions along the line-of-sight. Default is True.
        n_rsd_subcells: int, optional
            The number of subcells into which each cell is divided when redshift space distortions are applied. Default is 4.

        Returns
        -------
        field_with_rsds
            A box of the brightness temperature, with velocity gradient corrections and redshift-space distortions.
        """
        if not hasattr(self, "velocity_" + axis):
            if axis not in ["x", "y", "z"]:
                raise ValueError("`axis` can only be `x`, `y` or `z`.")
            else:
                raise ValueError(
                    "You asked for axis = '"
                    + axis
                    + "', but the coeval doesn't have velocity_"
                    + axis
                    + "!"
                    " Set matter_options.KEEP_3D_VELOCITIES=True next time you call run_coeval if you "
                    "wish to set axis=`" + axis + "'."
                )

        tb_with_dvdr = include_dvdr_in_tau21(
            brightness_temp=self.brightness_temp,
            los_velocity=getattr(self, "velocity_" + axis),
            redshifts=self.redshift,  # TODO: do we want to use a single redshift? Or a redshift array that is determined from the coeval los?
            inputs=self.inputs,
            tau_21=self.tau_21 if self.inputs.astro_options.USE_TS_FLUCT else None,
            periodic=periodic,
        )

        return apply_rsds(
            field=tb_with_dvdr,
            los_velocity=getattr(self, "velocity_" + axis),
            redshifts=self.redshift,  # TODO: do we want to use a single redshift? Or a redshift array that is determined from the coeval los?
            inputs=self.inputs,
            periodic=periodic,
            n_rsd_subcells=n_rsd_subcells,
        )

    @classmethod
    def from_file(cls, path: str | Path, safe: bool = True) -> Self:
        """Read the Coeval object from disk and return it."""
        path = Path(path)
        if not path.exists():
            raise FileExistsError(f"The file {path} does not exist!")

        selfdict = attrs.fields_dict(cls)
        type_to_name = {v.type.__name__: k for k, v in selfdict.items()}

        with h5py.File(path, "r") as fl:
            if not fl.attrs.get("coeval", False):
                raise ValueError(f"The file {path} is not a Coeval file!")

            keys = set(fl.keys())

            grp = fl["photon_nonconservation_data"]
            photoncons = {k: v[...] for k, v in grp.items()}
            keys.remove("photon_nonconservation_data")

            kwargs = {
                type_to_name[k]: h5.read_output_struct(path, struct=k, safe=safe)
                for k in keys
            }
            return cls(photon_nonconservation_data=photoncons, **kwargs)

    def __eq__(self, other):
        """Determine if this is equal to another object."""
        return (
            isinstance(other, self.__class__)
            and other.inputs == self.inputs
            and self.redshift == other.redshift
        )


def evolve_perturb_halos(
    inputs: InputParameters,
    all_redshifts: list[float],
    write: CacheConfig,
    initial_conditions: InitialConditions,
    cache: OutputCache,
    regenerate: bool,
    progressbar: bool = False,
):
    """
    Evolve and perturb halo fields across multiple redshifts.

    This function computes and evolves halo fields for a given set of redshifts,
    applying perturbations to each halo list. It processes redshifts in reverse order
    to account for descendant halos.

    Parameters
    ----------
    inputs : InputParameters
        Input parameters for the simulation.
    all_redshifts : list[float]
        List of redshifts to process, in descending order.
    write : CacheConfig
        Configuration for writing output to cache.
    initial_conditions : InitialConditions
        Initial conditions for the simulation.
    cache : OutputCache
        Cache object for storing and retrieving computed results.
    regenerate : bool
        Flag to indicate whether to regenerate results or use cached values.
    progressbar: bool, optional
        If True, a progress bar will be displayed throughout the simulation. Defaults to False.

    Returns
    -------
    list
        A list of perturbed halo fields for each redshift, in ascending redshift order.
        Returns an empty list if halo fields are not used or fixed grids are enabled.
    """
    # get the halos (reverse redshift order)
    if (
        not inputs.matter_options.USE_HALO_FIELD
        or inputs.matter_options.FIXED_HALO_GRIDS
    ):
        return []

    if not write.perturbed_halo_field and len(all_redshifts) > 1:
        warnings.warn(
            "You have turned off caching for the perturbed halo fields, but are"
            " evolving them across multiple redshifts. This will result in very high memory usage",
            stacklevel=2,
        )

    pt_halos = []
    kw = {
        "initial_conditions": initial_conditions,
        "cache": cache,
        "regenerate": regenerate,
    }
    halos_desc = None
    with _progressbar(disable=not progressbar) as _progbar:
        for i, z in _progbar.track(
            enumerate(all_redshifts[::-1]),
            description="Evolving Halos",
            total=len(all_redshifts),
        ):
            halos = sf.determine_halo_list(
                redshift=z,
                inputs=inputs,
                descendant_halos=halos_desc,
                write=write.halo_field,
                **kw,
            )

            pt_halos.append(
                sf.perturb_halo_list(
                    halo_field=halos, write=write.perturbed_halo_field, **kw
                )
            )

            # we never want to store every halofield
            if write.perturbed_halo_field:
                pt_halos[i].purge()

            if z in inputs.node_redshifts:
                # Only evolve on the node_redshifts, not any redshifts in-between
                # that the user might care about.
                halos_desc = halos

    # reverse to get the right redshift order
    return pt_halos[::-1]


@high_level_func
def generate_coeval(
    *,
    inputs: InputParameters | None = None,
    out_redshifts: float | tuple[float] = (),
    regenerate: bool | None = None,
    write: CacheConfig | bool = True,
    cache: OutputCache | None = None,
    initial_conditions: InitialConditions | None = None,
    cleanup: bool = True,
    progressbar: bool = False,
):
    r"""
    Perform a full coeval simulation of all fields at given redshifts.

    This is generally the easiest and most efficient way to generate a set of coeval cubes at a
    given set of redshifts. It self-consistently deals with situations in which the field needs to be
    evolved, and does this with the highest memory-efficiency, only returning the desired redshift.
    All other calculations are by default stored in the on-disk cache so they can be re-used at a
    later time.

    Some calculations of the coeval quantities require redshift evolution, i.e. the
    calculation of higher-redshift coeval boxes up to some maximum redshift in order
    to integrate the quantities over cosmic time. The redshifts that define this
    evolution are set by the ``inputs.node_redshifts`` parameter. However, in some
    simple cases, this evolution is not required, and this parameter can be empty.
    Thus there is a distinction between the redshifts required for computing the physics
    (i.e. ``inputs.node_redshifts``) and the redshifts at which the user wants to
    obtain the resulting coeval cubes. The latter is controlled by ``out_redshifts``.
    If not set, ``out_redshifts`` will be set to ``inputs.node_redshifts``, so that
    all computed redshifts are returned as coeval boxes.

    .. note:: User-supplied ``out_redshifts`` are *not* used in the redshift evolution,
              so that the results depend precisely on the ``node_redshifts`` defined
              in the input parameters.

    Parameters
    ----------
    inputs: :class:`~InputParameters`
        This object specifies the input parameters for the run, including the random seed
    out_redshifts: array_like, optional
        A single redshift, or multiple redshifts, at which to return results. By default,
        use all the ``inputs.node_redshifts``. If neither is specified, an error will be
        raised.
    regenerate : bool
        If True, regenerate all fields, even if they are in the cache.
    write : :class:`~py21cmfast.cache.CacheConfig`, optional
        Either a bool specifying whether to write _all_ the boxes to cache (or none of
        them), or a :class:`~py21cmfast.cache.CacheConfig` object specifying which boxes
        to write.
    cache : :class:`~py21cmfast.cache.OutputCache`, optional
        The cache object to use for reading and writing data from the cache. This should
        be an instance of :class:`~py21cmfast.cache.OutputCache`, which depends solely
        on specifying a directory to host the cache.
    initial_conditions : :class:`~InitialConditions`, optional
        If given, use these intial conditions as a basis for computing the other
        fields, instead of re-computing the ICs. If this is defined, the ``inputs`` do
        not need to be defined (but can be, in order to overwrite the ``node_redshifts``).
    cleanup : bool, optional
        A flag to specify whether the C routine cleans up its memory before returning.
        Typically, if `spin_temperature` is called directly, you will want this to be
        true, as if the next box to be calculated has different shape, errors will occur
        if memory is not cleaned. Note that internally, this is set to False until the
        last iteration.
    progressbar: bool, optional
        If True, a progress bar will be displayed throughout the simulation. Defaults to False.

    Returns
    -------
    coevals : list of :class:`~py21cmfast.drivers.coeval.Coeval`
        The full data for the Coeval class, with init boxes, perturbed fields, ionized boxes,
        brightness temperature, and potential data from the conservation of photons. A
        list of such objects, one for each redshift in ``out_redshifts``.
    """
    if cache is None:
        cache = OutputCache(".")

    if isinstance(write, bool):
        write = CacheConfig() if write else CacheConfig.off()

    if not out_redshifts:
        out_redshifts = inputs.node_redshifts

    if not out_redshifts and not inputs.node_redshifts:
        raise ValueError("out_redshifts must be given if inputs has no node redshifts")

    iokw = {"regenerate": regenerate, "cache": cache}

    if not hasattr(out_redshifts, "__len__"):
        out_redshifts = [out_redshifts]

    if isinstance(out_redshifts, np.ndarray):
        out_redshifts = out_redshifts.tolist()

    # Get the list of redshifts we need to scroll through.
    all_redshifts = _get_required_redshifts_coeval(inputs, out_redshifts)

    (initial_conditions, perturbed_field, pt_halos, photon_nonconservation_data) = (
        _setup_ics_and_pfs_for_scrolling(
            all_redshifts=all_redshifts,
            inputs=inputs,
            initial_conditions=initial_conditions,
            write=write,
            progressbar=progressbar,
            **iokw,
        )
    )

    # get the first node redshift that is above all output redshifts
    first_out_node = None
    if inputs.node_redshifts:
        # if any output redshift is above all nodes, start from the start
        if max(out_redshifts) > max(inputs.node_redshifts):
            first_out_node = -1
        # otherwise, find the first node above all user redshifts and start there
        elif max(out_redshifts) >= min(inputs.node_redshifts):
            nodes_in_outputs = np.array(inputs.node_redshifts) <= max(out_redshifts)
            first_out_node = np.where(nodes_in_outputs)[0][0] - 1
    idx, coeval = _obtain_starting_point_for_scrolling(
        inputs=inputs,
        initial_conditions=initial_conditions,
        photon_nonconservation_data=photon_nonconservation_data,
        minimum_node=first_out_node,
        **iokw,
    )
    # convert node_redshift index to all_redshift index
    if idx > 0:
        idx = np.argmin(np.fabs(np.array(all_redshifts) - inputs.node_redshifts[idx]))

    for _, coeval in _redshift_loop_generator(  # noqa: B020
        inputs=inputs,
        all_redshifts=all_redshifts,
        initial_conditions=initial_conditions,
        photon_nonconservation_data=photon_nonconservation_data,
        perturbed_field=perturbed_field,
        pt_halos=pt_halos,
        write=write,
        cleanup=cleanup,
        progressbar=progressbar,
        iokw=iokw,
        init_coeval=coeval,
        start_idx=idx + 1,
    ):
        yield coeval, coeval.redshift in out_redshifts

    if lib.photon_cons_allocated:
        lib.FreePhotonConsMemory()


def run_coeval(**kwargs) -> list[Coeval]:  # noqa: D103
    return [coeval for coeval, in_outputs in generate_coeval(**kwargs) if in_outputs]


run_coeval.__doc__ = generate_coeval.__doc__


def _obtain_starting_point_for_scrolling(
    inputs: InputParameters,
    initial_conditions: InitialConditions,
    photon_nonconservation_data: dict,
    cache: OutputCache,
    regenerate: bool,
    minimum_node: int | None = None,
):
    outputs = None

    if minimum_node is None:
        # By default, check for completeness at all nodes, starting at
        # the last one.
        minimum_node = len(inputs.node_redshifts) - 1

    if minimum_node < 0 or inputs.matter_options.USE_HALO_FIELD or regenerate:
        # TODO: (low priority) implement a backward loop for finding first halo files
        #   Noting that we need *all* the perturbed halo fields in the cache to run
        return (
            -1,
            None,
        )

    logger.info(f"Determining pre-cached boxes for the run in {cache}")
    rc = RunCache.from_inputs(inputs, cache)

    for idx in range(minimum_node, -1, -1):
        if not rc.is_complete_at(index=idx):
            continue

        _z = inputs.node_redshifts[idx]
        outputs = rc.get_all_boxes_at_z(z=_z)
        break

    # Create a Coeval from the outputs
    if outputs is not None:
        return idx, Coeval(
            initial_conditions=initial_conditions,
            perturbed_field=outputs["PerturbedField"],
            ionized_box=outputs["IonizedBox"],
            brightness_temperature=outputs["BrightnessTemp"],
            ts_box=outputs.get("TsBox", None),
            halobox=outputs.get("Halobox", None),
            photon_nonconservation_data=photon_nonconservation_data,
        )
    else:
        return -1, None


def _redshift_loop_generator(
    inputs: InputParameters,
    initial_conditions: InitialConditions,
    all_redshifts: Sequence[float],
    perturbed_field: list[PerturbedField],
    pt_halos: list[PerturbHaloField],
    write: CacheConfig,
    iokw: dict,
    cleanup: bool,
    progressbar: bool,
    photon_nonconservation_data: dict,
    start_idx: int = 0,
    init_coeval: Coeval | None = None,
):
    if isinstance(write, bool):
        write = CacheConfig()

    # Iterate through redshift from top to bottom
    hbox_arr = []

    prev_coeval = init_coeval
    this_coeval = None

    this_halobox = None
    this_spin_temp = None
    this_pthalo = None
    this_xraysource = None

    kw = {
        **iokw,
        "initial_conditions": initial_conditions,
    }
    with _progressbar(disable=not progressbar) as _progbar:
        for iz, z in _progbar.track(
            enumerate(all_redshifts),
            description="Evolving Astrophysics",
            total=len(all_redshifts),
        ):
            if not progressbar:
                logger.info(
                    f"Computing Redshift {z} ({iz + 1}/{len(all_redshifts)}) iterations."
                )
            if iz < start_idx:
                continue

            this_perturbed_field = perturbed_field[iz]
            this_perturbed_field.load_all()

            if inputs.matter_options.USE_HALO_FIELD:
                if not inputs.matter_options.FIXED_HALO_GRIDS:
                    this_pthalo = pt_halos[iz]
                    this_pthalo.load_all()

                this_halobox = sf.compute_halo_grid(
                    inputs=inputs,
                    perturbed_halo_list=this_pthalo,
                    perturbed_field=this_perturbed_field,
                    previous_ionize_box=getattr(prev_coeval, "ionized_box", None),
                    previous_spin_temp=getattr(prev_coeval, "ts_box", None),
                    write=write.halobox,
                    **kw,
                )

            if inputs.astro_options.USE_TS_FLUCT:
                if inputs.matter_options.USE_HALO_FIELD:
                    # append the halo redshift array so we have all halo boxes [z,zmax]
                    this_xraysource = sf.compute_xray_source_field(
                        redshift=z,
<<<<<<< HEAD
                        hboxes=hbox_arr,
                        previous_ionize_box=getattr(prev_coeval, "ionized_box", None),
=======
                        hboxes=[*hbox_arr, this_halobox],
>>>>>>> a946c0b6
                        write=write.xray_source_box,
                        **kw,
                    )

                this_spin_temp = sf.compute_spin_temperature(
                    inputs=inputs,
                    previous_spin_temp=getattr(prev_coeval, "ts_box", None),
                    perturbed_field=this_perturbed_field,
                    xray_source_box=this_xraysource,
                    write=write.spin_temp,
                    **kw,
                    cleanup=(cleanup and z == all_redshifts[-1]),
                )
                if inputs.matter_options.USE_HALO_FIELD:
                    this_xraysource.purge(force=True)

                # Purge XraySourceBox because it's enormous
                if inputs.matter_options.USE_HALO_FIELD:
                    this_xraysource.purge()

            this_ionized_box = sf.compute_ionization_field(
                inputs=inputs,
                previous_ionized_box=getattr(prev_coeval, "ionized_box", None),
                perturbed_field=this_perturbed_field,
                # perturb field *not* interpolated here.
                previous_perturbed_field=getattr(prev_coeval, "perturbed_field", None),
                halobox=this_halobox,
                spin_temp=this_spin_temp,
                write=write.ionized_box,
                **kw,
            )

            this_bt = sf.brightness_temperature(
                ionized_box=this_ionized_box,
                perturbed_field=this_perturbed_field,
                spin_temp=this_spin_temp,
                write=write.brightness_temp,
                **iokw,
            )

            if inputs.astro_options.PHOTON_CONS_TYPE == "z-photoncons":
                # Updated info at each z.
                photon_nonconservation_data = _get_photon_nonconservation_data()

            this_coeval = Coeval(
                initial_conditions=initial_conditions,
                perturbed_field=this_perturbed_field,
                ionized_box=this_ionized_box,
                brightness_temperature=this_bt,
                ts_box=this_spin_temp,
                halobox=this_halobox,
                photon_nonconservation_data=photon_nonconservation_data,
            )

            # We purge previous fields and those we no longer need
            if prev_coeval is not None:
                prev_coeval.perturbed_field.purge()
                if (
                    inputs.matter_options.USE_HALO_FIELD
                    and write.halobox
                    and iz + 1 < len(inputs.node_redshifts)
                ):
                    for hbox in hbox_arr:
                        hbox.prepare_for_next_snapshot(next_z=all_redshifts[iz + 1])

            if this_pthalo is not None:
                this_pthalo.purge()

            if z in inputs.node_redshifts:
                # Only evolve on the node_redshifts, not any redshifts in-between
                # that the user might care about.
                prev_coeval = this_coeval
                hbox_arr += [this_halobox]

            # yield before the cleanup, so we can get at the fields before they are purged
            yield iz, this_coeval


def _setup_ics_and_pfs_for_scrolling(
    all_redshifts: Sequence[float],
    initial_conditions: InitialConditions | None,
    inputs: InputParameters,
    write: CacheConfig,
    progressbar: bool,
    **iokw,
) -> tuple[InitialConditions, PerturbedField, PerturbHaloField, dict]:
    if initial_conditions is None:
        initial_conditions = sf.compute_initial_conditions(
            inputs=inputs, write=write.initial_conditions, **iokw
        )

    # We can go ahead and purge some of the stuff in the initial_conditions, but only if
    # it is cached -- otherwise we could be losing information.
    if write.initial_conditions:
        initial_conditions.prepare_for_perturb()
    kw = {
        "initial_conditions": initial_conditions,
        **iokw,
    }
    photon_nonconservation_data = {}
    if inputs.astro_options.PHOTON_CONS_TYPE != "no-photoncons":
        photon_nonconservation_data = setup_photon_cons(**kw)

    if (
        inputs.astro_options.PHOTON_CONS_TYPE == "z-photoncons"
        and np.amin(all_redshifts) < inputs.astro_params.PHOTONCONS_CALIBRATION_END
    ):
        raise ValueError(
            f"You have passed a redshift (z = {np.amin(all_redshifts)}) that is lower than"
            "the endpoint of the photon non-conservation correction"
            f"(astro_params.PHOTONCONS_CALIBRATION_END = {inputs.astro_params.PHOTONCONS_CALIBRATION_END})."
            "If this behaviour is desired then set astro_params.PHOTONCONS_CALIBRATION_END"
            f"to a value lower than z = {np.amin(all_redshifts)}."
        )

    # Get all the perturb boxes early. We need to get the perturb at every
    # redshift.
    perturbed_field = []

    with _progressbar(disable=not progressbar) as _progbar:
        for z in _progbar.track(all_redshifts, description="Perturbing Matter Fields"):
            p = sf.perturb_field(
                redshift=z,
                inputs=inputs,
                write=write.perturbed_field,
                **kw,
            )

            if inputs.matter_options.MINIMIZE_MEMORY and write.perturbed_field:
                p.purge()
            perturbed_field.append(p)

    pt_halos = evolve_perturb_halos(
        inputs=inputs,
        all_redshifts=all_redshifts,
        write=write,
        progressbar=progressbar,
        **kw,
    )
    # Now we can purge initial_conditions further.
    if write.initial_conditions:
        initial_conditions.prepare_for_spin_temp()

    return initial_conditions, perturbed_field, pt_halos, photon_nonconservation_data


def _get_required_redshifts_coeval(
    inputs: InputParameters, user_redshifts: Sequence
) -> list[float]:
    # Add in the redshift defined by the user, and sort in order
    # Turn into a set so that exact matching user-set redshift
    # don't double-up with scrolling ones.
    if (
        (inputs.astro_options.USE_TS_FLUCT or inputs.astro_options.INHOMO_RECO)
        and user_redshifts
        and min(inputs.node_redshifts) > min(user_redshifts)
    ):
        warnings.warn(
            f"minimum node redshift {min(inputs.node_redshifts)} is above output redshift {min(user_redshifts)},"
            + "This may result in strange evolution",
            stacklevel=2,
        )

    zmin_user = min(user_redshifts) if user_redshifts else 0
    needed_nodes = [z for z in inputs.node_redshifts if z > zmin_user]
    redshifts = np.concatenate((needed_nodes, user_redshifts))
    redshifts = np.sort(np.unique(redshifts))[::-1]
    return redshifts.tolist()<|MERGE_RESOLUTION|>--- conflicted
+++ resolved
@@ -753,12 +753,7 @@
                     # append the halo redshift array so we have all halo boxes [z,zmax]
                     this_xraysource = sf.compute_xray_source_field(
                         redshift=z,
-<<<<<<< HEAD
-                        hboxes=hbox_arr,
-                        previous_ionize_box=getattr(prev_coeval, "ionized_box", None),
-=======
                         hboxes=[*hbox_arr, this_halobox],
->>>>>>> a946c0b6
                         write=write.xray_source_box,
                         **kw,
                     )
