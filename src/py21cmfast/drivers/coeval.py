--- conflicted
+++ resolved
@@ -13,16 +13,10 @@
 
 from .. import __version__
 from ..c_21cmfast import lib
-<<<<<<< HEAD
 from ..io import h5
 from ..io.caching import CacheConfig, OutputCache, RunCache
 from ..wrapper.arrays import Array
-from ..wrapper.globals import global_params
 from ..wrapper.inputs import InputParameters
-=======
-from ..wrapper._utils import camel_to_snake
-from ..wrapper.inputs import AstroParams, CosmoParams, FlagOptions, UserParams
->>>>>>> 2ee4c2a2
 from ..wrapper.outputs import (
     BrightnessTemp,
     HaloBox,
@@ -35,160 +29,14 @@
 )
 from ..wrapper.photoncons import _get_photon_nonconservation_data, setup_photon_cons
 from . import single_field as sf
-<<<<<<< HEAD
 from ._param_config import high_level_func
-=======
-from .param_config import (
-    InputParameters,
-    _get_config_options,
-    check_redshift_consistency,
-    get_logspaced_redshifts,
-)
->>>>>>> 2ee4c2a2
 
 logger = logging.getLogger(__name__)
 
 
-<<<<<<< HEAD
 @attrs.define
 class Coeval:
     """A full coeval box with all associated data."""
-=======
-class _HighLevelOutput:
-    def get_cached_data(
-        self, kind: str, redshift: float, load_data: bool = False
-    ) -> _OutputStruct:
-        """
-        Return an OutputStruct object which was cached in creating this Coeval box.
-
-        Parameters
-        ----------
-        kind
-            The kind of object: "init", "perturb", "spin_temp", "ionize" or "brightness"
-        redshift
-            The (approximate) redshift of the object to return.
-        load_data
-            Whether to actually read the field data of the object in (call ``obj.read()``
-            after this function to do this manually)
-
-        Returns
-        -------
-        output
-            The output struct object.
-        """
-        if self.cache_files is None:
-            raise AttributeError(
-                "No cache files were associated with this Coeval object."
-            )
-
-        # TODO: also check this file, because it may have been "gather"d.
-
-        if kind not in self.cache_files:
-            raise ValueError(
-                f"{kind} is not a valid kind for the cache. Valid options: "
-                f"{self.cache_files.keys()}"
-            )
-
-        files = self.cache_files.get(kind, {})
-        # files is a list of tuples of (redshift, filename)
-
-        redshifts = np.array([f[0] for f in files])
-
-        indx = np.argmin(np.abs(redshifts - redshift))
-        fname = files[indx][1]
-
-        if not os.path.exists(fname):
-            raise OSError(
-                "The cached file you requested does not exist (maybe it was removed?)."
-            )
-
-        kinds = {
-            "init": InitialConditions,
-            "perturb_field": PerturbedField,
-            "halo_box": HaloBox,
-            "ionized_box": IonizedBox,
-            "spin_temp": TsBox,
-            "brightness_temp": BrightnessTemp,
-        }
-        cls = kinds[kind]
-
-        return cls.from_file(fname, load_data=load_data)
-
-    def gather(
-        self,
-        fname: str | None | Path = None,
-        kinds: Sequence | None = None,
-        clean: bool | dict = False,
-        direc: str | Path | None = None,
-    ) -> Path:
-        """Gather the cached data associated with this object into its file."""
-        kinds = kinds or [
-            "init",
-            "perturb_field",
-            "halo_box",
-            "ionized_box",
-            "spin_temp",
-            "brightness_temp",
-        ]
-
-        clean = kinds if clean and not hasattr(clean, "__len__") else clean or []
-        if any(c not in kinds for c in clean):
-            raise ValueError(
-                "You are trying to clean cached items that you will not be gathering."
-            )
-
-        direc = Path(direc or config["direc"]).expanduser().absolute()
-        fname = Path(fname or self.get_unique_filename()).expanduser()
-
-        if not fname.exists():
-            fname = direc / fname
-
-        for kind in kinds:
-            redshifts = (f[0] for f in self.cache_files[kind])
-            for i, z in enumerate(redshifts):
-                cache_fname = self.cache_files[kind][i][1]
-
-                obj = self.get_cached_data(kind, redshift=z, load_data=True)
-                with h5py.File(fname, "a") as fl:
-                    cache = (
-                        fl.create_group("cache") if "cache" not in fl else fl["cache"]
-                    )
-                    kind_group = (
-                        cache.create_group(kind) if kind not in cache else cache[kind]
-                    )
-
-                    zstr = f"z{z:.2f}"
-                    if zstr not in kind_group:
-                        z_group = kind_group.create_group(zstr)
-                    else:
-                        z_group = kind_group[zstr]
-
-                    obj.write_data_to_hdf5_group(z_group)
-
-                    if kind in clean:
-                        os.remove(cache_fname)
-        return fname
-
-    def _get_prefix(self):
-        pass
-
-    def _input_rep(self):
-        return "".join(
-            repr(getattr(self, inp))
-            for inp in [
-                "user_params",
-                "cosmo_params",
-                "astro_params",
-                "flag_options",
-            ]
-        )
-
-    def get_unique_filename(self):
-        """Generate a unique hash filename for this instance."""
-        return self._get_prefix().format(
-            hash=md5((self._input_rep() + self._particular_rep()).encode()).hexdigest()
-        )
->>>>>>> 2ee4c2a2
 
     initial_conditions: InitialConditions = attrs.field(
         validator=attrs.validators.instance_of(InitialConditions)
@@ -229,77 +77,10 @@
         Any
             The value of the requested array from the appropriate OutputStruct object.
 
-<<<<<<< HEAD
         Raises
         ------
         AttributeError
             If the requested attribute is not found in any of the OutputStruct objects.
-=======
-        if fname is None:
-            fname = self.get_unique_filename()
-
-        if not os.path.isabs(fname):
-            fname = os.path.abspath(os.path.join(direc, fname))
-
-        if not clobber and os.path.exists(fname):
-            raise FileExistsError(
-                f"The file {fname} already exists. If you want to overwrite, set clobber=True."
-            )
-
-        with h5py.File(fname, "w") as f:
-            # Save input parameters as attributes
-            for k in [
-                "user_params",
-                "cosmo_params",
-                "flag_options",
-                "astro_params",
-            ]:
-                q = getattr(self, k)
-                grp = f.create_group(k)
-
-                try:
-                    dct = q.asdict()
-                except AttributeError:
-                    dct = q
-
-                for kk, v in dct.items():
-                    if v is None:
-                        continue
-                    with contextlib.suppress(TypeError):
-                        grp.attrs[kk] = v
-            if self.photon_nonconservation_data is not None:
-                photon_data = f.create_group("photon_nonconservation_data")
-                for k, val in self.photon_nonconservation_data.items():
-                    photon_data[k] = val
-
-            f.attrs["random_seed"] = self.random_seed
-            f.attrs["version"] = __version__
-
-        self._write_particulars(fname)
-
-        return fname
-
-    def _write_particulars(self, fname):
-        pass
-
-    def save(self, fname=None, direc=".", clobber: bool = False):
-        """Save to disk.
-
-        This function has defaults that make it easy to save a unique box to
-        the current directory.
-
-        Parameters
-        ----------
-        fname : str, optional
-            The filename to write, default a unique name produced by the inputs.
-        direc : str, optional
-            The directory into which to write the file. Default is the current directory.
-
-        Returns
-        -------
-        str :
-            The filename to which the box was written.
->>>>>>> 2ee4c2a2
         """
         # We only want to expose fields that are part of the Coeval object
         for box in attrs.asdict(self, recurse=False).values():
@@ -307,26 +88,10 @@
                 return box.get(name)
         raise AttributeError(f"Coeval has no attribute '{name}'")
 
-<<<<<<< HEAD
     @property
     def output_structs(self) -> dict[str, OutputStruct]:
         """
         Get a dictionary of OutputStruct objects contained in this Coeval instance.
-=======
-    @classmethod
-    def _read_inputs(cls, fname, safe=True):
-        kwargs = {}
-        with h5py.File(fname, "r") as fl:
-            if "photon_nonconservation_data" in fl.keys():
-                d = fl["photon_nonconservation_data"]
-                kwargs["photon_nonconservation_data"] = {k: d[k][...] for k in d.keys()}
-
-        return kwargs
-
-    @classmethod
-    def read(cls, fname, direc=".", safe=True):
-        """Read the HighLevelOutput file from disk, creating a LightCone or Coeval object.
->>>>>>> 2ee4c2a2
 
         This property method returns a dictionary containing all the OutputStruct
         objects that are attributes of the Coeval instance. It filters out any
@@ -338,7 +103,6 @@
             A dictionary where the keys are attribute names and the values are
             the corresponding OutputStruct objects.
         """
-<<<<<<< HEAD
         return {
             k: v
             for k, v in attrs.asdict(self, recurse=False).items()
@@ -351,75 +115,6 @@
         output_structs = []
         for fld in attrs.fields(cls):
             if fld.name in ignore_structs:
-=======
-        if not os.path.isabs(fname):
-            fname = os.path.abspath(os.path.join(direc, fname))
-
-        if not os.path.exists(fname):
-            raise FileExistsError(f"The file {fname} does not exist!")
-
-        park = cls._read_inputs(fname, safe=safe)
-        boxk = cls._read_particular(fname, safe=safe)
-
-        out = cls(**park, **boxk)
-
-        return out
-
-    def _read_particular(self, fname, safe=True):
-        pass
-
-
-class Coeval(_HighLevelOutput):
-    """A full coeval box with all associated data."""
-
-    def __init__(
-        self,
-        redshift: float,
-        initial_conditions: InitialConditions,
-        perturbed_field: PerturbedField,
-        ionized_box: IonizedBox,
-        brightness_temp: BrightnessTemp,
-        ts_box: TsBox | None = None,
-        halo_box: HaloBox | None = None,
-        cache_files: dict | None = None,
-        photon_nonconservation_data=None,
-    ):
-
-        # Check that all the fields have the same redshift.
-        check_redshift_consistency(
-            redshift,
-            (
-                perturbed_field,
-                halo_box,
-                ionized_box,
-                brightness_temp,
-                ts_box,
-            ),
-        )
-
-        self.redshift = redshift
-        self.init_struct = initial_conditions
-        self.perturb_struct = perturbed_field
-        self.ionization_struct = ionized_box
-        self.brightness_temp_struct = brightness_temp
-        self.halo_box_struct = halo_box
-        self.spin_temp_struct = ts_box
-
-        self.cache_files = cache_files
-
-        self.photon_nonconservation_data = photon_nonconservation_data
-
-        # Expose all the fields of the structs to the surface of the Coeval object
-        for box in [
-            initial_conditions,
-            perturbed_field,
-            halo_box,
-            ionized_box,
-            brightness_temp,
-            ts_box,
-        ]:
-            if box is None:
->>>>>>> 2ee4c2a2
                 continue
 
             if np.issubclass_(fld.type, OutputStruct):
@@ -488,39 +183,9 @@
             fl.attrs["coeval"] = True  # marker identifying this as a coeval box
             fl.attrs["__version__"] = __version__
 
-<<<<<<< HEAD
             grp = fl.create_group("photon_nonconservation_data")
             for k, v in self.photon_nonconservation_data.items():
                 grp[k] = v
-=======
-    def _particular_rep(self):
-        return ""
-
-    def _write_particulars(self, fname):
-        for name in [
-            "init",
-            "perturb",
-            "halo_box",
-            "ionization",
-            "brightness_temp",
-            "spin_temp",
-        ]:
-            struct = getattr(self, f"{name}_struct")
-            if struct is not None:
-                struct.write(fname=fname, write_inputs=False)
-
-                # Also write any other inputs to any of the constituent boxes
-                # to the overarching attrs.
-                with h5py.File(fname, "a") as fl:
-                    for inp in struct._inputs:
-                        if inp not in fl.attrs and inp not in [
-                            "user_params",
-                            "cosmo_params",
-                            "flag_options",
-                            "astro_params",
-                        ]:
-                            fl.attrs[inp] = getattr(struct, inp)
->>>>>>> 2ee4c2a2
 
     @classmethod
     def from_file(cls, path: str | Path, safe: bool = True) -> Self:
@@ -557,12 +222,7 @@
         )
 
 
-<<<<<<< HEAD
 def evolve_perturb_halos(
-=======
-def run_coeval(
-    *,
->>>>>>> 2ee4c2a2
     inputs: InputParameters,
     all_redshifts: list[float],
     write: CacheConfig,
@@ -704,12 +364,9 @@
         true, as if the next box to be calculated has different shape, errors will occur
         if memory is not cleaned. Note that internally, this is set to False until the
         last iteration.
-<<<<<<< HEAD
     always_purge : bool, optional
         If True, always purge temporary data from memory, even if the boxes are not
         being cached. Defaults to False.
-=======
->>>>>>> 2ee4c2a2
 
     Returns
     -------
@@ -812,28 +469,9 @@
         if not rc.is_complete_at(index=idx):
             continue
 
-<<<<<<< HEAD
         _z = inputs.node_redshifts[idx]
         outputs = rc.get_all_boxes_at_z(z=_z)
         break
-=======
-    # Now we can purge initial_conditions further.
-    with contextlib.suppress(OSError):
-        initial_conditions.prepare_for_spin_temp(
-            flag_options=inputs.flag_options, force=always_purge
-        )
-    if (
-        inputs.flag_options.PHOTON_CONS_TYPE == "z-photoncons"
-        and np.amin(all_redshifts) < inputs.astro_params.PHOTONCONS_CALIBRATION_END
-    ):
-        raise ValueError(
-            f"You have passed a redshift (z = {np.amin(all_redshifts)}) that is lower than"
-            "the endpoint of the photon non-conservation correction"
-            f"(inputs.astro_params.PHOTONCONS_CALIBRATION_END = {inputs.astro_params.PHOTONCONS_CALIBRATION_END})."
-            "If this behaviour is desired then set inputs.astro_params.PHOTONCONS_CALIBRATION_END"
-            f"to a value lower than z = {np.amin(all_redshifts)}."
-        )
->>>>>>> 2ee4c2a2
 
     # Create a Coeval from the outputs
     if outputs is not None:
@@ -974,19 +612,11 @@
 
         this_coeval = Coeval(
             initial_conditions=initial_conditions,
-<<<<<<< HEAD
             perturbed_field=this_perturbed_field,
             ionized_box=this_ionized_box,
             brightness_temperature=_bt,
             ts_box=this_spin_temp,
             halobox=this_halobox,
-=======
-            perturbed_field=perturbed_field[all_redshifts.index(z)],
-            ionized_box=ib,
-            brightness_temp=_bt,
-            ts_box=st,
-            halo_box=hb,
->>>>>>> 2ee4c2a2
             photon_nonconservation_data=photon_nonconservation_data,
         )
 
@@ -1027,13 +657,13 @@
 
     if (
         inputs.flag_options.PHOTON_CONS_TYPE == "z-photoncons"
-        and np.amin(all_redshifts) < global_params.PhotonConsEndCalibz
+        and np.amin(all_redshifts) < inputs.astro_params.PHOTONCONS_CALIBRATION_END
     ):
         raise ValueError(
             f"You have passed a redshift (z = {np.amin(all_redshifts)}) that is lower than"
             "the endpoint of the photon non-conservation correction"
-            f"(global_params.PhotonConsEndCalibz = {global_params.PhotonConsEndCalibz})."
-            "If this behaviour is desired then set global_params.PhotonConsEndCalibz"
+            f"(astro_params.PHOTONCONS_CALIBRATION_END = {inputs.astro_params.PHOTONCONS_CALIBRATION_END})."
+            "If this behaviour is desired then set astro_params.PHOTONCONS_CALIBRATION_END"
             f"to a value lower than z = {np.amin(all_redshifts)}."
         )
 
