"""
Compute single physical fields.

These functions are high-level wrappers around C-functions that compute 3D fields, for
example initial conditions, perturbed fields and ionization fields.
"""

import logging
import numpy as np
import warnings
from astropy import units as un
from astropy.cosmology import z_at_value
<<<<<<< HEAD

from ..wrapper.inputs import InputParameters, global_params
=======
from functools import wraps
from pathlib import Path
from typing import Any, Callable

from ..wrapper.cfuncs import construct_fftw_wisdoms, get_halo_list_buffer_size
from ..wrapper.inputs import AstroParams, CosmoParams, FlagOptions, UserParams
>>>>>>> 2ee4c2a2
from ..wrapper.outputs import (
    BrightnessTemp,
    HaloBox,
    HaloField,
    InitialConditions,
    IonizedBox,
    PerturbedField,
    PerturbHaloField,
    TsBox,
    XraySourceBox,
)
from ._param_config import (
    check_output_consistency,
    check_redshift_consistency,
    single_field_func,
)

logger = logging.getLogger(__name__)


<<<<<<< HEAD
@single_field_func
def compute_initial_conditions(*, inputs: InputParameters) -> InitialConditions:
=======
def compute_initial_conditions(
    *,
    inputs: InputParameters,
    regenerate: bool | None = None,
    write: bool | None = None,
    direc: Path | None = None,
    hooks: dict[Callable, dict[str, Any]] | None = None,
) -> InitialConditions:
>>>>>>> 2ee4c2a2
    r"""
    Compute initial conditions.

    Parameters
    ----------
    inputs
        The InputParameters instance defining the run.
    regenerate : bool, optional
        Whether to force regeneration of data, even if matching cached data is found.
<<<<<<< HEAD
    cache
        An OutputCache object defining how to read cached boxes.
=======
        This is applied recursively to any potential sub-calculations. It is ignored in
        the case of dependent data only if that data is explicitly passed to the function.
    write : bool, optional
        Whether to write results to file (i.e. cache). This is recursively applied to
        any potential sub-calculations.
    hooks
        Any extra functions to apply to the output object. This should be a dictionary
        where the keys are the functions, and the values are themselves dictionaries of
        parameters to pass to the function. The function signature should be
        ``(output, **params)``, where the ``output`` is the output object.
    direc : str, optional
        The directory in which to search for the boxes and write them. By default, this
        is the directory given by ``boxdir`` in the configuration file,
        ``~/.21cmfast/config.yml``. This is recursively applied to any potential
        sub-calculations.
>>>>>>> 2ee4c2a2

    Returns
    -------
    :class:`~InitialConditions`
    """
    # Initialize memory for the boxes that will be returned.
    ics = InitialConditions.new(inputs=inputs)
    return ics.compute()


<<<<<<< HEAD
@single_field_func
=======

>>>>>>> 2ee4c2a2
def perturb_field(
    *,
    redshift: float,
    inputs: InputParameters | None = None,
    initial_conditions: InitialConditions,
<<<<<<< HEAD
=======
    regenerate: bool | None = None,
    write: bool | None = None,
    direc: Path | None = None,
    hooks: dict[Callable, dict[str, Any]] | None = None,
>>>>>>> 2ee4c2a2
) -> PerturbedField:
    r"""
    Compute a perturbed field at a given redshift.

    Parameters
    ----------
    redshift : float
        The redshift at which to compute the perturbed field.
    initial_conditions : :class:`~InitialConditions` instance
        The initial conditions.

    Returns
    -------
    :class:`~PerturbedField`

    Other Parameters
    ----------------
    regenerate, write, direc, random_seed:
        See docs of :func:`initial_conditions` for more information.

    Examples
    --------
    >>> initial_conditions = compute_initial_conditions()
    >>> field7 = perturb_field(7.0, initial_conditions)
    >>> field8 = perturb_field(8.0, initial_conditions)

    The user and cosmo parameter structures are by default inferred from the
    ``initial_conditions``.
    """
    # Initialize perturbed boxes.
    fields = PerturbedField.new(redshift=redshift, inputs=inputs)

    # Run the C Code
    return fields.compute(ics=initial_conditions)


<<<<<<< HEAD
@single_field_func
=======
>>>>>>> 2ee4c2a2
def determine_halo_list(
    *,
    redshift: float,
    inputs: InputParameters | None = None,
    initial_conditions: InitialConditions,
    descendant_halos: HaloField | None = None,
<<<<<<< HEAD
) -> HaloField:
=======
    regenerate=None,
    write=None,
    direc=None,
    hooks=None,
):
>>>>>>> 2ee4c2a2
    r"""
    Find a halo list, given a redshift.

    Parameters
    ----------
    redshift : float
        The redshift at which to determine the halo list.
    initial_conditions : :class:`~InitialConditions` instance
        The initial conditions fields (density, velocity).
    descendant_halos : :class:`~HaloField` instance, optional
        The halos that form the descendants (i.e. lower redshift) of those computed by
        this function. If this is not provided, we generate the initial stochastic halos
        directly in this function (and progenitors can then be determined by these).
<<<<<<< HEAD
=======
    astro_params: :class:`~AstroParams` instance, optional
        The astrophysical parameters defining the course of reionization.
    flag_options: :class:`FlagOptions` instance, optional
        The flag options enabling/disabling extra modules in the simulation.
>>>>>>> 2ee4c2a2

    Returns
    -------
    :class:`~HaloField`
    """
    if inputs.user_params.HMF != "ST":
        warnings.warn(
            "DexM Halofinder sses a fit to the Sheth-Tormen mass function."
            "With HMF!=1 the Halos from DexM will not be from the same mass function",
        )

    if descendant_halos is None:
        descendant_halos = HaloField.dummy()

    # Initialize halo list boxes.
    fields = HaloField.new(
        redshift=redshift,
        desc_redshift=descendant_halos.redshift,
        inputs=inputs,
    )

    # Run the C Code
    return fields.compute(
        ics=initial_conditions,
        descendant_halos=descendant_halos,
    )


<<<<<<< HEAD
@single_field_func
=======
>>>>>>> 2ee4c2a2
def perturb_halo_list(
    *,
    initial_conditions: InitialConditions,
    halo_field: HaloField,
<<<<<<< HEAD
) -> PerturbHaloField:
=======
    regenerate=None,
    write=None,
    direc=None,
    hooks=None,
):
>>>>>>> 2ee4c2a2
    r"""
    Given a halo list, perturb the halos for a given redshift.

    Parameters
    ----------
    initial_conditions : :class:`~InitialConditions`
        The initial conditions of the run. The user and cosmo params
        as well as the random seed will be set from this object.
    halo_field: :class: `~HaloField`
        The halo catalogue in Lagrangian space to be perturbed.

    Returns
    -------
    :class:`~PerturbHaloField`

    Other Parameters
    ----------------
    regenerate, write, direc, random_seed:
        See docs of :func:`initial_conditions` for more information.

    Examples
    --------
    Fill this in once finalised

    """
    inputs = initial_conditions.inputs
    hbuffer_size = halo_field.n_halos
    redshift = halo_field.redshift

    # Initialize halo list boxes.
    fields = PerturbHaloField.new(
        redshift=redshift,
        buffer_size=hbuffer_size,
        inputs=inputs,
    )

    # Run the C Code
    return fields.compute(ics=initial_conditions, halo_field=halo_field)


<<<<<<< HEAD
@single_field_func
=======
>>>>>>> 2ee4c2a2
def compute_halo_grid(
    *,
    initial_conditions: InitialConditions,
    inputs: InputParameters | None = None,
    perturbed_halo_list: PerturbHaloField | None = None,
    perturbed_field: PerturbedField | None = None,
    previous_spin_temp: TsBox | None = None,
    previous_ionize_box: IonizedBox | None = None,
<<<<<<< HEAD
=======
    write=None,
    direc=None,
    regenerate: bool | None = None,
    hooks=None,
>>>>>>> 2ee4c2a2
) -> HaloBox:
    r"""
    Compute grids of halo properties from a catalogue.

    At the moment this simply produces halo masses, stellar masses and SFR on a grid of
    HII_DIM. In the future this will compute properties such as emissivities which will
    be passed directly into ionize_box etc. instead of the catalogue.

    Parameters
    ----------
    initial_conditions : :class:`~InitialConditions`
        The initial conditions of the run.
    perturbed_halo_list: :class:`~PerturbHaloField` or None, optional
        This contains all the dark matter haloes obtained if using the USE_HALO_FIELD.
        This is a list of halo masses and coords for the dark matter haloes.
    perturbed_field : :class:`~PerturbField`, optional
        The perturbed density field. Used when calculating fixed source grids from CMF integrals
    previous_spin_temp : :class:`TsBox`, optional
        The previous spin temperature box. Used for feedback when USE_MINI_HALOS==True
    previous_ionize_box: :class:`IonizedBox` or None
        An at the last timestep. Used for feedback when USE_MINI_HALOS==True

    Returns
    -------
    :class:`~HaloBox` :
        An object containing the halo box data.
    """
    if perturbed_halo_list:
        redshift = perturbed_halo_list.redshift
    elif perturbed_field:
        redshift = perturbed_field.redshift
    else:
        raise ValueError(
            "Either perturbed_field or perturbed_halo_list are required (or both)."
        )

    box = HaloBox.new(redshift=redshift, inputs=inputs)

    if perturbed_field is None:
        if inputs.flag_options.FIXED_HALO_GRIDS or inputs.user_params.AVG_BELOW_SAMPLER:
            raise ValueError(
                "You must provide the perturbed field if FIXED_HALO_GRIDS is True or AVG_BELOW_SAMPLER is True"
            )
        else:
            perturbed_field = PerturbedField.dummy()

    elif perturbed_halo_list is None:
        if not inputs.flag_options.FIXED_HALO_GRIDS:
            raise ValueError(
                "You must provide the perturbed halo list if FIXED_HALO_GRIDS is False"
            )
        else:
            perturbed_halo_list = PerturbHaloField.dummy()

    # NOTE: due to the order, we use the previous spin temp here, like spin_temperature,
    #       but UNLIKE ionize_box, which uses the current box
    # TODO: think about the inconsistency here
    # NOTE: if USE_MINI_HALOS is TRUE, so is USE_TS_FLUCT and INHOMO_RECO
    if previous_spin_temp is None:
        if (
            redshift >= inputs.user_params.Z_HEAT_MAX
            or not inputs.flag_options.USE_MINI_HALOS
        ):
            # Dummy spin temp is OK since we're above Z_HEAT_MAX
            previous_spin_temp = TsBox.dummy()
        else:
            raise ValueError("Below Z_HEAT_MAX you must specify the previous_spin_temp")

    if previous_ionize_box is None:
        if (
            redshift >= inputs.user_params.Z_HEAT_MAX
            or not inputs.flag_options.USE_MINI_HALOS
        ):
            # Dummy ionize box is OK since we're above Z_HEAT_MAX
            previous_ionize_box = IonizedBox.dummy()
        else:
            raise ValueError(
                "Below Z_HEAT_MAX you must specify the previous_ionize_box"
            )

    return box.compute(
        initial_conditions=initial_conditions,
        pt_halos=perturbed_halo_list,
        perturbed_field=perturbed_field,
        previous_ionize_box=previous_ionize_box,
        previous_spin_temp=previous_spin_temp,
    )


# TODO: make this more general and probably combine with the lightcone interp function
def interp_halo_boxes(
    halo_boxes: list[HaloBox],
    fields: list[str],
    redshift: float,
) -> HaloBox:
    """
    Interpolate HaloBox history to the desired redshift.

    Photon conservation & Xray sources require halo boxes at redshifts
    that are not equal to the current redshift, and may be between redshift steps.
    So we need a function to interpolate between two halo boxes.
    We assume here that z_arr is strictly INCERASING

    Parameters
    ----------
    halo_boxes : list of HaloBox instances
        The halobox history to be interpolated
    fields: List of Strings
        The properties of the haloboxes to be interpolated
    redshift : float
        The desired redshift of interpolation

    Returns
    -------
    :class:`~HaloBox` :
        An object containing the halo box data
    """
    inputs = halo_boxes[0].inputs
    z_halos = [box.redshift for box in halo_boxes]
    if not np.all(np.diff(z_halos) > 0):
        raise ValueError("halo_boxes must be in ascending order of redshift")

    if redshift > z_halos[-1] or redshift < z_halos[0]:
        raise ValueError(f"Invalid z_target {redshift} for redshift array {z_halos}")

    idx_prog = np.searchsorted(z_halos, redshift, side="left")

    if idx_prog == 0 or idx_prog == len(z_halos):
        logger.debug(f"redshift {redshift} beyond limits, {z_halos[0], z_halos[-1]}")
        raise ValueError

    z_prog = z_halos[idx_prog]
    idx_desc = idx_prog - 1

    z_desc = z_halos[idx_desc]
    interp_param = (redshift - z_desc) / (z_prog - z_desc)

    # I set the box redshift to be the stored one so it is read properly into the ionize box
    # for the xray source it doesn't matter, also since it is not _compute()'d, it won't be cached
    check_output_consistency(
        dict(zip([f"box-{i}" for i in range(len(halo_boxes))], halo_boxes))
    )
    hbox_out = HaloBox.new(redshift=redshift, inputs=inputs)

    # initialise the memory
    hbox_out._init_arrays()

    # interpolate halo boxes in gridded SFR
    hbox_prog = halo_boxes[idx_prog]
    hbox_desc = halo_boxes[idx_desc]

    for field in fields:
        interp_field = (1 - interp_param) * hbox_desc.get(
            field
        ) + interp_param * hbox_prog.get(field)
        hbox_out.set(field, interp_field)

    logger.debug(
        f"interpolated to z={redshift} between [{z_desc},{z_prog}] ({interp_param})"
    )
    logger.debug(
        f"{fields[0]} averages desc ({idx_desc}): {hbox_desc.get(fields[0]).mean()}"
        + f" interp {hbox_out.get(fields[0]).mean()}"
        + f" prog ({idx_prog}) {hbox_prog.get(fields[0]).mean()}"
    )

    hbox_out.sync()

    return hbox_out


# NOTE: the current implementation of this box is very hacky, since I have trouble figuring out a way to _compute()
#   over multiple redshifts in a nice way using this wrapper.
# TODO: if we move some code to jax or similar I think this would be one of the first candidates (just filling out some filtered grids)
<<<<<<< HEAD
@single_field_func
=======
>>>>>>> 2ee4c2a2
def compute_xray_source_field(
    *,
    initial_conditions: InitialConditions,
    hboxes: list[HaloBox],
<<<<<<< HEAD
=======
    write=None,
    direc=None,
    regenerate=None,
    hooks=None,
>>>>>>> 2ee4c2a2
) -> XraySourceBox:
    r"""
    Compute filtered grid of SFR for use in spin temperature calculation.

    This will filter over the halo history in annuli, computing the contribution to the
    SFR density

    If no halo field is passed one is calculated at the desired redshift as if it is the
    first box.

    Parameters
    ----------
    initial_conditions : :class:`~InitialConditions`
        The initial conditions of the run. The user and cosmo params
    hboxes: Sequence of :class:`~HaloBox` instances
        This contains the list of Halobox instances which are used to create this source field

    Returns
    -------
    :class:`~XraySourceBox` :
        An object containing x ray heating, ionisation, and lyman alpha rates.
    """
    z_halos = [hb.redshift for hb in hboxes]
    inputs = hboxes[0].inputs
    redshift = z_halos[-1]

    # Initialize halo list boxes.
    box = XraySourceBox.new(redshift=redshift, inputs=inputs)

    # set minimum R at cell size
    l_factor = (4 * np.pi / 3.0) ** (-1 / 3)
    R_min = inputs.user_params.BOX_LEN / inputs.user_params.HII_DIM * l_factor
    z_max = min(max(z_halos), inputs.user_params.Z_HEAT_MAX)

    # now we need to find the closest halo box to the redshift of the shell
    cosmo_ap = inputs.cosmo_params.cosmo
    cmd_zp = cosmo_ap.comoving_distance(redshift)
    R_steps = np.arange(0, inputs.astro_params.N_STEP_TS)
    R_factor = (inputs.astro_params.R_MAX_TS / R_min) ** (
        R_steps / inputs.astro_params.N_STEP_TS
    )
    R_range = un.Mpc * R_min * R_factor
    cmd_edges = cmd_zp + R_range  # comoving distance edges
    # NOTE(jdavies) added the 'bounded' method since it seems there are some compatibility issues with astropy and scipy
    # where astropy gives default bounds to a function with default unbounded minimization
    zpp_edges = [
        z_at_value(cosmo_ap.comoving_distance, d, method="bounded") for d in cmd_edges
    ]
    # the `average` redshift of the shell is the average of the
    # inner and outer redshifts (following the C code)
    zpp_avg = zpp_edges - np.diff(np.insert(zpp_edges, 0, redshift)) / 2

    # call the box the initialize the memory, since I give some values before computing
<<<<<<< HEAD
    box._init_arrays()
    for i in range(global_params.NUM_FILTER_STEPS_FOR_Ts):
=======
    box()
    final_box_computed = False
    for i in range(inputs.astro_params.N_STEP_TS):
>>>>>>> 2ee4c2a2
        R_inner = R_range[i - 1].to("Mpc").value if i > 0 else 0
        R_outer = R_range[i].to("Mpc").value

        if zpp_avg[i] >= z_max:
            box.filtered_sfr.value[i] = 0
            box.filtered_sfr_mini.value[i] = 0
            box.filtered_xray.value[i] = 0
            box.mean_log10_Mcrit_LW.value[i] = inputs.astro_params.M_TURN  # minimum
            logger.debug(f"ignoring Radius {i} which is above Z_HEAT_MAX")
            continue

        hbox_interp = interp_halo_boxes(
            halo_boxes=hboxes[::-1],
            fields=["halo_sfr", "halo_xray", "halo_sfr_mini", "log10_Mcrit_MCG_ave"],
            redshift=zpp_avg[i],
        )

        # if we have no halos we ignore the whole shell
        if np.all(hbox_interp.halo_sfr.value + hbox_interp.halo_sfr_mini.value == 0):
            box.filtered_sfr.value[i] = 0
            box.filtered_sfr_mini.value[i] = 0
            box.filtered_xray.value[i] = 0
            box.mean_log10_Mcrit_LW.value[i] = hbox_interp.log10_Mcrit_MCG_ave
            logger.debug(f"ignoring Radius {i} due to no stars")
            continue

<<<<<<< HEAD
=======
        # HACK: so that I can compute in the loop multiple times
        # since the array state is initialized already it shouldn't re-initialise
        for k, state in box._array_state.items():
            if state.initialized:
                state.computed_in_mem = False

        # we only want to call hooks at the end so we set a dummy hook here
        hooks_in = hooks if i == inputs.astro_params.N_STEP_TS - 1 else {}

>>>>>>> 2ee4c2a2
        box = box.compute(
            halobox=hbox_interp,
            R_inner=R_inner,
            R_outer=R_outer,
            R_ct=i,
            allow_already_computed=True,
        )
<<<<<<< HEAD
=======
        if i == inputs.astro_params.N_STEP_TS - 1:
            final_box_computed = True
>>>>>>> 2ee4c2a2

    # Sometimes we don't compute on the last step
    # (if the first zpp > z_max or there are no halos at max R)
    # in which case the array is not marked as computed
    for name, array in box.arrays.items():
        setattr(box, name, array.with_value(array.value))

    box.sync()

    return box


<<<<<<< HEAD
@single_field_func
def compute_spin_temperature(
    *,
    initial_conditions: InitialConditions,
    perturbed_field: PerturbedField,
    inputs: InputParameters | None = None,
    xray_source_box: XraySourceBox | None = None,
    previous_spin_temp: TsBox | None = None,
    cleanup: bool = False,
) -> TsBox:
    r"""
    Compute spin temperature boxes at a given redshift.

    See the notes below for how the spin temperature field is evolved through redshift.

    Parameters
    ----------
    initial_conditions : :class:`~InitialConditions`
        The initial conditions
    perturbed_field : :class:`~PerturbField`, optional
        If given, this field will be used, otherwise it will be generated. To be generated,
        either `initial_conditions` and `redshift` must be given, or `user_params`, `cosmo_params` and
        `redshift`. By default, this will be generated at the same redshift as the spin temperature
        box. The redshift of perturb field is allowed to be different than `redshift`. If so, it
        will be interpolated to the correct redshift, which can provide a speedup compared to
        actually computing it at the desired redshift.
    xray_source_box : :class:`XraySourceBox`, optional
        If USE_HALO_FIELD is True, this box specifies the filtered sfr and xray emissivity at all
        redshifts/filter radii required by the spin temperature algorithm.
    previous_spin_temp : :class:`TsBox` or None
        The previous spin temperature box. Needed when we are beyond the first snapshot

    Returns
    -------
    :class:`~TsBox`
        An object containing the spin temperature box data.
    """
    redshift = perturbed_field.redshift

    if redshift >= inputs.user_params.Z_HEAT_MAX:
        previous_spin_temp = TsBox.new(inputs=inputs, redshift=0.0, dummy=True)

    if xray_source_box is None:
        if inputs.flag_options.USE_HALO_FIELD:
            raise ValueError("xray_source_box is required when USE_HALO_FIELD is True")
        else:
            xray_source_box = XraySourceBox.dummy()

    # Set up the box without computing anything.
    box = TsBox.new(
        redshift=redshift,
        inputs=inputs,
    )

    # Run the C Code
    return box.compute(
        cleanup=cleanup,
        perturbed_field=perturbed_field,
        xray_source_box=xray_source_box,
        prev_spin_temp=previous_spin_temp,
        ics=initial_conditions,
    )


@single_field_func
=======
>>>>>>> 2ee4c2a2
def compute_ionization_field(
    *,
    perturbed_field: PerturbedField,
    initial_conditions: InitialConditions,
    inputs: InputParameters | None = None,
    previous_perturbed_field: PerturbedField | None = None,
    previous_ionized_box: IonizedBox | None = None,
    spin_temp: TsBox | None = None,
    halobox: HaloBox | None = None,
<<<<<<< HEAD
=======
    regenerate=None,
    write=None,
    direc=None,
    hooks=None,
>>>>>>> 2ee4c2a2
) -> IonizedBox:
    r"""
    Compute an ionized box at a given redshift.

    This function has various options for how the evolution of the ionization is
    computed (if at all). See the Notes below for details.

    Parameters
    ----------
    perturbed_field : :class:`~PerturbField`
        The perturbed density field.
    previous_perturbed_field : :class:`~PerturbField`, optional
        An perturbed field at higher redshift. This is only used if USE_MINI_HALOS is included.
    previous_ionize_box: :class:`IonizedBox` or None
        An ionized box at higher redshift. This is only used if `INHOMO_RECO` and/or `USE_TS_FLUCT`
        are true. If either of these are true, and this is not given, then it will be assumed that
        this is the "first box", i.e. that it can be populated accurately without knowing source
        statistics.
    spin_temp: :class:`TsBox` or None, optional
        A spin-temperature box, only required if `USE_TS_FLUCT` is True. If None, will try to read
        in a spin temp box at the current redshift, and failing that will try to automatically
        create one, using the previous ionized box redshift as the previous spin temperature
        redshift.
    halobox: :class:`~HaloBox` or None, optional
        If passed, this contains all the dark matter haloes obtained if using the USE_HALO_FIELD.
        These are grids of containing summed halo properties such as ionizing emissivity.
<<<<<<< HEAD
=======
    astro_params: :class:`~AstroParams` instance, optional
        The astrophysical parameters defining the course of reionization.
    flag_options: :class:`FlagOptions` instance, optional
        The flag options enabling/disabling extra modules in the simulation.
>>>>>>> 2ee4c2a2

    Returns
    -------
    :class:`~IonizedBox` :
        An object containing the ionized box data.

    Notes
    -----
    Typically, the ionization field at any redshift is dependent on the evolution of xHI up until
    that redshift, which necessitates providing a previous ionization field to define the current
    one. If neither the spin temperature field, nor inhomogeneous recombinations (specified in
    flag options) are used, no evolution needs to be done. If the redshift is beyond
    Z_HEAT_MAX, previous fields are not required either.
    """
    redshift = perturbed_field.redshift

    if redshift >= inputs.user_params.Z_HEAT_MAX:
        # Previous boxes must be "initial"
        previous_ionized_box = IonizedBox.initial()
        previous_perturbed_field = PerturbedField.initial()

    if inputs.evolution_required:
        if previous_ionized_box is None:
            raise ValueError(
                "You need to provide a previous ionized box when redshift < Z_HEAT_MAX."
            )
        if previous_perturbed_field is None:
            raise ValueError(
                "You need to provide a previous perturbed field when redshift < Z_HEAT_MAX."
            )
    else:
        if previous_ionized_box is None:
            previous_ionized_box = IonizedBox.initial()
        if previous_perturbed_field is None:
            previous_perturbed_field = PerturbedField.initial()

    box = IonizedBox.new(inputs=inputs, redshift=redshift)

    if not inputs.flag_options.USE_HALO_FIELD:
        # Construct an empty halo field to pass in to the function.
        halobox = HaloBox.dummy()
    elif halobox is None:
        raise ValueError("No halo box given but USE_HALO_FIELD=True")

    # Set empty spin temp box if necessary.
    if not inputs.flag_options.USE_TS_FLUCT:
        spin_temp = TsBox.dummy()
    elif spin_temp is None:
        raise ValueError("No spin temperature box given but USE_TS_FLUCT=True")

    # Run the C Code
    return box.compute(
        perturbed_field=perturbed_field,
        prev_perturbed_field=previous_perturbed_field,
        prev_ionize_box=previous_ionized_box,
        spin_temp=spin_temp,
        halobox=halobox,
        ics=initial_conditions,
    )


<<<<<<< HEAD
@single_field_func
=======
def spin_temperature(
    *,
    inputs: InputParameters,
    initial_conditions: InitialConditions,
    perturbed_field: PerturbedField,
    xray_source_box: XraySourceBox | None = None,
    previous_spin_temp: TsBox | None = None,
    regenerate=None,
    write=None,
    direc=None,
    cleanup=True,
    hooks=None,
) -> TsBox:
    r"""
    Compute spin temperature boxes at a given redshift.

    See the notes below for how the spin temperature field is evolved through redshift.

    Parameters
    ----------
    initial_conditions : :class:`~InitialConditions`
        The initial conditions
    perturbed_field : :class:`~PerturbField`, optional
        If given, this field will be used, otherwise it will be generated. To be generated,
        either `initial_conditions` and `redshift` must be given, or `user_params`, `cosmo_params` and
        `redshift`. By default, this will be generated at the same redshift as the spin temperature
        box. The redshift of perturb field is allowed to be different than `redshift`. If so, it
        will be interpolated to the correct redshift, which can provide a speedup compared to
        actually computing it at the desired redshift.
    xray_source_box : :class:`XraySourceBox`, optional
        If USE_HALO_FIELD is True, this box specifies the filtered sfr and xray emissivity at all
        redshifts/filter radii required by the spin temperature algorithm.
    previous_spin_temp : :class:`TsBox` or None
        The previous spin temperature box. Needed when we are beyond the first snapshot
    astro_params: :class:`~AstroParams` instance, optional
        The astrophysical parameters defining the course of reionization.
    flag_options: :class:`FlagOptions` instance, optional
        The flag options enabling/disabling extra modules in the simulation.
    cleanup : bool, optional
        A flag to specify whether the C routine cleans up its memory before returning.
        Typically, if `spin_temperature` is called directly, you will want this to be
        true, as if the next box to be calculate has different shape, errors will occur
        if memory is not cleaned. However, it can be useful to set it to False if
        scrolling through parameters for the same box shape.

    Returns
    -------
    :class:`~TsBox`
        An object containing the spin temperature box data.

    Other Parameters
    ----------------
    regenerate, write, direc, random_seed :
        See docs of :func:`initial_conditions` for more information.

    Notes
    -----
    Typically, the spin temperature field at any redshift is dependent on the evolution of spin
    temperature up until that redshift, which necessitates providing a previous spin temperature
    field to define the current one. Either a specific previous spin temperature object is provided,
    or the function is instructed to treat the current field as being an initial "high-redshift"
    field such that specific sources need not be found and evolved.:

    Examples
    --------
    To calculate and return a fully evolved spin temperature field at a given redshift (with
    default input parameters), simply use:

    >>> ts_box = spin_temperature(redshift=7.0)

    This will by default evolve the field from a redshift of *at least* `Z_HEAT_MAX` (a global
    parameter), in logarithmic steps of `z_step_factor`. Thus to change these:

    >>> ts_box = spin_temperature(redshift=7.0, zprime_step_factor=1.2, z_heat_max=15.0)

    Alternatively, one can pass an exact previous redshift, which will be sought in the disk
    cache, or evaluated:

    >>> ts_box = spin_temperature(redshift=7.0, previous_spin_temp=8.0)

    Beware that doing this, if the previous box is not found on disk, will continue to evaluate
    prior boxes based on the ``z_step_factor``. Alternatively, one can pass a previous spin
    temperature box:

    >>> ts_box1 = spin_temperature(redshift=8.0)
    >>> ts_box = spin_temperature(redshift=7.0, previous_spin_temp=ts_box1)

    Again, the first line here will implicitly use ``z_step_factor`` to evolve the field from
    around ``Z_HEAT_MAX``. Note that in the second line, all of the input parameters are taken
    directly from `ts_box1` so that they are consistent. Finally, one can force the function to
    evaluate the current redshift as if it was beyond ``Z_HEAT_MAX`` so that it depends only on
    itself:

    >>> ts_box = spin_temperature(redshift=7.0, zprime_step_factor=None)

    This is usually a bad idea, and will give a warning, but it is possible.
    """
    direc, regenerate, hooks = _get_config_options(direc, regenerate, write, hooks)

    # Configure and check input/output parameters/structs
    inputs.check_output_compatibility(
        (initial_conditions, perturbed_field, previous_spin_temp, xray_source_box),
    )
    redshift = perturbed_field.redshift
    check_redshift_consistency(redshift, (perturbed_field, xray_source_box))

    # Get the previous redshift
    if previous_spin_temp is not None:
        prev_z = previous_spin_temp.redshift
    elif redshift < inputs.user_params.Z_HEAT_MAX:
        raise ValueError(
            "previous_spin_temp is required when the redshift is lower than Z_HEAT_MAX"
        )
    else:
        # Set prev_z to anything, since we don't need it.
        prev_z = 300  # needs to be castable to float type

    # Ensure the previous spin temperature has a higher redshift than this one.
    if prev_z <= redshift:
        raise ValueError(
            "Previous spin temperature box must have a higher redshift than "
            "that being evaluated."
        )

    if xray_source_box is None:
        if inputs.flag_options.USE_HALO_FIELD:
            raise ValueError("xray_source_box is required when USE_HALO_FIELD is True")
        else:
            xray_source_box = XraySourceBox(
                redshift=0.0,
                inputs=inputs,
                dummy=True,
            )

    # Set up the box without computing anything.
    box = TsBox(
        redshift=redshift,
        inputs=inputs,
        prev_spin_redshift=prev_z,
    )

    # Construct FFTW wisdoms. Only if required
    construct_fftw_wisdoms(
        user_params=inputs.user_params, cosmo_params=inputs.cosmo_params
    )

    # Check whether the boxes already exist on disk.
    if not regenerate:
        with contextlib.suppress(OSError):
            box.read(direc)
            logger.info(
                f"Existing z={redshift} spin_temp boxes found and read in "
                f"(seed={box.random_seed})."
            )
            return box

    # Create appropriate previous_spin_temp. We've already checked that if it is None,
    # we're above the Z_HEAT_MAX.
    if previous_spin_temp is None:
        # We end up never even using this box, just need to define it
        # unallocated to be able to send into the C code.
        previous_spin_temp = TsBox(
            redshift=0.0,
            inputs=inputs,
            dummy=True,
        )

    # Run the C Code
    return box.compute(
        cleanup=cleanup,
        perturbed_field=perturbed_field,
        xray_source_box=xray_source_box,
        prev_spin_temp=previous_spin_temp,
        ics=initial_conditions,
        hooks=hooks,
    )


>>>>>>> 2ee4c2a2
def brightness_temperature(
    *,
    ionized_box: IonizedBox,
    perturbed_field: PerturbedField,
    spin_temp: TsBox | None = None,
<<<<<<< HEAD
=======
    write=None,
    regenerate: bool | None = None,
    direc=None,
    hooks=None,
>>>>>>> 2ee4c2a2
) -> BrightnessTemp:
    r"""
    Compute a coeval brightness temperature box.

    Parameters
    ----------
    ionized_box: :class:`IonizedBox`
        A pre-computed ionized box.
    perturbed_field: :class:`PerturbedField`
        A pre-computed perturbed field at the same redshift as `ionized_box`.
    spin_temp: :class:`TsBox`, optional
        A pre-computed spin temperature, at the same redshift as the other boxes.

    Returns
    -------
    :class:`BrightnessTemp` instance.
    """
    redshift = ionized_box.redshift
    inputs = ionized_box.inputs

    if spin_temp is None:
        if inputs.flag_options.USE_TS_FLUCT:
            raise ValueError(
                "You have USE_TS_FLUCT=True, but have not provided a spin_temp!"
            )
        else:
            spin_temp = TsBox.dummy()

    box = BrightnessTemp.new(redshift=redshift, inputs=inputs)

    return box.compute(
        spin_temp=spin_temp,
        ionized_box=ionized_box,
        perturbed_field=perturbed_field,
    )<|MERGE_RESOLUTION|>--- conflicted
+++ resolved
@@ -10,17 +10,8 @@
 import warnings
 from astropy import units as un
 from astropy.cosmology import z_at_value
-<<<<<<< HEAD
-
-from ..wrapper.inputs import InputParameters, global_params
-=======
-from functools import wraps
-from pathlib import Path
-from typing import Any, Callable
-
-from ..wrapper.cfuncs import construct_fftw_wisdoms, get_halo_list_buffer_size
-from ..wrapper.inputs import AstroParams, CosmoParams, FlagOptions, UserParams
->>>>>>> 2ee4c2a2
+
+from ..wrapper.inputs import InputParameters
 from ..wrapper.outputs import (
     BrightnessTemp,
     HaloBox,
@@ -41,19 +32,8 @@
 logger = logging.getLogger(__name__)
 
 
-<<<<<<< HEAD
 @single_field_func
 def compute_initial_conditions(*, inputs: InputParameters) -> InitialConditions:
-=======
-def compute_initial_conditions(
-    *,
-    inputs: InputParameters,
-    regenerate: bool | None = None,
-    write: bool | None = None,
-    direc: Path | None = None,
-    hooks: dict[Callable, dict[str, Any]] | None = None,
-) -> InitialConditions:
->>>>>>> 2ee4c2a2
     r"""
     Compute initial conditions.
 
@@ -63,26 +43,8 @@
         The InputParameters instance defining the run.
     regenerate : bool, optional
         Whether to force regeneration of data, even if matching cached data is found.
-<<<<<<< HEAD
     cache
         An OutputCache object defining how to read cached boxes.
-=======
-        This is applied recursively to any potential sub-calculations. It is ignored in
-        the case of dependent data only if that data is explicitly passed to the function.
-    write : bool, optional
-        Whether to write results to file (i.e. cache). This is recursively applied to
-        any potential sub-calculations.
-    hooks
-        Any extra functions to apply to the output object. This should be a dictionary
-        where the keys are the functions, and the values are themselves dictionaries of
-        parameters to pass to the function. The function signature should be
-        ``(output, **params)``, where the ``output`` is the output object.
-    direc : str, optional
-        The directory in which to search for the boxes and write them. By default, this
-        is the directory given by ``boxdir`` in the configuration file,
-        ``~/.21cmfast/config.yml``. This is recursively applied to any potential
-        sub-calculations.
->>>>>>> 2ee4c2a2
 
     Returns
     -------
@@ -93,23 +55,12 @@
     return ics.compute()
 
 
-<<<<<<< HEAD
-@single_field_func
-=======
-
->>>>>>> 2ee4c2a2
+@single_field_func
 def perturb_field(
     *,
     redshift: float,
     inputs: InputParameters | None = None,
     initial_conditions: InitialConditions,
-<<<<<<< HEAD
-=======
-    regenerate: bool | None = None,
-    write: bool | None = None,
-    direc: Path | None = None,
-    hooks: dict[Callable, dict[str, Any]] | None = None,
->>>>>>> 2ee4c2a2
 ) -> PerturbedField:
     r"""
     Compute a perturbed field at a given redshift.
@@ -146,25 +97,14 @@
     return fields.compute(ics=initial_conditions)
 
 
-<<<<<<< HEAD
-@single_field_func
-=======
->>>>>>> 2ee4c2a2
+@single_field_func
 def determine_halo_list(
     *,
     redshift: float,
     inputs: InputParameters | None = None,
     initial_conditions: InitialConditions,
     descendant_halos: HaloField | None = None,
-<<<<<<< HEAD
 ) -> HaloField:
-=======
-    regenerate=None,
-    write=None,
-    direc=None,
-    hooks=None,
-):
->>>>>>> 2ee4c2a2
     r"""
     Find a halo list, given a redshift.
 
@@ -178,13 +118,6 @@
         The halos that form the descendants (i.e. lower redshift) of those computed by
         this function. If this is not provided, we generate the initial stochastic halos
         directly in this function (and progenitors can then be determined by these).
-<<<<<<< HEAD
-=======
-    astro_params: :class:`~AstroParams` instance, optional
-        The astrophysical parameters defining the course of reionization.
-    flag_options: :class:`FlagOptions` instance, optional
-        The flag options enabling/disabling extra modules in the simulation.
->>>>>>> 2ee4c2a2
 
     Returns
     -------
@@ -213,23 +146,12 @@
     )
 
 
-<<<<<<< HEAD
-@single_field_func
-=======
->>>>>>> 2ee4c2a2
+@single_field_func
 def perturb_halo_list(
     *,
     initial_conditions: InitialConditions,
     halo_field: HaloField,
-<<<<<<< HEAD
 ) -> PerturbHaloField:
-=======
-    regenerate=None,
-    write=None,
-    direc=None,
-    hooks=None,
-):
->>>>>>> 2ee4c2a2
     r"""
     Given a halo list, perturb the halos for a given redshift.
 
@@ -270,10 +192,7 @@
     return fields.compute(ics=initial_conditions, halo_field=halo_field)
 
 
-<<<<<<< HEAD
-@single_field_func
-=======
->>>>>>> 2ee4c2a2
+@single_field_func
 def compute_halo_grid(
     *,
     initial_conditions: InitialConditions,
@@ -282,13 +201,6 @@
     perturbed_field: PerturbedField | None = None,
     previous_spin_temp: TsBox | None = None,
     previous_ionize_box: IonizedBox | None = None,
-<<<<<<< HEAD
-=======
-    write=None,
-    direc=None,
-    regenerate: bool | None = None,
-    hooks=None,
->>>>>>> 2ee4c2a2
 ) -> HaloBox:
     r"""
     Compute grids of halo properties from a catalogue.
@@ -463,21 +375,11 @@
 # NOTE: the current implementation of this box is very hacky, since I have trouble figuring out a way to _compute()
 #   over multiple redshifts in a nice way using this wrapper.
 # TODO: if we move some code to jax or similar I think this would be one of the first candidates (just filling out some filtered grids)
-<<<<<<< HEAD
-@single_field_func
-=======
->>>>>>> 2ee4c2a2
+@single_field_func
 def compute_xray_source_field(
     *,
     initial_conditions: InitialConditions,
     hboxes: list[HaloBox],
-<<<<<<< HEAD
-=======
-    write=None,
-    direc=None,
-    regenerate=None,
-    hooks=None,
->>>>>>> 2ee4c2a2
 ) -> XraySourceBox:
     r"""
     Compute filtered grid of SFR for use in spin temperature calculation.
@@ -531,14 +433,8 @@
     zpp_avg = zpp_edges - np.diff(np.insert(zpp_edges, 0, redshift)) / 2
 
     # call the box the initialize the memory, since I give some values before computing
-<<<<<<< HEAD
     box._init_arrays()
-    for i in range(global_params.NUM_FILTER_STEPS_FOR_Ts):
-=======
-    box()
-    final_box_computed = False
     for i in range(inputs.astro_params.N_STEP_TS):
->>>>>>> 2ee4c2a2
         R_inner = R_range[i - 1].to("Mpc").value if i > 0 else 0
         R_outer = R_range[i].to("Mpc").value
 
@@ -565,18 +461,6 @@
             logger.debug(f"ignoring Radius {i} due to no stars")
             continue
 
-<<<<<<< HEAD
-=======
-        # HACK: so that I can compute in the loop multiple times
-        # since the array state is initialized already it shouldn't re-initialise
-        for k, state in box._array_state.items():
-            if state.initialized:
-                state.computed_in_mem = False
-
-        # we only want to call hooks at the end so we set a dummy hook here
-        hooks_in = hooks if i == inputs.astro_params.N_STEP_TS - 1 else {}
-
->>>>>>> 2ee4c2a2
         box = box.compute(
             halobox=hbox_interp,
             R_inner=R_inner,
@@ -584,11 +468,6 @@
             R_ct=i,
             allow_already_computed=True,
         )
-<<<<<<< HEAD
-=======
-        if i == inputs.astro_params.N_STEP_TS - 1:
-            final_box_computed = True
->>>>>>> 2ee4c2a2
 
     # Sometimes we don't compute on the last step
     # (if the first zpp > z_max or there are no halos at max R)
@@ -601,7 +480,6 @@
     return box
 
 
-<<<<<<< HEAD
 @single_field_func
 def compute_spin_temperature(
     *,
@@ -667,8 +545,6 @@
 
 
 @single_field_func
-=======
->>>>>>> 2ee4c2a2
 def compute_ionization_field(
     *,
     perturbed_field: PerturbedField,
@@ -678,13 +554,6 @@
     previous_ionized_box: IonizedBox | None = None,
     spin_temp: TsBox | None = None,
     halobox: HaloBox | None = None,
-<<<<<<< HEAD
-=======
-    regenerate=None,
-    write=None,
-    direc=None,
-    hooks=None,
->>>>>>> 2ee4c2a2
 ) -> IonizedBox:
     r"""
     Compute an ionized box at a given redshift.
@@ -711,13 +580,6 @@
     halobox: :class:`~HaloBox` or None, optional
         If passed, this contains all the dark matter haloes obtained if using the USE_HALO_FIELD.
         These are grids of containing summed halo properties such as ionizing emissivity.
-<<<<<<< HEAD
-=======
-    astro_params: :class:`~AstroParams` instance, optional
-        The astrophysical parameters defining the course of reionization.
-    flag_options: :class:`FlagOptions` instance, optional
-        The flag options enabling/disabling extra modules in the simulation.
->>>>>>> 2ee4c2a2
 
     Returns
     -------
@@ -779,200 +641,12 @@
     )
 
 
-<<<<<<< HEAD
-@single_field_func
-=======
-def spin_temperature(
-    *,
-    inputs: InputParameters,
-    initial_conditions: InitialConditions,
-    perturbed_field: PerturbedField,
-    xray_source_box: XraySourceBox | None = None,
-    previous_spin_temp: TsBox | None = None,
-    regenerate=None,
-    write=None,
-    direc=None,
-    cleanup=True,
-    hooks=None,
-) -> TsBox:
-    r"""
-    Compute spin temperature boxes at a given redshift.
-
-    See the notes below for how the spin temperature field is evolved through redshift.
-
-    Parameters
-    ----------
-    initial_conditions : :class:`~InitialConditions`
-        The initial conditions
-    perturbed_field : :class:`~PerturbField`, optional
-        If given, this field will be used, otherwise it will be generated. To be generated,
-        either `initial_conditions` and `redshift` must be given, or `user_params`, `cosmo_params` and
-        `redshift`. By default, this will be generated at the same redshift as the spin temperature
-        box. The redshift of perturb field is allowed to be different than `redshift`. If so, it
-        will be interpolated to the correct redshift, which can provide a speedup compared to
-        actually computing it at the desired redshift.
-    xray_source_box : :class:`XraySourceBox`, optional
-        If USE_HALO_FIELD is True, this box specifies the filtered sfr and xray emissivity at all
-        redshifts/filter radii required by the spin temperature algorithm.
-    previous_spin_temp : :class:`TsBox` or None
-        The previous spin temperature box. Needed when we are beyond the first snapshot
-    astro_params: :class:`~AstroParams` instance, optional
-        The astrophysical parameters defining the course of reionization.
-    flag_options: :class:`FlagOptions` instance, optional
-        The flag options enabling/disabling extra modules in the simulation.
-    cleanup : bool, optional
-        A flag to specify whether the C routine cleans up its memory before returning.
-        Typically, if `spin_temperature` is called directly, you will want this to be
-        true, as if the next box to be calculate has different shape, errors will occur
-        if memory is not cleaned. However, it can be useful to set it to False if
-        scrolling through parameters for the same box shape.
-
-    Returns
-    -------
-    :class:`~TsBox`
-        An object containing the spin temperature box data.
-
-    Other Parameters
-    ----------------
-    regenerate, write, direc, random_seed :
-        See docs of :func:`initial_conditions` for more information.
-
-    Notes
-    -----
-    Typically, the spin temperature field at any redshift is dependent on the evolution of spin
-    temperature up until that redshift, which necessitates providing a previous spin temperature
-    field to define the current one. Either a specific previous spin temperature object is provided,
-    or the function is instructed to treat the current field as being an initial "high-redshift"
-    field such that specific sources need not be found and evolved.:
-
-    Examples
-    --------
-    To calculate and return a fully evolved spin temperature field at a given redshift (with
-    default input parameters), simply use:
-
-    >>> ts_box = spin_temperature(redshift=7.0)
-
-    This will by default evolve the field from a redshift of *at least* `Z_HEAT_MAX` (a global
-    parameter), in logarithmic steps of `z_step_factor`. Thus to change these:
-
-    >>> ts_box = spin_temperature(redshift=7.0, zprime_step_factor=1.2, z_heat_max=15.0)
-
-    Alternatively, one can pass an exact previous redshift, which will be sought in the disk
-    cache, or evaluated:
-
-    >>> ts_box = spin_temperature(redshift=7.0, previous_spin_temp=8.0)
-
-    Beware that doing this, if the previous box is not found on disk, will continue to evaluate
-    prior boxes based on the ``z_step_factor``. Alternatively, one can pass a previous spin
-    temperature box:
-
-    >>> ts_box1 = spin_temperature(redshift=8.0)
-    >>> ts_box = spin_temperature(redshift=7.0, previous_spin_temp=ts_box1)
-
-    Again, the first line here will implicitly use ``z_step_factor`` to evolve the field from
-    around ``Z_HEAT_MAX``. Note that in the second line, all of the input parameters are taken
-    directly from `ts_box1` so that they are consistent. Finally, one can force the function to
-    evaluate the current redshift as if it was beyond ``Z_HEAT_MAX`` so that it depends only on
-    itself:
-
-    >>> ts_box = spin_temperature(redshift=7.0, zprime_step_factor=None)
-
-    This is usually a bad idea, and will give a warning, but it is possible.
-    """
-    direc, regenerate, hooks = _get_config_options(direc, regenerate, write, hooks)
-
-    # Configure and check input/output parameters/structs
-    inputs.check_output_compatibility(
-        (initial_conditions, perturbed_field, previous_spin_temp, xray_source_box),
-    )
-    redshift = perturbed_field.redshift
-    check_redshift_consistency(redshift, (perturbed_field, xray_source_box))
-
-    # Get the previous redshift
-    if previous_spin_temp is not None:
-        prev_z = previous_spin_temp.redshift
-    elif redshift < inputs.user_params.Z_HEAT_MAX:
-        raise ValueError(
-            "previous_spin_temp is required when the redshift is lower than Z_HEAT_MAX"
-        )
-    else:
-        # Set prev_z to anything, since we don't need it.
-        prev_z = 300  # needs to be castable to float type
-
-    # Ensure the previous spin temperature has a higher redshift than this one.
-    if prev_z <= redshift:
-        raise ValueError(
-            "Previous spin temperature box must have a higher redshift than "
-            "that being evaluated."
-        )
-
-    if xray_source_box is None:
-        if inputs.flag_options.USE_HALO_FIELD:
-            raise ValueError("xray_source_box is required when USE_HALO_FIELD is True")
-        else:
-            xray_source_box = XraySourceBox(
-                redshift=0.0,
-                inputs=inputs,
-                dummy=True,
-            )
-
-    # Set up the box without computing anything.
-    box = TsBox(
-        redshift=redshift,
-        inputs=inputs,
-        prev_spin_redshift=prev_z,
-    )
-
-    # Construct FFTW wisdoms. Only if required
-    construct_fftw_wisdoms(
-        user_params=inputs.user_params, cosmo_params=inputs.cosmo_params
-    )
-
-    # Check whether the boxes already exist on disk.
-    if not regenerate:
-        with contextlib.suppress(OSError):
-            box.read(direc)
-            logger.info(
-                f"Existing z={redshift} spin_temp boxes found and read in "
-                f"(seed={box.random_seed})."
-            )
-            return box
-
-    # Create appropriate previous_spin_temp. We've already checked that if it is None,
-    # we're above the Z_HEAT_MAX.
-    if previous_spin_temp is None:
-        # We end up never even using this box, just need to define it
-        # unallocated to be able to send into the C code.
-        previous_spin_temp = TsBox(
-            redshift=0.0,
-            inputs=inputs,
-            dummy=True,
-        )
-
-    # Run the C Code
-    return box.compute(
-        cleanup=cleanup,
-        perturbed_field=perturbed_field,
-        xray_source_box=xray_source_box,
-        prev_spin_temp=previous_spin_temp,
-        ics=initial_conditions,
-        hooks=hooks,
-    )
-
-
->>>>>>> 2ee4c2a2
+@single_field_func
 def brightness_temperature(
     *,
     ionized_box: IonizedBox,
     perturbed_field: PerturbedField,
     spin_temp: TsBox | None = None,
-<<<<<<< HEAD
-=======
-    write=None,
-    regenerate: bool | None = None,
-    direc=None,
-    hooks=None,
->>>>>>> 2ee4c2a2
 ) -> BrightnessTemp:
     r"""
     Compute a coeval brightness temperature box.
