--- conflicted
+++ resolved
@@ -266,7 +266,6 @@
         los_displacement = -los_displacement.to(units.pixel, equivalencies=equiv)
 
         lcd = self.lightcone_distances.to(units.pixel, equiv)
-<<<<<<< HEAD
         dvdx_on_h = np.gradient(los_displacement, lcd, axis=-1)
         # Now, clip dvdx...
         dvdx_on_h = np.clip(
@@ -276,7 +275,7 @@
                             out=dvdx_on_h,
                         )
 
-        if not self.flag_options.USE_TS_FLUCT:
+        if not self.astro_options.USE_TS_FLUCT:
             tb_with_rsds = self.lightcones["brightness_temp"] / (1 + dvdx_on_h)
         else:
             tb_no_rsds = self.lightcones["brightness_temp"]
@@ -287,37 +286,9 @@
             # It doesn't really matter what the rsd_factor is when tau_21=0 because the brightness temperature is zero by definition
             rsd_factor = np.float32(np.where(tau_21 < 1e-10, 1., rsd_factor))
             tb_with_rsds = tb_no_rsds*rsd_factor
-=======
-        dvdx_on_h = np.gradient(los_displacement, lcd, axis=1)
-
-        if not (self.astro_options.USE_TS_FLUCT and self.astro_options.SUBCELL_RSD):
-            # Now, clip dvdx...
-            dvdx_on_h = np.clip(
-                dvdx_on_h,
-                -self.astro_params.MAX_DVDR,
-                self.astro_params.MAX_DVDR,
-                out=dvdx_on_h,
-            )
-
-            tb_with_rsds = self.lightcones["brightness_temp"] / (1 + dvdx_on_h)
-        else:
-            gradient_component = 1 + dvdx_on_h  # not clipped!
-            Tcmb = 2.728
-            Trad = Tcmb * (1 + self.lightcone_redshifts)
-            tb_with_rsds = np.where(
-                gradient_component < 1e-7,
-                1000.0
-                * (self.lightcones["spin_temperature"] - Trad)
-                / (1.0 + self.lightcone_redshifts),
-                (1.0 - np.exp(self.lightcones["brightness_temp"] / gradient_component))
-                * 1000.0
-                * (self.lightcones["spin_temperature"] - Trad)
-                / (1.0 + self.lightcone_redshifts),
-            )
->>>>>>> 5f5c0942
 
         # Compute the local RSDs
-        if self.flag_options.SUBCELL_RSD and n_subcells > 0:
+        if self.astro_options.SUBCELL_RSD and n_subcells > 0:
             # We transform rectilinear lightcone to be an angular-like lightcone
             if not isinstance(self, AngularLightcone):
                 tb_with_rsds = tb_with_rsds.reshape((tb_with_rsds.shape[0]*tb_with_rsds.shape[1], -1))
@@ -391,15 +362,6 @@
             for quantity in lightconer.quantities
         }
 
-<<<<<<< HEAD
-=======
-        # Special case: AngularLightconer can also save los_velocity
-        if getattr(lightconer, "get_los_velocity", False):
-            lc["los_velocity"] = np.zeros(
-                lightconer.get_shape(inputs.simulation_options), dtype=np.float32
-            )
-
->>>>>>> 5f5c0942
         lightcone = lcn_cls(
             lightcone_distances=lightconer.lc_distances,
             inputs=inputs,
@@ -428,13 +390,9 @@
     always_purge: bool = False,
     lightcone_filename: str | Path | None = None,
 ):
-<<<<<<< HEAD
     original_lcs_list = list(lightconer.quantities)
 
-    lightconer.validate_options(inputs.user_params, inputs.flag_options)
-=======
-    lightconer.validate_options(inputs.matter_options, inputs.astro_options)
->>>>>>> 5f5c0942
+    lightconer.validate_options(inputs.user_params, inputs.astro_options)
 
     # Get the redshift through which we scroll and evaluate the ionization field.
     scrollz = np.array([pf.redshift for pf in perturbed_fields])
@@ -544,7 +502,7 @@
             if lib.photon_cons_allocated:
                 lib.FreePhotonConsMemory()
 
-            if inputs.flag_options.APPLY_RSDS:
+            if inputs.astro_options.APPLY_RSDS:
                 lightcone.compute_rsds(
                     fname=lightcone_filename, n_subcells=inputs.astro_params.N_RSD_STEPS
                 )
@@ -559,7 +517,7 @@
             #       and will be different for each cell in the lightcone box (e.g. tau_reio is smaller during reionization).
             tau_reio = 0.0544
             lightcone.lightcones["brightness_temp"] *= np.exp(-tau_reio)
-            if inputs.flag_options.APPLY_RSDS:
+            if inputs.astro_options.APPLY_RSDS:
                 lightcone.lightcones["brightness_temp_with_rsds"] *= np.exp(-tau_reio)
 
         yield iz, coeval.redshift, coeval, lightcone
