--- conflicted
+++ resolved
@@ -320,7 +320,6 @@
 
         return tb_with_rsds
 
-<<<<<<< HEAD
 def _check_desired_arrays_exist(desired_arrays: list[str], inputs: InputParameters):
     possible_outputs = [
         InitialConditions.new(inputs),
@@ -338,41 +337,6 @@
                 break
         if not exists:
             raise ValueError(f"You asked for {name} but it is not computed for the inputs: {inputs}")
-=======
-
-def check_run_lightcone_inputs(**kwargs):
-    inputs = kwargs["inputs"]
-    lightcone_quantities = kwargs["lightconer"].quantities
-    if "J_21_LW_box" in lightcone_quantities and not inputs.flag_options.USE_MINI_HALOS:
-        raise ValueError(
-            "You asked for J_21_LW_box in lightcone quantities but USE_MINI_HALOS is False!"
-        )
-    if "dNrec_box" in lightcone_quantities and not inputs.flag_options.INHOMO_RECO:
-        raise ValueError(
-            "You asked for dNrec_box in lightcone quantities but INHOMO_RECO is False!"
-        )
-    if "Fcoll_MINI" in lightcone_quantities and inputs.flag_options.USE_HALO_FIELD:
-        raise ValueError(
-            "You asked for Fcoll_MINI in lightcone quantities but USE_HALO_FIELD is True!"
-        )
-    if "global_quantities" in kwargs:
-        global_quantities = kwargs["global_quantities"]
-        if (
-            "J_21_LW_box" in global_quantities
-            and not inputs.flag_options.USE_MINI_HALOS
-        ):
-            raise ValueError(
-                "You asked for J_21_LW_box in 'global_quantities' but USE_MINI_HALOS is False!"
-            )
-        if "dNrec_box" in global_quantities and not inputs.flag_options.INHOMO_RECO:
-            raise ValueError(
-                "You asked for dNrec_box in 'global_quantities' but INHOMO_RECO is False!"
-            )
-        if "Fcoll_MINI" in global_quantities and inputs.flag_options.USE_HALO_FIELD:
-            raise ValueError(
-                "You asked for Fcoll_MINI in 'global_quantities' but USE_HALO_FIELD is True!"
-            )
->>>>>>> df72e8ea
 
 
 def setup_lightcone_instance(
