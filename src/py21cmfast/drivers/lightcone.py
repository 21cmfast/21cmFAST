--- conflicted
+++ resolved
@@ -485,7 +485,6 @@
     if lightcone_filename and not Path(lightcone_filename).exists():
         lightcone.save(lightcone_filename)
 
-<<<<<<< HEAD
     for iz, coeval in _redshift_loop_generator(
         inputs=inputs,
         initial_conditions=initial_conditions,
@@ -495,28 +494,11 @@
         write=write,
         cleanup=cleanup,
         always_purge=always_purge,
+        progressbar=progressbar,
         photon_nonconservation_data=photon_nonconservation_data,
         start_idx=lightcone._last_completed_node + 1,
         init_coeval=prev_coeval,
         iokw=iokw,
-=======
-    for iz, coeval in enumerate(
-        _redshift_loop_generator(
-            inputs=inputs,
-            initial_conditions=initial_conditions,
-            all_redshifts=scrollz,
-            perturbed_field=perturbed_fields,
-            pt_halos=pt_halos,
-            write=write,
-            cleanup=cleanup,
-            always_purge=always_purge,
-            progressbar=progressbar,
-            photon_nonconservation_data=photon_nonconservation_data,
-            start_idx=lightcone._last_completed_node + 1,
-            init_coeval=prev_coeval,
-            iokw=iokw,
-        )
->>>>>>> e3f225c7
     ):
         # Save mean/global quantities
         for quantity in global_quantities:
