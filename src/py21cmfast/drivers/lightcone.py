"""Module containing a driver function for creating lightcones."""

import attrs
import contextlib
import h5py
import logging
import numpy as np
import warnings
from astropy import units
from astropy.cosmology import z_at_value
from collections import deque
from cosmotile import apply_rsds
from pathlib import Path
from typing import Self, Sequence

from .. import __version__
from ..c_21cmfast import lib
from ..io import h5
from ..io.caching import CacheConfig, OutputCache, RunCache
from ..lightcones import Lightconer, RectilinearLightconer
<<<<<<< HEAD
from ..wrapper.globals import global_params
from ..wrapper.inputs import InputParameters
from ..wrapper.outputs import InitialConditions, PerturbedField, PerturbHaloField
=======
from ..wrapper.inputs import AstroParams, CosmoParams, FlagOptions, UserParams
from ..wrapper.outputs import InitialConditions, PerturbedField
>>>>>>> 2ee4c2a2
from ..wrapper.photoncons import _get_photon_nonconservation_data, setup_photon_cons
from . import exhaust
from . import single_field as sf
<<<<<<< HEAD
from ._param_config import high_level_func
from .coeval import (
    _obtain_starting_point_for_scrolling,
    _redshift_loop_generator,
    _setup_ics_and_pfs_for_scrolling,
    evolve_perturb_halos,
)
=======
from .coeval import Coeval, _get_coeval_callbacks, _HighLevelOutput
from .param_config import InputParameters, _get_config_options, get_logspaced_redshifts
>>>>>>> 2ee4c2a2

logger = logging.getLogger(__name__)


<<<<<<< HEAD
@attrs.define()
class LightCone:
    """A full Lightcone with all associated evolved data.
=======
class LightCone(_HighLevelOutput):
    """A full Lightcone with all associated evolved data."""

    def __init__(
        self,
        distances,
        inputs,
        lightcones,
        global_quantities=None,
        photon_nonconservation_data=None,
        cache_files: dict | None = None,
        log10_mturnovers=None,
        log10_mturnovers_mini=None,
        current_redshift=None,
        current_index=None,
    ):
        self.random_seed = inputs.random_seed
        self.user_params = inputs.user_params
        self.cosmo_params = inputs.cosmo_params
        self.astro_params = inputs.astro_params
        self.flag_options = inputs.flag_options
        self.node_redshifts = inputs.node_redshifts
        self.cache_files = cache_files
        self.log10_mturnovers = log10_mturnovers
        self.log10_mturnovers_mini = log10_mturnovers_mini
        self._current_redshift = current_redshift
        self.lightcone_distances = distances

        if not hasattr(self.lightcone_distances, "unit"):
            self.lightcone_distances <<= units.Mpc

        if global_quantities:
            for name, data in global_quantities.items():
                if name.endswith("_box"):
                    # Remove the _box because it looks dumb.
                    setattr(self, f"global_{name[:-4]}", data)
                else:
                    setattr(self, f"global_{name}", data)

        self.photon_nonconservation_data = photon_nonconservation_data

        for name, data in lightcones.items():
            setattr(self, name, data)

        # Hold a reference to the global/lightcones in a dict form for easy reference.
        self.global_quantities = global_quantities
        self.lightcones = lightcones
        self._current_index = current_index or self.shape[-1] - 1
>>>>>>> 2ee4c2a2

    Attributes
    ----------
    lightcone_distances: units.Quantity
        The comoving distance to each cell in the lightcones.
    inputs: InputParameters
        The input parameters corresponding to the lightcones.
    lightcones: dict[str, np.ndarray]
        Lightcone arrays, each of shape `(N, N, Nz)`.
    global_quantities: dict[str, np.ndarray] | None
        Arrays of length `node_redshifts` containing the mean field across redshift.
    photon_nonconservation_data: dict
        Data defining the conservation hack for photons.
    _last_completed_node: int
        Since the lightcone is filled up incrementally, this keeps track of the index
        of the last completed node redshift that has been added to the lightcone.
    _last_completed_lcidx: int
        In conjunction with _last_completed_node, this keeps track of the index that
        has been filled up *in the lightcone* (recalling that the lightcone has
        multiple redshifts in between each node redshift). While in principle this
        can be computed from _last_completed_node, it is much more efficient to keep
        track of it manually.
    """

    lightcone_distances: units.Quantity = attrs.field()
    inputs: InputParameters = attrs.field(
        validator=attrs.validators.instance_of(InputParameters)
    )
    lightcones: dict[str, np.ndarray] = attrs.field(
        validator=attrs.validators.instance_of(dict)
    )
    global_quantities: dict[str, np.ndarray] | None = attrs.field(default=None)
    photon_nonconservation_data: dict = attrs.field(factory=dict)
    _last_completed_node: int = attrs.field(default=-1)
    _last_completed_lcidx: int = attrs.field(default=-1)

    @property
    def cell_size(self) -> float:
        """Cell size [Mpc] of the lightcone voxels."""
        return self.user_params.BOX_LEN / self.user_params.HII_DIM

    @property
    def lightcone_dimensions(self) -> tuple[float, float, float]:
        """Lightcone size over each dimension -- tuple of (x,y,z) in Mpc."""
        return (
            self.user_params.BOX_LEN,
            self.user_params.BOX_LEN,
            self.n_slices * self.cell_size,
        )

    @property
    def shape(self) -> tuple[int, int, int]:
        """Shape of the lightcone as a 3-tuple."""
        return self.lightcones[list(self.lightcones.keys())[0]].shape

    @property
    def n_slices(self) -> int:
        """Number of redshift slices in the lightcone."""
        return self.shape[-1]

    @property
    def lightcone_coords(self) -> tuple[float, float, float]:
        """Co-ordinates [Mpc] of each slice along the redshift axis."""
        return self.lightcone_distances - self.lightcone_distances[0]

    @property
    def user_params(self):
        """User params shared by all datasets."""
        return self.inputs.user_params

    @property
    def cosmo_params(self):
        """Cosmo params shared by all datasets."""
        return self.inputs.cosmo_params

    @property
    def flag_options(self):
        """Flag Options shared by all datasets."""
        return self.inputs.flag_options

    @property
    def astro_params(self):
        """Astro params shared by all datasets."""
        return self.inputs.astro_params

    @property
    def random_seed(self):
        """Random seed shared by all datasets."""
        return self.inputs.random_seed

    @property
    def lightcone_redshifts(self) -> np.ndarray:
        """Redshift of each cell along the redshift axis."""
        return np.array(
            [
                z_at_value(self.cosmo_params.cosmo.comoving_distance, d)
                for d in self.lightcone_distances
            ]
        )

    def save(self, path: str | Path):
        """Save the lightcone object to disk."""
        path = Path(path)
        path.parent.mkdir(parents=True, exist_ok=True)
        h5._write_inputs_to_group(self.inputs, path)

        with h5py.File(path, "a") as fl:
            fl.attrs["lightcone"] = True  # marker identifying this as a lightcone box

            fl.attrs["last_completed_node"] = self._last_completed_node
            fl.attrs["last_completed_lcidx"] = self._last_completed_lcidx

            fl.attrs["__version__"] = __version__

            grp = fl.create_group("photon_nonconservation_data")
            for k, v in self.photon_nonconservation_data.items():
                grp[k] = v

            # Save the boxes to the file
            boxes = fl.create_group("lightcones")
            for k, val in self.lightcones.items():
                boxes[k] = val

            global_q = fl.create_group("global_quantities")
            for k, v in self.global_quantities.items():
                global_q[k] = v

            fl["lightcone_distances"] = self.lightcone_distances.to_value("Mpc")

    def make_checkpoint(self, path: str | Path, lcidx: int, node_index: int):
        """Write updated lightcone data to file."""
        with h5py.File(path, "a") as fl:
            last_completed_lcidx = fl.attrs["last_completed_lcidx"]

            for k, v in self.lightcones.items():
                fl["lightcones"][k][
                    ..., -lcidx : v.shape[-1] - last_completed_lcidx
                ] = v[..., -lcidx : v.shape[-1] - last_completed_lcidx]

            global_q = fl["global_quantities"]
            for k, v in self.global_quantities.items():
                global_q[k][-lcidx : v.shape[-1] - last_completed_lcidx] = v[
                    -lcidx : v.shape[-1] - last_completed_lcidx
                ]

            fl.attrs["last_completed_lcidx"] = lcidx
            fl.attrs["last_completed_node"] = node_index

<<<<<<< HEAD
            self._last_completed_lcidx = lcidx
            self._last_completed_node = node_index
=======
    @classmethod
    def _read_inputs(cls, fname, safe=True):
        kwargs = {}
        parkw = {}
        with h5py.File(fname, "r") as fl:
            for k, kls in [
                ("user_params", UserParams),
                ("cosmo_params", CosmoParams),
                ("flag_options", FlagOptions),
                ("astro_params", AstroParams),
            ]:
                dct = dict(fl[k].attrs)
                parkw[k] = kls.from_subdict(dct, safe=safe)

            parkw["random_seed"] = fl.attrs["random_seed"]
            parkw["node_redshifts"] = fl["node_redshifts"][...]
            kwargs["inputs"] = InputParameters(**parkw)
            kwargs["current_redshift"] = fl.attrs.get("current_redshift", None)
            kwargs["current_index"] = fl.attrs.get("current_index", None)

        # Get the standard inputs.
        kw = _HighLevelOutput._read_inputs(fname, safe=safe)

        return {**kw, **kwargs}
>>>>>>> 2ee4c2a2

    @classmethod
    def from_file(cls, path: str | Path, safe: bool = True) -> Self:
        """Create a new instance from a saved lightcone on disk."""
        kwargs = {}
        with h5py.File(path, "r") as fl:
            if not fl.attrs.get("lightcone", False):
                raise ValueError(f"The file {path} is not a lightcone file!")

            kwargs["inputs"] = h5.read_inputs(fl, safe=safe)
            kwargs["last_completed_node"] = fl.attrs["last_completed_node"]
            kwargs["last_completed_lcidx"] = fl.attrs["last_completed_lcidx"]

            grp = fl["photon_nonconservation_data"]
            kwargs["photon_nonconservation_data"] = {k: v[...] for k, v in grp.items()}

            boxes = fl["lightcones"]
            kwargs["lightcones"] = {k: boxes[k][...] for k in boxes.keys()}

            glb = fl["global_quantities"]
            kwargs["global_quantities"] = {k: glb[k][...] for k in glb.keys()}
            kwargs["lightcone_distances"] = fl["lightcone_distances"][...] * units.Mpc

        return cls(**kwargs)

    def __eq__(self, other):
        """Determine if this is equal to another object."""
        return (
            isinstance(other, self.__class__)
            and np.all(
                np.isclose(
                    other.lightcone_redshifts, self.lightcone_redshifts, atol=1e-3
                )
            )
            and self.inputs == other.inputs
            and self.global_quantities.keys() == other.global_quantities.keys()
            and self.lightcones.keys() == other.lightcones.keys()
        )


class AngularLightcone(LightCone):
    """An angular lightcone."""

    @property
    def cell_size(self):
        """Cell size [Mpc] of the lightcone voxels."""
        raise AttributeError("This is not an attribute of an AngularLightcone")

    @property
    def lightcone_dimensions(self):
        """Lightcone size over each dimension -- tuple of (x,y,z) in Mpc."""
        raise AttributeError("This is not an attribute of an AngularLightcone")

    def compute_rsds(self, n_subcells: int = 4, fname: str | Path | None = None):
        """Compute redshift-space distortions from the los_velocity lightcone.

        Parameters
        ----------
        n_subcells
            The number of sub-cells to interpolate onto, to make the RSDs more accurate.
        fname
            An output path to write the new RSD-corrected brightness temperature to.
        """
        if "los_velocity" not in self.lightcones:
            raise ValueError(
                "Lightcone does not contain los velocity field, cannot compute_rsds"
            )
        if "brightness_temp_with_rsds" in self.lightcones:
            warnings.warn(
                "Lightcone already contains brightness_temp_with_rsds, returning"
            )
            return self.lightcones["brightness_temp_with_rsds"]

        H0 = self.cosmo_params.cosmo.H(self.lightcone_redshifts)
        los_displacement = self.lightcones["los_velocity"] * units.Mpc / units.s / H0
        equiv = units.pixel_scale(self.user_params.cell_size / units.pixel)
        los_displacement = -los_displacement.to(units.pixel, equivalencies=equiv)

        lcd = self.lightcone_distances.to(units.pixel, equiv)
        dvdx_on_h = np.gradient(los_displacement, lcd, axis=1)

        if not (self.flag_options.USE_TS_FLUCT and self.flag_options.SUBCELL_RSD):
            # Now, clip dvdx...
            dvdx_on_h = np.clip(
                dvdx_on_h,
                -self.astro_params.MAX_DVDR,
                self.astro_params.MAX_DVDR,
                out=dvdx_on_h,
            )

            tb_with_rsds = self.lightcones["brightness_temp"] / (1 + dvdx_on_h)
        else:
            gradient_component = 1 + dvdx_on_h  # not clipped!
            Tcmb = 2.728
            Trad = Tcmb * (1 + self.lightcone_redshifts)
            tb_with_rsds = np.where(
                gradient_component < 1e-7,
                1000.0 * (self.Ts_box - Trad) / (1.0 + self.lightcone_redshifts),
                (1.0 - np.exp(self.lightcones["brightness_temp"] / gradient_component))
                * 1000.0
                * (self.Ts_box - Trad)
                / (1.0 + self.lightcone_redshifts),
            )

        # Compute the local RSDs
        if n_subcells > 0:
            tb_with_rsds = apply_rsds(
                field=tb_with_rsds.T,
                los_displacement=los_displacement.T,
                distance=self.lightcone_distances.to(units.pixel, equiv),
                n_subcells=n_subcells,
            ).T

        self.lightcones["brightness_temp_with_rsds"] = tb_with_rsds

        if fname:
            if Path(fname).exists():
                with h5py.File(fname, "a") as fl:
                    fl["lightcones"]["brightness_temp_with_rsds"] = tb_with_rsds
            else:
                self.save(fname)

        return tb_with_rsds


def setup_lightcone_instance(
    lightconer: Lightconer,
    scrollz: Sequence[float],
    inputs: InputParameters,
    global_quantities: Sequence[str],
    photon_nonconservation_data: dict,
    lightcone_filename: Path | None = None,
) -> LightCone:
    """Returns a LightCone instance given a lightconer as input."""
    if lightcone_filename and Path(lightcone_filename).exists():
        lightcone = LightCone.from_file(lightcone_filename)
        idx = lightcone._last_completed_node
        logger.info("Read in LC file")
        if idx < len(scrollz) - 1:
            logger.info(
                f"starting at z={scrollz[idx + 1]}, step ({idx + 2}/{len(scrollz)}"
            )
    else:
        lcn_cls = (
            LightCone
            if isinstance(lightconer, RectilinearLightconer)
            else AngularLightcone
        )
        lc = {
            quantity: np.zeros(
                lightconer.get_shape(inputs.user_params),
                dtype=np.float32,
            )
            for quantity in lightconer.quantities
        }

        # Special case: AngularLightconer can also save los_velocity
        if getattr(lightconer, "get_los_velocity", False):
            lc["los_velocity"] = np.zeros(
                lightconer.get_shape(inputs.user_params), dtype=np.float32
            )

        lightcone = lcn_cls(
            lightcone_distances=lightconer.lc_distances,
            inputs=inputs,
            lightcones=lc,
            global_quantities={
                quantity: np.zeros(len(scrollz)) for quantity in global_quantities
            },
<<<<<<< HEAD
            photon_nonconservation_data=photon_nonconservation_data,
=======
>>>>>>> 2ee4c2a2
        )
    return lightcone


def _run_lightcone_from_perturbed_fields(
    *,
    initial_conditions: InitialConditions,
    perturbed_fields: Sequence[PerturbedField],
    lightconer: Lightconer,
    inputs: InputParameters,
    photon_nonconservation_data: dict,
    pt_halos: list[PerturbHaloField],
    regenerate: bool | None = None,
    global_quantities: tuple[str] = ("brightness_temp", "xH_box"),
    cache: OutputCache = OutputCache("."),
    cleanup: bool = True,
    write: CacheConfig = CacheConfig(),
    always_purge: bool = False,
    lightcone_filename: str | Path = None,
):
<<<<<<< HEAD
=======
    r"""
    Evaluate a full lightcone ending at a given redshift.

    This is generally the easiest and most efficient way to generate a lightcone, though it can
    be done manually by using the lower-level functions which are called by this function.

    Parameters
    ----------
    lightconer : :class:`~Lightconer`
        This object specifies the dimensions, redshifts, and quantities required by the lightcone run
    inputs: :class:`~InputParameters`
        This object specifies the input parameters for the run, including the random seed
    global_quantities : tuple of str, optional
        The quantities to save as globally-averaged redshift-dependent functions.
        These may be any of the quantities that can be used in ``lightcone_quantities``.
        The mean is taken over the full 3D cube at each redshift, rather than a 2D
        slice.
    initial_conditions : :class:`~InitialConditions`, optional
        If given, the user and cosmo params will be set from this object, and it will not be
        re-calculated.
    perturbed_fields : list of :class:`~PerturbedField`, optional
        If given, must be compatible with initial_conditions. It will merely negate the necessity of
        re-calculating the
        perturb fields. It will also be used to set the redshift if given.
    cleanup : bool, optional
        A flag to specify whether the C routine cleans up its memory before returning.
        Typically, if `spin_temperature` is called directly, you will want this to be
        true, as if the next box to be calculate has different shape, errors will occur
        if memory is not cleaned. Note that internally, this is set to False until the
        last iteration.
    lightcone_filename
        The filename to which to save the lightcone. The lightcone is returned in
        memory, and can be saved manually later, but including this filename will
        save the lightcone on each iteration, which can be helpful for checkpointing.
    return_at_z
        If given, evaluation of the lightcone will be stopped at the given redshift,
        and the partial lightcone object will be returned. Lightcone evaluation can
        continue if the returned lightcone is saved to file, and this file is passed
        as `lightcone_filename`.

    Returns
    -------
    lightcone : :class:`~py21cmfast.LightCone`
        The lightcone object.
    coeval_callback_output : list
        Only if coeval_callback in not None.

    Other Parameters
    ----------------
    regenerate, write, direc, random_seed
        See docs of :func:`initial_conditions` for more information.
    """
    direc = Path(direc)

>>>>>>> 2ee4c2a2
    lightconer.validate_options(inputs.user_params, inputs.flag_options)

    # Get the redshift through which we scroll and evaluate the ionization field.
    scrollz = np.array([pf.redshift for pf in perturbed_fields])

    lcz = lightconer.lc_redshifts
    if not np.all(scrollz.min() * 0.99 < lcz) and np.all(lcz < scrollz.max() * 1.01):
        # We have a 1% tolerance on the redshifts, because the lightcone redshifts are
        # computed via inverse fitting the comoving_distance.
        raise ValueError(
            "The lightcone redshifts are not compatible with the given redshift."
            f"The range of computed redshifts is {scrollz.min()} to {scrollz.max()}, "
            f"while the lightcone redshift range is {lcz.min()} to {lcz.max()}."
        )

<<<<<<< HEAD
    iokw = {"regenerate": regenerate, "cache": cache}
=======
    if (
        inputs.flag_options.PHOTON_CONS_TYPE == "z-photoncons"
        and np.amin(scrollz) < inputs.astro_params.PHOTONCONS_CALIBRATION_END
    ):
        raise ValueError(
            f"""
            You have passed a redshift (z = {np.amin(scrollz)}) that is lower than the
            endpoint of the photon non-conservation correction
            (inputs.astro_params.PHOTONCONS_CALIBRATION_END = {inputs.astro_params.PHOTONCONS_CALIBRATION_END}).
            If this behaviour is desired then set inputs.astro_params.PHOTONCONS_CALIBRATION_END to a
            value lower than z = {np.amin(scrollz)}.
            """
        )

    iokw = {"hooks": hooks, "regenerate": regenerate, "direc": direc}
>>>>>>> 2ee4c2a2

    # Create the LightCone instance, loading from file if needed
    lightcone = setup_lightcone_instance(
        lightconer=lightconer,
        inputs=inputs,
        scrollz=scrollz,
        global_quantities=global_quantities,
        lightcone_filename=lightcone_filename,
        photon_nonconservation_data=photon_nonconservation_data,
    )
    if lightcone._last_completed_node == len(scrollz) - 1:
        logger.info("Lightcone already full. Returning.")
        yield None, None, None, lightcone

<<<<<<< HEAD
    idx, prev_coeval = _obtain_starting_point_for_scrolling(
        inputs=inputs,
        cache=cache,
        initial_conditions=initial_conditions,
        photon_nonconservation_data=photon_nonconservation_data,
        minimum_node=lightcone._last_completed_node,
    )
=======
    # Remove anything in initial_conditions not required for spin_temp
    with contextlib.suppress(OSError):
        initial_conditions.prepare_for_spin_temp(
            flag_options=inputs.flag_options, force=always_purge
        )
    kw = {
        **{
            "initial_conditions": initial_conditions,
            "inputs": inputs,
        },
        **iokw,
    }

    photon_nonconservation_data = None
    if inputs.flag_options.PHOTON_CONS_TYPE != "no-photoncons":
        photon_nonconservation_data = setup_photon_cons(**kw)

    # At first we don't have any "previous" fields.
    st, ib, pf, hbox = None, None, None, None
    # optional fields which remain None if their flags are off
    hbox2, ph2, st2, xrs = None, None, None, None

    if (
        lightcone._current_redshift
        and not np.isclose(scrollz.min(), lightcone._current_redshift)
        and not inputs.flag_options.USE_HALO_FIELD
    ):
        logger.info(
            f"Finding boxes at z={lightcone._current_redshift} with seed {lightcone.random_seed} and direc={direc}"
        )
        cached_boxes = get_boxes_at_redshift(
            redshift=lightcone._current_redshift,
            seed=lightcone.random_seed,
            direc=direc,
            user_params=inputs.user_params,
            cosmo_params=inputs.cosmo_params,
            flag_options=inputs.flag_options,
            astro_params=inputs.astro_params,
        )
        try:
            st = cached_boxes["TsBox"][0] if inputs.flag_options.USE_TS_FLUCT else None
            pf = cached_boxes["PerturbedField"][0]
            ib = cached_boxes["IonizedBox"][0]
        except (KeyError, IndexError):
            raise OSError(
                f"No component boxes found at z={lightcone._current_redshift} with "
                f"seed {lightcone.random_seed} and direc={direc}. You need to have "
                "run with write=True to continue from a checkpoint."
            )
>>>>>>> 2ee4c2a2

    if idx < lightcone._last_completed_node:
        warnings.warn(
            f"The cache at {cache} only contains complete coeval boxes for {idx + 1} redshift nodes, "
            f"instead of {lightcone._last_completed_node + 1}, which is the current checkpointing "
            f"redshift of the lightcone. Repeating the higher-z calculations..."
        )

    lightcone._last_completed_node = idx
    lightcone._last_completed_lcidx = (
        np.sum(lightcone.lightcone_redshifts >= scrollz[lightcone._last_completed_node])
        - 1
    )

    if lightcone_filename and not Path(lightcone_filename).exists():
        lightcone.save(lightcone_filename)

<<<<<<< HEAD
    for iz, coeval in enumerate(
        _redshift_loop_generator(
=======
    # Iterate through redshift from top to bottom
    for iz, z in enumerate(scrollz):
        if iz < start_idx:
            continue
        logger.info(f"Computing Redshift {z} ({iz + 1}/{len(scrollz)}) iterations.")

        # Best to get a perturb for this redshift, to pass to brightness_temperature
        pf2 = perturbed_fields[iz]
        # This ensures that all the arrays that are required for spin_temp are there,
        # in case we dumped them from memory into file.
        pf2.load_all()
        if inputs.flag_options.USE_HALO_FIELD:
            if not inputs.flag_options.FIXED_HALO_GRIDS:
                ph2 = pt_halos[iz]
                ph2.load_all()

            hbox2 = sf.compute_halo_grid(
                perturbed_halo_list=ph2,
                previous_ionize_box=ib,
                previous_spin_temp=st,
                perturbed_field=pf2,
                **kw,
            )

            if inputs.flag_options.USE_TS_FLUCT:
                hboxes.append(hbox2)
                xrs = sf.compute_xray_source_field(
                    hboxes=hboxes,
                    **kw,
                )

        if inputs.flag_options.USE_TS_FLUCT:
            st2 = sf.spin_temperature(
                previous_spin_temp=st,
                perturbed_field=pf2,
                xray_source_box=xrs,
                cleanup=(cleanup and iz == (len(scrollz) - 1)),
                **kw,
            )

        ib2 = sf.compute_ionization_field(
            previous_ionized_box=ib,
            perturbed_field=pf2,
            previous_perturbed_field=pf,
            spin_temp=st2,
            halobox=hbox2,
            **kw,
        )
        log10_mturnovers[iz] = ib2.log10_Mturnover_ave
        log10_mturnovers_mini[iz] = ib2.log10_Mturnover_MINI_ave

        bt2 = sf.brightness_temperature(
>>>>>>> 2ee4c2a2
            inputs=inputs,
            initial_conditions=initial_conditions,
<<<<<<< HEAD
            all_redshifts=scrollz,
            perturbed_field=perturbed_fields,
            pt_halos=pt_halos,
            write=write,
            cleanup=cleanup,
            always_purge=always_purge,
            photon_nonconservation_data=photon_nonconservation_data,
            start_idx=lightcone._last_completed_node + 1,
            init_coeval=prev_coeval,
            iokw=iokw,
=======
            perturbed_field=pf2,
            ionized_box=ib2,
            brightness_temp=bt2,
            ts_box=st2,
            halo_box=hbox2,
            photon_nonconservation_data=photon_nonconservation_data,
>>>>>>> 2ee4c2a2
        )
    ):
        # Save mean/global quantities
        for quantity in global_quantities:
            lightcone.global_quantities[quantity][iz] = np.mean(
                getattr(coeval, quantity)
            )

        # Update photon conservation data in-place
        lightcone.photon_nonconservation_data |= coeval.photon_nonconservation_data

        # Get lightcone slices
        lc_index = None
        if prev_coeval is not None:
            for quantity, idx, this_lc in lightconer.make_lightcone_slices(
                coeval, prev_coeval
            ):
                if this_lc is not None:
                    lightcone.lightcones[quantity][..., idx] = this_lc
                    lc_index = idx

            # only checkpoint if we have slices
            if lightcone_filename and lc_index is not None:
                lightcone.make_checkpoint(lightcone_filename, lcidx=idx, node_index=iz)

        prev_coeval = coeval

        # last redshift things
        if iz == len(scrollz) - 1:
            if lib.photon_cons_allocated:
                lib.FreePhotonConsMemory()

            if isinstance(lightcone, AngularLightcone) and lightconer.get_los_velocity:
                lightcone.compute_rsds(
                    fname=lightcone_filename, n_subcells=inputs.astro_params.N_RSD_STEPS
                )

<<<<<<< HEAD
        yield iz, coeval.redshift, coeval, lightcone
=======
        # Append some info to the lightcone before we return
        lightcone.cache_files = {
            "init": [(0, direc / initial_conditions.filename)],
            "perturb_field": perturb_files,
            "ionized_box": ionize_files,
            "brightness_temp": brightness_files,
            "spin_temp": spin_temp_files,
            "halo_box": hbox_files,
            "pt_halos": phf_files,
        }

        lightcone.log10_mturnovers = log10_mturnovers
        lightcone.log10_mturnovers_mini = log10_mturnovers_mini
>>>>>>> 2ee4c2a2


@high_level_func
def generate_lightcone(
    *,
    lightconer: Lightconer,
    inputs: InputParameters,
    global_quantities=("brightness_temp", "xH_box"),
    initial_conditions: InitialConditions | None = None,
    cleanup: bool = True,
    write: CacheConfig = CacheConfig(),
    cache: OutputCache = OutputCache("."),
    regenerate: bool = True,
    always_purge: bool = False,
    lightcone_filename: str | Path = None,
):
    r"""
    Create a generator function for a lightcone run.

    This is generally the easiest and most efficient way to generate a lightcone, though it can
    be done manually by using the lower-level functions which are called by this function.

    Parameters
    ----------
    lightconer : :class:`~Lightconer`
        This object specifies the dimensions, redshifts, and quantities required by the lightcone run
    inputs: :class:`~InputParameters`
        This object specifies the input parameters for the run, including the random seed
    global_quantities : tuple of str, optional
        The quantities to save as globally-averaged redshift-dependent functions.
        These may be any of the quantities that can be used in ``Lightconer.quantities``.
        The mean is taken over the full 3D cube at each redshift, rather than a 2D
        slice.
    initial_conditions : :class:`~InitialConditions`, optional
        If given, the user and cosmo params will be set from this object, and it will not be
        re-calculated.
    cleanup : bool, optional
        A flag to specify whether the C routine cleans up its memory before returning.
        Typically, if `spin_temperature` is called directly, you will want this to be
        true, as if the next box to be calculate has different shape, errors will occur
        if memory is not cleaned. Note that internally, this is set to False until the
        last iteration.
    lightcone_filename
        The filename to which to save the lightcone. The lightcone is returned in
        memory, and can be saved manually later, but including this filename will
        save the lightcone on each iteration, which can be helpful for checkpointing.

    Returns
    -------
    lightcone : :class:`~py21cmfast.LightCone`
        The lightcone object.
    coeval_callback_output : list
        Only if coeval_callback in not None.

    Other Parameters
    ----------------
    regenerate, write, direc, hooks
        See docs of :func:`initial_conditions` for more information.
    """
    if isinstance(write, bool):
        write = CacheConfig() if write else CacheConfig.off()

    if len(inputs.node_redshifts) == 0:
        raise ValueError(
            "You are attempting to run a lightcone with no node_redshifts."
            "Please set node_redshifts on the `inputs` parameter."
        )

    # while we still use the full list for caching etc, we don't need to run below the lightconer instance
    #   So stop one after the lightconer
    scrollz = np.copy(inputs.node_redshifts)
    below_lc_z = inputs.node_redshifts <= min(lightconer.lc_redshifts)
    if np.any(below_lc_z):
        final_node = np.argmax(below_lc_z)
        scrollz = scrollz[: final_node + 1]  # inclusive

    lcz = lightconer.lc_redshifts

    if not np.all(min(scrollz) * 0.99 < lcz) and np.all(lcz < max(scrollz) * 1.01):
        # We have a 1% tolerance on the redshifts, because the lightcone redshifts are
        # computed via inverse fitting the comoving_distance.
        raise ValueError(
            "The lightcone redshifts are not compatible with the given redshift."
            f"The range of computed redshifts is {min(scrollz)} to {max(scrollz)}, "
            f"while the lightcone redshift range is {lcz.min()} to {lcz.max()}."
        )

    iokw = {"cache": cache, "regenerate": regenerate}

    (
        initial_conditions,
        perturbed_fields,
        pt_halos,
        photon_nonconservation_data,
    ) = _setup_ics_and_pfs_for_scrolling(
        all_redshifts=scrollz,
        initial_conditions=initial_conditions,
        inputs=inputs,
        write=write,
        always_purge=always_purge,
        **iokw,
    )

    yield from _run_lightcone_from_perturbed_fields(
        initial_conditions=initial_conditions,
        perturbed_fields=perturbed_fields,
        lightconer=lightconer,
        inputs=inputs,
        regenerate=regenerate,
        pt_halos=pt_halos,
        photon_nonconservation_data=photon_nonconservation_data,
        global_quantities=global_quantities,
        cache=cache,
        write=write,
        cleanup=cleanup,
        always_purge=always_purge,
        lightcone_filename=lightcone_filename,
    )


def run_lightcone(**kwargs):  # noqa: D103
    return exhaust(generate_lightcone(**kwargs))


run_lightcone.__doc__ = generate_lightcone.__doc__<|MERGE_RESOLUTION|>--- conflicted
+++ resolved
@@ -18,18 +18,11 @@
 from ..io import h5
 from ..io.caching import CacheConfig, OutputCache, RunCache
 from ..lightcones import Lightconer, RectilinearLightconer
-<<<<<<< HEAD
-from ..wrapper.globals import global_params
 from ..wrapper.inputs import InputParameters
 from ..wrapper.outputs import InitialConditions, PerturbedField, PerturbHaloField
-=======
-from ..wrapper.inputs import AstroParams, CosmoParams, FlagOptions, UserParams
-from ..wrapper.outputs import InitialConditions, PerturbedField
->>>>>>> 2ee4c2a2
 from ..wrapper.photoncons import _get_photon_nonconservation_data, setup_photon_cons
 from . import exhaust
 from . import single_field as sf
-<<<<<<< HEAD
 from ._param_config import high_level_func
 from .coeval import (
     _obtain_starting_point_for_scrolling,
@@ -37,68 +30,13 @@
     _setup_ics_and_pfs_for_scrolling,
     evolve_perturb_halos,
 )
-=======
-from .coeval import Coeval, _get_coeval_callbacks, _HighLevelOutput
-from .param_config import InputParameters, _get_config_options, get_logspaced_redshifts
->>>>>>> 2ee4c2a2
 
 logger = logging.getLogger(__name__)
 
 
-<<<<<<< HEAD
 @attrs.define()
 class LightCone:
     """A full Lightcone with all associated evolved data.
-=======
-class LightCone(_HighLevelOutput):
-    """A full Lightcone with all associated evolved data."""
-
-    def __init__(
-        self,
-        distances,
-        inputs,
-        lightcones,
-        global_quantities=None,
-        photon_nonconservation_data=None,
-        cache_files: dict | None = None,
-        log10_mturnovers=None,
-        log10_mturnovers_mini=None,
-        current_redshift=None,
-        current_index=None,
-    ):
-        self.random_seed = inputs.random_seed
-        self.user_params = inputs.user_params
-        self.cosmo_params = inputs.cosmo_params
-        self.astro_params = inputs.astro_params
-        self.flag_options = inputs.flag_options
-        self.node_redshifts = inputs.node_redshifts
-        self.cache_files = cache_files
-        self.log10_mturnovers = log10_mturnovers
-        self.log10_mturnovers_mini = log10_mturnovers_mini
-        self._current_redshift = current_redshift
-        self.lightcone_distances = distances
-
-        if not hasattr(self.lightcone_distances, "unit"):
-            self.lightcone_distances <<= units.Mpc
-
-        if global_quantities:
-            for name, data in global_quantities.items():
-                if name.endswith("_box"):
-                    # Remove the _box because it looks dumb.
-                    setattr(self, f"global_{name[:-4]}", data)
-                else:
-                    setattr(self, f"global_{name}", data)
-
-        self.photon_nonconservation_data = photon_nonconservation_data
-
-        for name, data in lightcones.items():
-            setattr(self, name, data)
-
-        # Hold a reference to the global/lightcones in a dict form for easy reference.
-        self.global_quantities = global_quantities
-        self.lightcones = lightcones
-        self._current_index = current_index or self.shape[-1] - 1
->>>>>>> 2ee4c2a2
 
     Attributes
     ----------
@@ -247,35 +185,8 @@
             fl.attrs["last_completed_lcidx"] = lcidx
             fl.attrs["last_completed_node"] = node_index
 
-<<<<<<< HEAD
             self._last_completed_lcidx = lcidx
             self._last_completed_node = node_index
-=======
-    @classmethod
-    def _read_inputs(cls, fname, safe=True):
-        kwargs = {}
-        parkw = {}
-        with h5py.File(fname, "r") as fl:
-            for k, kls in [
-                ("user_params", UserParams),
-                ("cosmo_params", CosmoParams),
-                ("flag_options", FlagOptions),
-                ("astro_params", AstroParams),
-            ]:
-                dct = dict(fl[k].attrs)
-                parkw[k] = kls.from_subdict(dct, safe=safe)
-
-            parkw["random_seed"] = fl.attrs["random_seed"]
-            parkw["node_redshifts"] = fl["node_redshifts"][...]
-            kwargs["inputs"] = InputParameters(**parkw)
-            kwargs["current_redshift"] = fl.attrs.get("current_redshift", None)
-            kwargs["current_index"] = fl.attrs.get("current_index", None)
-
-        # Get the standard inputs.
-        kw = _HighLevelOutput._read_inputs(fname, safe=safe)
-
-        return {**kw, **kwargs}
->>>>>>> 2ee4c2a2
 
     @classmethod
     def from_file(cls, path: str | Path, safe: bool = True) -> Self:
@@ -445,10 +356,7 @@
             global_quantities={
                 quantity: np.zeros(len(scrollz)) for quantity in global_quantities
             },
-<<<<<<< HEAD
             photon_nonconservation_data=photon_nonconservation_data,
-=======
->>>>>>> 2ee4c2a2
         )
     return lightcone
 
@@ -469,63 +377,6 @@
     always_purge: bool = False,
     lightcone_filename: str | Path = None,
 ):
-<<<<<<< HEAD
-=======
-    r"""
-    Evaluate a full lightcone ending at a given redshift.
-
-    This is generally the easiest and most efficient way to generate a lightcone, though it can
-    be done manually by using the lower-level functions which are called by this function.
-
-    Parameters
-    ----------
-    lightconer : :class:`~Lightconer`
-        This object specifies the dimensions, redshifts, and quantities required by the lightcone run
-    inputs: :class:`~InputParameters`
-        This object specifies the input parameters for the run, including the random seed
-    global_quantities : tuple of str, optional
-        The quantities to save as globally-averaged redshift-dependent functions.
-        These may be any of the quantities that can be used in ``lightcone_quantities``.
-        The mean is taken over the full 3D cube at each redshift, rather than a 2D
-        slice.
-    initial_conditions : :class:`~InitialConditions`, optional
-        If given, the user and cosmo params will be set from this object, and it will not be
-        re-calculated.
-    perturbed_fields : list of :class:`~PerturbedField`, optional
-        If given, must be compatible with initial_conditions. It will merely negate the necessity of
-        re-calculating the
-        perturb fields. It will also be used to set the redshift if given.
-    cleanup : bool, optional
-        A flag to specify whether the C routine cleans up its memory before returning.
-        Typically, if `spin_temperature` is called directly, you will want this to be
-        true, as if the next box to be calculate has different shape, errors will occur
-        if memory is not cleaned. Note that internally, this is set to False until the
-        last iteration.
-    lightcone_filename
-        The filename to which to save the lightcone. The lightcone is returned in
-        memory, and can be saved manually later, but including this filename will
-        save the lightcone on each iteration, which can be helpful for checkpointing.
-    return_at_z
-        If given, evaluation of the lightcone will be stopped at the given redshift,
-        and the partial lightcone object will be returned. Lightcone evaluation can
-        continue if the returned lightcone is saved to file, and this file is passed
-        as `lightcone_filename`.
-
-    Returns
-    -------
-    lightcone : :class:`~py21cmfast.LightCone`
-        The lightcone object.
-    coeval_callback_output : list
-        Only if coeval_callback in not None.
-
-    Other Parameters
-    ----------------
-    regenerate, write, direc, random_seed
-        See docs of :func:`initial_conditions` for more information.
-    """
-    direc = Path(direc)
-
->>>>>>> 2ee4c2a2
     lightconer.validate_options(inputs.user_params, inputs.flag_options)
 
     # Get the redshift through which we scroll and evaluate the ionization field.
@@ -541,25 +392,7 @@
             f"while the lightcone redshift range is {lcz.min()} to {lcz.max()}."
         )
 
-<<<<<<< HEAD
     iokw = {"regenerate": regenerate, "cache": cache}
-=======
-    if (
-        inputs.flag_options.PHOTON_CONS_TYPE == "z-photoncons"
-        and np.amin(scrollz) < inputs.astro_params.PHOTONCONS_CALIBRATION_END
-    ):
-        raise ValueError(
-            f"""
-            You have passed a redshift (z = {np.amin(scrollz)}) that is lower than the
-            endpoint of the photon non-conservation correction
-            (inputs.astro_params.PHOTONCONS_CALIBRATION_END = {inputs.astro_params.PHOTONCONS_CALIBRATION_END}).
-            If this behaviour is desired then set inputs.astro_params.PHOTONCONS_CALIBRATION_END to a
-            value lower than z = {np.amin(scrollz)}.
-            """
-        )
-
-    iokw = {"hooks": hooks, "regenerate": regenerate, "direc": direc}
->>>>>>> 2ee4c2a2
 
     # Create the LightCone instance, loading from file if needed
     lightcone = setup_lightcone_instance(
@@ -574,7 +407,6 @@
         logger.info("Lightcone already full. Returning.")
         yield None, None, None, lightcone
 
-<<<<<<< HEAD
     idx, prev_coeval = _obtain_starting_point_for_scrolling(
         inputs=inputs,
         cache=cache,
@@ -582,57 +414,6 @@
         photon_nonconservation_data=photon_nonconservation_data,
         minimum_node=lightcone._last_completed_node,
     )
-=======
-    # Remove anything in initial_conditions not required for spin_temp
-    with contextlib.suppress(OSError):
-        initial_conditions.prepare_for_spin_temp(
-            flag_options=inputs.flag_options, force=always_purge
-        )
-    kw = {
-        **{
-            "initial_conditions": initial_conditions,
-            "inputs": inputs,
-        },
-        **iokw,
-    }
-
-    photon_nonconservation_data = None
-    if inputs.flag_options.PHOTON_CONS_TYPE != "no-photoncons":
-        photon_nonconservation_data = setup_photon_cons(**kw)
-
-    # At first we don't have any "previous" fields.
-    st, ib, pf, hbox = None, None, None, None
-    # optional fields which remain None if their flags are off
-    hbox2, ph2, st2, xrs = None, None, None, None
-
-    if (
-        lightcone._current_redshift
-        and not np.isclose(scrollz.min(), lightcone._current_redshift)
-        and not inputs.flag_options.USE_HALO_FIELD
-    ):
-        logger.info(
-            f"Finding boxes at z={lightcone._current_redshift} with seed {lightcone.random_seed} and direc={direc}"
-        )
-        cached_boxes = get_boxes_at_redshift(
-            redshift=lightcone._current_redshift,
-            seed=lightcone.random_seed,
-            direc=direc,
-            user_params=inputs.user_params,
-            cosmo_params=inputs.cosmo_params,
-            flag_options=inputs.flag_options,
-            astro_params=inputs.astro_params,
-        )
-        try:
-            st = cached_boxes["TsBox"][0] if inputs.flag_options.USE_TS_FLUCT else None
-            pf = cached_boxes["PerturbedField"][0]
-            ib = cached_boxes["IonizedBox"][0]
-        except (KeyError, IndexError):
-            raise OSError(
-                f"No component boxes found at z={lightcone._current_redshift} with "
-                f"seed {lightcone.random_seed} and direc={direc}. You need to have "
-                "run with write=True to continue from a checkpoint."
-            )
->>>>>>> 2ee4c2a2
 
     if idx < lightcone._last_completed_node:
         warnings.warn(
@@ -650,66 +431,10 @@
     if lightcone_filename and not Path(lightcone_filename).exists():
         lightcone.save(lightcone_filename)
 
-<<<<<<< HEAD
     for iz, coeval in enumerate(
         _redshift_loop_generator(
-=======
-    # Iterate through redshift from top to bottom
-    for iz, z in enumerate(scrollz):
-        if iz < start_idx:
-            continue
-        logger.info(f"Computing Redshift {z} ({iz + 1}/{len(scrollz)}) iterations.")
-
-        # Best to get a perturb for this redshift, to pass to brightness_temperature
-        pf2 = perturbed_fields[iz]
-        # This ensures that all the arrays that are required for spin_temp are there,
-        # in case we dumped them from memory into file.
-        pf2.load_all()
-        if inputs.flag_options.USE_HALO_FIELD:
-            if not inputs.flag_options.FIXED_HALO_GRIDS:
-                ph2 = pt_halos[iz]
-                ph2.load_all()
-
-            hbox2 = sf.compute_halo_grid(
-                perturbed_halo_list=ph2,
-                previous_ionize_box=ib,
-                previous_spin_temp=st,
-                perturbed_field=pf2,
-                **kw,
-            )
-
-            if inputs.flag_options.USE_TS_FLUCT:
-                hboxes.append(hbox2)
-                xrs = sf.compute_xray_source_field(
-                    hboxes=hboxes,
-                    **kw,
-                )
-
-        if inputs.flag_options.USE_TS_FLUCT:
-            st2 = sf.spin_temperature(
-                previous_spin_temp=st,
-                perturbed_field=pf2,
-                xray_source_box=xrs,
-                cleanup=(cleanup and iz == (len(scrollz) - 1)),
-                **kw,
-            )
-
-        ib2 = sf.compute_ionization_field(
-            previous_ionized_box=ib,
-            perturbed_field=pf2,
-            previous_perturbed_field=pf,
-            spin_temp=st2,
-            halobox=hbox2,
-            **kw,
-        )
-        log10_mturnovers[iz] = ib2.log10_Mturnover_ave
-        log10_mturnovers_mini[iz] = ib2.log10_Mturnover_MINI_ave
-
-        bt2 = sf.brightness_temperature(
->>>>>>> 2ee4c2a2
             inputs=inputs,
             initial_conditions=initial_conditions,
-<<<<<<< HEAD
             all_redshifts=scrollz,
             perturbed_field=perturbed_fields,
             pt_halos=pt_halos,
@@ -720,14 +445,6 @@
             start_idx=lightcone._last_completed_node + 1,
             init_coeval=prev_coeval,
             iokw=iokw,
-=======
-            perturbed_field=pf2,
-            ionized_box=ib2,
-            brightness_temp=bt2,
-            ts_box=st2,
-            halo_box=hbox2,
-            photon_nonconservation_data=photon_nonconservation_data,
->>>>>>> 2ee4c2a2
         )
     ):
         # Save mean/global quantities
@@ -765,23 +482,7 @@
                     fname=lightcone_filename, n_subcells=inputs.astro_params.N_RSD_STEPS
                 )
 
-<<<<<<< HEAD
         yield iz, coeval.redshift, coeval, lightcone
-=======
-        # Append some info to the lightcone before we return
-        lightcone.cache_files = {
-            "init": [(0, direc / initial_conditions.filename)],
-            "perturb_field": perturb_files,
-            "ionized_box": ionize_files,
-            "brightness_temp": brightness_files,
-            "spin_temp": spin_temp_files,
-            "halo_box": hbox_files,
-            "pt_halos": phf_files,
-        }
-
-        lightcone.log10_mturnovers = log10_mturnovers
-        lightcone.log10_mturnovers_mini = log10_mturnovers_mini
->>>>>>> 2ee4c2a2
 
 
 @high_level_func
