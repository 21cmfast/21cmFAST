--- conflicted
+++ resolved
@@ -8,373 +8,7 @@
 //These are the includes which are needed for the wrapper,
 //  which have all the typedefs and globals the wrapper explicitly uses
 
-<<<<<<< HEAD
-    float SIGMA_8;
-    float hlittle;
-    float OMm;
-    float OMl;
-    float OMb;
-    float POWER_INDEX;
-
-};
-
-struct UserParams{
-    // Parameters taken from INIT_PARAMS.H
-    int HII_DIM;
-    int DIM;
-    float BOX_LEN;
-    float NON_CUBIC_FACTOR;
-    bool USE_FFTW_WISDOM;
-    int HMF;
-    int USE_RELATIVE_VELOCITIES;
-    int POWER_SPECTRUM;
-    int N_THREADS;
-    bool PERTURB_ON_HIGH_RES;
-    bool NO_RNG;
-    bool USE_INTERPOLATION_TABLES;
-    int INTEGRATION_METHOD_ATOMIC;
-    int INTEGRATION_METHOD_MINI;
-    bool USE_2LPT;
-    bool MINIMIZE_MEMORY;
-    bool KEEP_3D_VELOCITIES;
-
-    //Halo Sampler Options
-    float SAMPLER_MIN_MASS;
-    double SAMPLER_BUFFER_FACTOR;
-    float MAXHALO_FACTOR;
-    int N_COND_INTERP;
-    int N_PROB_INTERP;
-    double MIN_LOGPROB;
-    int SAMPLE_METHOD;
-    bool AVG_BELOW_SAMPLER;
-    double HALOMASS_CORRECTION;
-    double PARKINSON_G0;
-    double PARKINSON_y1;
-    double PARKINSON_y2;
-};
-
-struct AstroParams{
-    // Parameters taken from INIT_PARAMS.H
-    float HII_EFF_FACTOR;
-
-    //SHMR
-    float F_STAR10;
-    float ALPHA_STAR;
-    float ALPHA_STAR_MINI;
-    float SIGMA_STAR;
-    float CORR_STAR;
-    double UPPER_STELLAR_TURNOVER_MASS;
-    double UPPER_STELLAR_TURNOVER_INDEX;
-    float F_STAR7_MINI;
-
-    //SFMS
-    float t_STAR;
-    float CORR_SFR;
-    double SIGMA_SFR_INDEX;
-    double SIGMA_SFR_LIM;
-
-    //L_X/SFR
-    double L_X;
-    double L_X_MINI;
-    double SIGMA_LX;
-    double CORR_LX;
-
-    //Escape Fraction
-    float F_ESC10;
-    float ALPHA_ESC;
-    float F_ESC7_MINI;
-
-    float M_TURN;
-    float R_BUBBLE_MAX;
-    float ION_Tvir_MIN;
-    double F_H2_SHIELD;
-    float NU_X_THRESH;
-    float X_RAY_SPEC_INDEX;
-    float X_RAY_Tvir_MIN;
-
-    double A_LW;
-    double BETA_LW;
-    double A_VCB;
-    double BETA_VCB;
-
-    int N_RSD_STEPS;
-};
-
-struct FlagOptions{
-
-    // Parameters taken from INIT_PARAMS.H
-    bool USE_HALO_FIELD;
-    bool USE_MINI_HALOS;
-    bool USE_CMB_HEATING; //CMB Heating Flag
-    bool USE_LYA_HEATING; //Lya Heating Flag
-    bool USE_MASS_DEPENDENT_ZETA;
-    bool SUBCELL_RSD;
-    bool APPLY_RSDS;
-    bool INHOMO_RECO;
-    bool USE_TS_FLUCT;
-    bool M_MIN_in_Mass;
-    bool FIX_VCB_AVG;
-    bool HALO_STOCHASTICITY;
-    bool USE_EXP_FILTER;
-    bool FIXED_HALO_GRIDS;
-    bool CELL_RECOMB;
-    int PHOTON_CONS_TYPE;
-    bool USE_UPPER_STELLAR_TURNOVER;
-};
-
-
-struct InitialConditions{
-    float *lowres_density, *lowres_vx, *lowres_vy, *lowres_vz, *lowres_vx_2LPT, *lowres_vy_2LPT, *lowres_vz_2LPT;
-    float *hires_density, *hires_vx, *hires_vy, *hires_vz, *hires_vx_2LPT, *hires_vy_2LPT, *hires_vz_2LPT; //cw addition
-    float *lowres_vcb;
-};
-
-struct PerturbedField{
-    float *density, *velocity_x, *velocity_y, *velocity_z;
-};
-
-struct HaloField{
-    long long unsigned int n_halos;
-    long long unsigned int buffer_size;
-    float *halo_masses;
-    int *halo_coords;
-
-    //Halo properties for stochastic model
-    float *star_rng;
-    float *sfr_rng;
-    float *xray_rng;
-};
-
-//gridded halo properties
-struct HaloBox{
-    //Things that aren't used in radiation fields but useful outputs
-    float *halo_mass;
-    float *halo_stars;
-    float *halo_stars_mini;
-    int *count;
-
-    //For IonisationBox.c and SpinTemperatureBox.c
-    float *n_ion; //weighted by F_ESC*PopN_ion
-    float *halo_sfr; //for x-rays and Ts stuff
-    float *halo_xray;
-    float *halo_sfr_mini; //for x-rays and Ts stuff
-    float *whalo_sfr; //SFR weighted by PopN_ion and F_ESC, used for Gamma12
-
-    //Average volume-weighted log10 Turnover masses are kept in order to compare with the expected MF integrals
-    double log10_Mcrit_ACG_ave;
-    double log10_Mcrit_MCG_ave;
-};
-
-struct PerturbHaloField{
-    long long unsigned int n_halos;
-    long long unsigned int buffer_size;
-    float *halo_masses;
-    int *halo_coords;
-
-    //Halo properties for stochastic model
-    float *star_rng;
-    float *sfr_rng;
-    float *xray_rng;
-};
-
-struct TsBox{
-    float *Ts_box;
-    float *x_e_box;
-    float *Tk_box;
-    float *J_21_LW_box;
-};
-
-struct XraySourceBox{
-    float *filtered_sfr;
-    float *filtered_xray;
-    float *filtered_sfr_mini;
-
-    double *mean_log10_Mcrit_LW;
-    double *mean_sfr;
-    double *mean_sfr_mini;
-};
-
-struct IonizedBox{
-    double mean_f_coll;
-    double mean_f_coll_MINI;
-    double log10_Mturnover_ave;
-    double log10_Mturnover_MINI_ave;
-    float *xH_box;
-    float *Gamma12_box;
-    float *MFP_box;
-    float *z_re_box;
-    float *dNrec_box;
-    float *temp_kinetic_all_gas;
-    float *Fcoll;
-    float *Fcoll_MINI;
-};
-
-struct BrightnessTemp{
-    float *brightness_temp;
-};
-
-int ComputeInitialConditions(unsigned long long random_seed, struct UserParams *user_params, struct CosmoParams *cosmo_params, struct InitialConditions *boxes);
-
-int ComputePerturbField(float redshift, struct UserParams *user_params, struct CosmoParams *cosmo_params, struct InitialConditions *boxes, struct PerturbedField *perturbed_field);
-
-int ComputeHaloField(float redshift_desc, float redshift, struct UserParams *user_params, struct CosmoParams *cosmo_params,
-                     struct AstroParams *astro_params, struct FlagOptions *flag_options,
-                     struct InitialConditions *boxes, int random_seed, struct HaloField * halos_desc, struct HaloField *halos);
-
-int ComputePerturbHaloField(float redshift, struct UserParams *user_params, struct CosmoParams *cosmo_params,
-                     struct AstroParams *astro_params, struct FlagOptions *flag_options,
-                     struct InitialConditions *boxes, struct HaloField *halos, struct PerturbHaloField *halos_perturbed);
-
-int ComputeTsBox(float redshift, float prev_redshift, struct UserParams *user_params, struct CosmoParams *cosmo_params,
-                  struct AstroParams *astro_params, struct FlagOptions *flag_options, float perturbed_field_redshift,
-                  short cleanup,
-                  struct PerturbedField *perturbed_field, struct XraySourceBox * source_box, struct TsBox *previous_spin_temp, struct InitialConditions *ini_boxes,
-                  struct TsBox *this_spin_temp);
-
-int ComputeIonizedBox(float redshift, float prev_redshift, struct UserParams *user_params, struct CosmoParams *cosmo_params,
-                       struct AstroParams *astro_params, struct FlagOptions *flag_options, struct PerturbedField *perturbed_field,
-                       struct PerturbedField *previous_perturbed_field, struct IonizedBox *previous_ionize_box,
-                       struct TsBox *spin_temp, struct HaloBox *halos, struct InitialConditions *ini_boxes,
-                       struct IonizedBox *box);
-
-int ComputeBrightnessTemp(float redshift, struct UserParams *user_params, struct CosmoParams *cosmo_params,
-                           struct AstroParams *astro_params, struct FlagOptions *flag_options,
-                           struct TsBox *spin_temp, struct IonizedBox *ionized_box,
-                           struct PerturbedField *perturb_field, struct BrightnessTemp *box);
-
-int InitialisePhotonCons(struct UserParams *user_params, struct CosmoParams *cosmo_params,
-                         struct AstroParams *astro_params, struct FlagOptions *flag_options);
-
-int PhotonCons_Calibration(double *z_estimate, double *xH_estimate, int NSpline);
-int ComputeZstart_PhotonCons(double *zstart);
-
-//(jdavies): I need this to be accessible in python to pass the right haloboxes to IonizeBox
-float adjust_redshifts_for_photoncons(
-    struct AstroParams *astro_params, struct FlagOptions *flag_options, float *redshift,
-    float *stored_redshift, float *absolute_delta_z
-);
-
-void determine_deltaz_for_photoncons();
-
-int ObtainPhotonConsData(double *z_at_Q_data, double *Q_data, int *Ndata_analytic, double *z_cal_data, double *nf_cal_data, int *Ndata_calibration,
-                         double *PhotonCons_NFdata, double *PhotonCons_deltaz, int *Ndata_PhotonCons);
-
-int ComputeLF(int nbins, struct UserParams *user_params, struct CosmoParams *cosmo_params, struct AstroParams *astro_params,
-               struct FlagOptions *flag_options, int component, int NUM_OF_REDSHIFT_FOR_LF, float *z_LF, float *M_TURNs, double *M_uv_z, double *M_h_z, double *log10phi);
-
-float ComputeTau(struct UserParams *user_params, struct CosmoParams *cosmo_params, int Npoints, float *redshifts, float *global_xHI);
-
-int CreateFFTWWisdoms(struct UserParams *user_params, struct CosmoParams *cosmo_params);
-
-void Broadcast_struct_global_PS(struct UserParams *user_params, struct CosmoParams *cosmo_params);
-void Broadcast_struct_global_UF(struct UserParams *user_params, struct CosmoParams *cosmo_params);
-void Broadcast_struct_global_HF(struct UserParams *user_params, struct CosmoParams *cosmo_params, struct AstroParams *astro_params, struct FlagOptions *flag_options);
-void Broadcast_struct_global_STOC(struct UserParams *user_params, struct CosmoParams *cosmo_params,struct AstroParams *astro_params, struct FlagOptions *flag_options);
-void Broadcast_struct_global_TS(struct UserParams *user_params, struct CosmoParams *cosmo_params,struct AstroParams *astro_params, struct FlagOptions *flag_options);
-void Broadcast_struct_global_IT(struct UserParams *user_params, struct CosmoParams *cosmo_params, struct AstroParams *astro_params, struct FlagOptions *flag_options);
-
-// void free_TsCalcBoxes(struct UserParams *user_params, struct FlagOptions *flag_options);
-void FreePhotonConsMemory();
-bool photon_cons_allocated = false;
-int SomethingThatCatches(bool sub_func);
-int FunctionThatCatches(bool sub_func, bool pass, double* result);
-void FunctionThatThrows();
-int init_heat();
-void free(void *ptr);
-
-//need a python visible function to test lower level functions using the package
-int single_test_sample(struct UserParams *user_params, struct CosmoParams *cosmo_params, struct AstroParams *astro_params, struct FlagOptions *flag_options,
-                        int seed, int n_condition, float *conditions, int *cond_crd, double z_out, double z_in, int *out_n_tot, int *out_n_cell, double *out_n_exp,
-                        double *out_m_cell, double *out_m_exp, float *out_halo_masses, int *out_halo_coords);
-//test function for getting halo properties from the wrapper, can use a lot of memory for large catalogs
-int test_halo_props(double redshift, struct UserParams *user_params, struct CosmoParams *cosmo_params, struct AstroParams *astro_params,
-                    struct FlagOptions * flag_options, float * vcb_grid, float *J21_LW_grid, float *z_re_grid, float *Gamma12_ion_grid,
-                    struct PerturbHaloField *halos, float *halo_props_out);
-
-//This function, designed to be used in the wrapper to estimate Halo catalogue size, takes the parameters and returns average number of halos within the box
-double expected_nhalo(double redshift, struct UserParams *user_params, struct CosmoParams *cosmo_params);
-
-//these two functions compute the new classes HaloBox and XraySourceBox, and need to be visible
-int ComputeHaloBox(double redshift, struct UserParams *user_params, struct CosmoParams *cosmo_params, struct AstroParams *astro_params
-                    , struct FlagOptions * flag_options, struct InitialConditions * ini_boxes, struct PerturbedField * perturbed_field, struct PerturbHaloField *halos
-                    , struct TsBox *previous_spin_temp, struct IonizedBox *previous_ionize_box, struct HaloBox *grids);
-
-int UpdateXraySourceBox(struct UserParams *user_params, struct CosmoParams *cosmo_params,
-                  struct AstroParams *astro_params, struct FlagOptions *flag_options, struct HaloBox *halobox,
-                  double R_inner, double R_outer, int R_ct, struct XraySourceBox *source_box);
-
-//alpha photoncons functions
-void set_alphacons_params(double norm, double slope);
-
-//exposing lower-level functions for testing
-//Initialisation of tables
-double init_ps();
-double dicke(double z);
-double sigma_z0(double M);
-double dsigmasqdm_z0(double M);
-double get_delta_crit(int HMF, double sigma, double growthf);
-void initialiseSigmaMInterpTable(float M_Min, float M_Max);
-double EvaluateSigma(double lnM);
-double EvaluatedSigmasqdm(double lnM);
-
-void initialise_SFRD_spline(int Nbin, float zmin, float zmax, float Alpha_star, float Alpha_star_mini, float Fstar10, float Fstar7_MINI,
-                             float mturn_a_const, bool minihalos);
-void initialise_Nion_Ts_spline(int Nbin, float zmin, float zmax, float Alpha_star, float Alpha_star_mini, float Alpha_esc, float Fstar10,
-                                float Fesc10, float Fstar7_MINI, float Fesc7_MINI, float mturn_a_const, bool minihalos);
-void initialise_FgtrM_delta_table(double min_dens, double max_dens, double zpp, double growth_zpp, double smin_zpp, double smax_zpp);
-void init_FcollTable(double zmin, double zmax, bool x_ray);
-void initialise_Nion_Conditional_spline(float z, float Mcrit_atom, float min_density, float max_density,
-                                     float Mmin, float Mmax, float Mcond, float log10Mturn_min, float log10Mturn_max,
-                                     float log10Mturn_min_MINI, float log10Mturn_max_MINI, float Alpha_star,
-                                     float Alpha_star_mini, float Alpha_esc, float Fstar10, float Fesc10,
-                                     float Mlim_Fstar, float Mlim_Fesc, float Fstar7_MINI, float Fesc7_MINI,
-                                     float Mlim_Fstar_MINI, float Mlim_Fesc_MINI, int method, int method_mini,
-                                     bool minihalos, bool prev);
-void initialise_SFRD_Conditional_table(double min_density, double max_density, double growthf,
-                                    float Mcrit_atom, double Mmin, double Mmax, double Mcond, float Alpha_star, float Alpha_star_mini,
-                                    float Fstar10, float Fstar7_MINI, int method, int method_mini, bool minihalos);
-
-void initialise_dNdM_tables(double xmin, double xmax, double ymin, double ymax, double growth1, double param, bool from_catalog);
-void initialise_dNdM_inverse_table(double xmin, double xmax, double lnM_min, double growth1, double param, bool from_catalog);
-
-//evaluation of tables
-double EvaluateNionTs(double redshift, double Mlim_Fstar, double Mlim_Fesc);
-double EvaluateNionTs_MINI(double redshift, double log10_Mturn_LW_ave, double Mlim_Fstar_MINI, double Mlim_Fesc_MINI);
-double EvaluateSFRD(double redshift, double Mlim_Fstar);
-double EvaluateSFRD_MINI(double redshift, double log10_Mturn_LW_ave, double Mlim_Fstar_MINI);
-double EvaluateSFRD_Conditional(double delta, double growthf, double M_min, double M_max, double M_cond, double sigma_max, double Mturn_a, double Mlim_Fstar);
-double EvaluateSFRD_Conditional_MINI(double delta, double log10Mturn_m, double growthf, double M_min, double M_max, double M_cond, double sigma_max, double Mturn_a, double Mlim_Fstar);
-double EvaluateNion_Conditional(double delta, double log10Mturn, double growthf, double M_min, double M_max, double M_cond, double sigma_max,
-                                double Mlim_Fstar, double Mlim_Fesc, bool prev);
-double EvaluateNion_Conditional_MINI(double delta, double log10Mturn_m, double growthf, double M_min, double M_max, double M_cond, double sigma_max,
-                                    double Mturn_a, double Mlim_Fstar, double Mlim_Fesc, bool prev);
-double EvaluateNhalo(double condition, double growthf, double lnMmin, double lnMmax, double M_cond, double sigma, double delta);
-double EvaluateMcoll(double condition, double growthf, double lnMmin, double lnMmax, double M_cond, double sigma, double delta);
-double EvaluateNhaloInv(double condition, double prob);
-double EvaluateFcoll_delta(double delta, double growthf, double sigma_min, double sigma_max);
-double EvaluatedFcolldz(double delta, double redshift, double sigma_min, double sigma_max);
-
-//integrals
-void initialise_GL(int n, float lnM_Min, float lnM_Max);
-double Nhalo_Conditional(double growthf, double lnM1, double lnM2, double M_cond, double sigma, double delta, int method);
-double Mcoll_Conditional(double growthf, double lnM1, double lnM2, double M_cond, double sigma, double delta, int method);
-double Nion_ConditionalM(double growthf, double lnM1, double lnM2, double M_cond, double sigma2, double delta2, double MassTurnover,
-                        double Alpha_star, double Alpha_esc, double Fstar10, double Fesc10, double Mlim_Fstar,
-                        double Mlim_Fesc, int method);
-double Nion_ConditionalM_MINI(double growthf, double lnM1, double lnM2, double M_cond, double sigma2, double delta2, double MassTurnover,
-                            double MassTurnover_upper, double Alpha_star, double Alpha_esc, double Fstar7,
-                            double Fesc7, double Mlim_Fstar, double Mlim_Fesc, int method);
-double Nion_General(double z, double lnM_Min, double lnM_Max, double MassTurnover, double Alpha_star, double Alpha_esc, double Fstar10,
-                     double Fesc10, double Mlim_Fstar, double Mlim_Fesc);
-double Nion_General_MINI(double z, double lnM_Min, double lnM_Max, double MassTurnover, double MassTurnover_upper, double Alpha_star,
-                         double Alpha_esc, double Fstar7_MINI, double Fesc7_MINI, double Mlim_Fstar, double Mlim_Fesc);
-double Fcoll_General(double z, double lnM_min, double lnM_max);
-double unconditional_mf(double growthf, double lnM, double z, int HMF);
-double conditional_mf(double growthf, double lnM, double delta_cond, double sigma_cond, int HMF);
-double atomic_cooling_threshold(float z);
-=======
 #include "InputParameters.h"
 #include "OutputStructs.h"
 #include "photoncons.h"
-#include "_functionprototypes_wrapper.h"
->>>>>>> 30e57721
+#include "_functionprototypes_wrapper.h"