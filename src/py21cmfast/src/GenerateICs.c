--- conflicted
+++ resolved
@@ -45,10 +45,6 @@
 #include "FindHaloes.c"
 #include "PerturbHaloField.c"
 
-<<<<<<< HEAD
-=======
-
->>>>>>> ef480dc7
 void adj_complex_conj(fftwf_complex *HIRES_box, struct UserParams *user_params, struct CosmoParams *cosmo_params){
     /*****  Adjust the complex conjugate relations for a real array  *****/
 
