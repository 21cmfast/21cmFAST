#ifndef _PTHALOS_H
#define _PTHALOS_H

#include "InputParameters.h"
#include "OutputStructs.h"

<<<<<<< HEAD
#ifdef __cplusplus
extern "C" {
#endif
int ComputePerturbHaloField(float redshift, UserParams *user_params, CosmoParams *cosmo_params,
                            AstroParams *astro_params, FlagOptions *flag_options,
                            InitialConditions *boxes, HaloField *halos,
=======
int ComputePerturbHaloField(float redshift, InitialConditions *boxes, HaloField *halos,
>>>>>>> 352ef6c6
                            PerturbHaloField *halos_perturbed);

#ifdef __cplusplus
}
#endif
#endif<|MERGE_RESOLUTION|>--- conflicted
+++ resolved
@@ -4,16 +4,10 @@
 #include "InputParameters.h"
 #include "OutputStructs.h"
 
-<<<<<<< HEAD
 #ifdef __cplusplus
 extern "C" {
 #endif
-int ComputePerturbHaloField(float redshift, UserParams *user_params, CosmoParams *cosmo_params,
-                            AstroParams *astro_params, FlagOptions *flag_options,
-                            InitialConditions *boxes, HaloField *halos,
-=======
 int ComputePerturbHaloField(float redshift, InitialConditions *boxes, HaloField *halos,
->>>>>>> 352ef6c6
                             PerturbHaloField *halos_perturbed);
 
 #ifdef __cplusplus
