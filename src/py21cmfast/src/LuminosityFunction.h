--- conflicted
+++ resolved
@@ -3,16 +3,11 @@
 
 #include "InputParameters.h"
 
-<<<<<<< HEAD
 #ifdef __cplusplus
 extern "C" {
 #endif
-int ComputeLF(int nbins, UserParams *user_params, CosmoParams *cosmo_params, AstroParams *astro_params,
-               FlagOptions *flag_options, int component, int NUM_OF_REDSHIFT_FOR_LF, float *z_LF, float *M_TURNs, double *M_uv_z, double *M_h_z, double *log10phi);
-=======
 int ComputeLF(int nbins, int component, int NUM_OF_REDSHIFT_FOR_LF, float *z_LF, float *M_TURNs,
               double *M_uv_z, double *M_h_z, double *log10phi);
->>>>>>> 352ef6c6
 
 #ifdef __cplusplus
 }
