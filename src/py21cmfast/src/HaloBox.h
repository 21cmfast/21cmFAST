--- conflicted
+++ resolved
@@ -9,25 +9,13 @@
 #include "PerturbHaloField.h"
 #include "SpinTemperatureBox.h"
 
-<<<<<<< HEAD
 #ifdef __cplusplus
 extern "C" {
 #endif
-//Compute the HaloBox Object
-int ComputeHaloBox(double redshift, UserParams *user_params, CosmoParams *cosmo_params, AstroParams *astro_params,
-                    FlagOptions * flag_options, InitialConditions *ini_boxes, PerturbedField * perturbed_field, PerturbHaloField *halos,
-                    TsBox *previous_spin_temp, IonizedBox *previous_ionize_box, HaloBox *grids);
-
-//Test function which stops early and returns galaxy properties for each halo
-int test_halo_props(double redshift, UserParams *user_params, CosmoParams *cosmo_params, AstroParams *astro_params,
-                    FlagOptions * flag_options, float * vcb_grid, float *J21_LW_grid, float *z_re_grid, float *Gamma12_ion_grid,
-                    PerturbHaloField *halos, float *halo_props_out);
-=======
 // Compute the HaloBox Object
 int ComputeHaloBox(double redshift, InitialConditions *ini_boxes, PerturbedField *perturbed_field,
                    PerturbHaloField *halos, TsBox *previous_spin_temp,
                    IonizedBox *previous_ionize_box, HaloBox *grids);
->>>>>>> 352ef6c6
 
 #ifdef __cplusplus
 }
