/* definitions and function prototypes regarding the brightness temperature box */
#ifndef _BTEMP_H
#define _BTEMP_H

#include "InputParameters.h"
#include "OutputStructs.h"

<<<<<<< HEAD
#ifdef __cplusplus
extern "C" {
#endif
int ComputeBrightnessTemp(float redshift, UserParams *user_params, CosmoParams *cosmo_params,
                           AstroParams *astro_params, FlagOptions *flag_options,
                           TsBox *spin_temp, IonizedBox *ionized_box,
                           PerturbedField *perturb_field, BrightnessTemp *box);
=======
int ComputeBrightnessTemp(float redshift, TsBox *spin_temp, IonizedBox *ionized_box,
                          PerturbedField *perturb_field, BrightnessTemp *box);
>>>>>>> 352ef6c6

#ifdef __cplusplus
}
#endif
#endif<|MERGE_RESOLUTION|>--- conflicted
+++ resolved
@@ -5,18 +5,11 @@
 #include "InputParameters.h"
 #include "OutputStructs.h"
 
-<<<<<<< HEAD
 #ifdef __cplusplus
 extern "C" {
 #endif
-int ComputeBrightnessTemp(float redshift, UserParams *user_params, CosmoParams *cosmo_params,
-                           AstroParams *astro_params, FlagOptions *flag_options,
-                           TsBox *spin_temp, IonizedBox *ionized_box,
-                           PerturbedField *perturb_field, BrightnessTemp *box);
-=======
 int ComputeBrightnessTemp(float redshift, TsBox *spin_temp, IonizedBox *ionized_box,
                           PerturbedField *perturb_field, BrightnessTemp *box);
->>>>>>> 352ef6c6
 
 #ifdef __cplusplus
 }
