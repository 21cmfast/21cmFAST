// Re-write of find_HII_bubbles.c for being accessible within the MCMC
#include "IonisationBox.h"

#include <complex.h>
#include <fftw3.h>
#include <gsl/gsl_randist.h>
#include <gsl/gsl_rng.h>
#include <math.h>
#include <omp.h>
#include <stdbool.h>
#include <stdio.h>
#include <stdlib.h>

#include "Constants.h"
#include "InitialConditions.h"
#include "InputParameters.h"
#include "OutputStructs.h"
#include "bubble_helper_progs.h"
#include "cexcept.h"
#include "cosmology.h"
#include "debugging.h"
#include "dft.h"
#include "exceptions.h"
#include "filtering.h"
#include "heating_helper_progs.h"
#include "hmf.h"
#include "indexing.h"
#include "interp_tables.h"
#include "logger.h"
#include "photoncons.h"
#include "recombinations.h"
#include "thermochem.h"

#define LOG10_MTURN_MAX ((double)(10))  // maximum mturn limit enforced on grids
#define HII_ROUND_ERR (1e-5)            // do not run excursion-set below this expected HII fraction

int INIT_RECOMBINATIONS = 1;

// Parameters for the ionisation box calculations
struct IonBoxConstants {
    // redshift constants
    double redshift;
    double stored_redshift;
    double prev_redshift;
    double growth_factor;
    double prev_growth_factor;
    double photoncons_adjustment_factor;
    double dz;
    double fabs_dtdz;

    // compound/alternate flags
    bool fix_mean;
    bool filter_recombinations;
    int hii_filter;

    // astro parameters
    struct ScalingConstants scale_consts;
    double T_re;

    // astro calculated values
    double ion_eff_factor;
    double ion_eff_factor_mini;
    double ion_eff_factor_gl;
    double ion_eff_factor_mini_gl;
    double mfp_meandens;
    double gamma_prefactor;
    double gamma_prefactor_mini;

    double TK_nofluct;
    double adia_TK_term;

    // HMF limits
    double M_min;
    double lnMmin;
    double M_max_gl;
    double lnMmax_gl;
    double sigma_minmass;

    // dimensions
    double pixel_length;
    double pixel_mass;
};

// TODO: Something like these structs should also replace the globals in SpinTemperature.c

// TODO: consider the case of having Radiusspec as array of structs (current)
//   vs struct of arrays. The former allows you to pass a single struct into each function
//   without an index so they don't need to know about other radii.
//   The second is simpler to understand/work with in terms of allocation/scoping
struct RadiusSpec {
    // calculated and stored at the beginning
    double R;
    double M_max_R;
    double ln_M_max_R;
    double sigma_maxmass;
    int R_index;

    // calculated within the loop
    double f_coll_grid_mean;
    double f_coll_grid_mean_MINI;
};

// this struct should hold all the pointers to grids which need to be filtered
struct FilteredGrids {
    // Always Used
    fftwf_complex *deltax_unfiltered, *deltax_filtered;

    // Used when TS_FLUCT==True
    fftwf_complex *xe_unfiltered, *xe_filtered;

    // Used when INHOMO_RECO==True and CELL_RECOMB=False
    fftwf_complex *N_rec_unfiltered, *N_rec_filtered;

    // Used when USE_MINI_HALOS==True and USE_HALO_FIELD=False
    fftwf_complex *prev_deltax_unfiltered, *prev_deltax_filtered;
    fftwf_complex *log10_Mturnover_unfiltered, *log10_Mturnover_filtered;
    fftwf_complex *log10_Mturnover_MINI_unfiltered, *log10_Mturnover_MINI_filtered;

    // Used when USE_HALO_FIELD=True
    fftwf_complex *stars_unfiltered, *stars_filtered;
    fftwf_complex *sfr_unfiltered, *sfr_filtered;
};

void set_ionbox_constants(double redshift, double prev_redshift, struct IonBoxConstants *consts) {
    consts->redshift = redshift;
    consts->prev_redshift = prev_redshift;
    // defaults for no photoncons
    consts->stored_redshift = redshift;
    consts->photoncons_adjustment_factor = 1.;

    // dz is only used if inhomo_reco
    // On the first step we assume a dz determined by ZPRIME_STEP_FACTOR
    if (prev_redshift < 1)
        consts->dz = (1. + redshift) * (simulation_options_global->ZPRIME_STEP_FACTOR - 1.);
    else
        consts->dz = prev_redshift - redshift;

    struct ScalingConstants sc;
    set_scaling_constants(redshift, &sc, true);
    consts->scale_consts = sc;

    // recombination_rate returns in units (1e15s)^-1
    consts->fabs_dtdz = fabs(dtdz(redshift)) / 1e15;
    consts->growth_factor = dicke(redshift);
    consts->prev_growth_factor = dicke(prev_redshift);

    // whether to fix *integrated* (not sampled) galaxy properties to the expected mean
    //   constant for now, to be a flag later
    consts->fix_mean = !matter_options_global->USE_HALO_FIELD;
    consts->filter_recombinations =
        astro_options_global->INHOMO_RECO && !astro_options_global->CELL_RECOMB;

    consts->hii_filter = astro_options_global->HII_FILTER;
    consts->T_re = astro_params_global->T_RE;

    if (astro_options_global->USE_MASS_DEPENDENT_ZETA) {
        consts->ion_eff_factor_gl = sc.pop2_ion * sc.fstar_10 * sc.fesc_10;
        consts->ion_eff_factor_mini_gl = sc.pop3_ion * sc.fstar_7 * sc.fesc_7;
    } else {
        consts->ion_eff_factor_gl = astro_params_global->HII_EFF_FACTOR;
        consts->ion_eff_factor_mini_gl = 0.;
    }

    // The halo fields already have Fstar,Fesc,nion taken into account, so their global factor
    // differs from the local one
    if (matter_options_global->USE_HALO_FIELD) {
        consts->ion_eff_factor = 1.;
        consts->ion_eff_factor_mini = 1.;
    } else {
        consts->ion_eff_factor = consts->ion_eff_factor_gl;
        consts->ion_eff_factor_mini = consts->ion_eff_factor_mini_gl;
    }

    // MFP USED FOR THE EXPNENTIAL FILTER
    // Yuxiang's evolving Rmax for MFP in ionised regions fit from Songaila+2010
    //  if(astro_options_global->USE_EXP_FILTER){
    //      if (redshift > 6)
    //          consts->mfp_meandens = 25.483241248322766 / cosmo_params_global->hlittle;
    //      else
    //          consts->mfp_meandens = 112 / cosmo_params_global->hlittle * pow( (1.+redshift) / 5.
    //          , -4.4);
    //      LOG_DEBUG("Set mfp = %.4e",consts->mfp_meandens);
    //  }
    // Constant MFP
    consts->mfp_meandens = 25.483241248322766 / cosmo_params_global->hlittle;

    // set the minimum source mass
    consts->M_min = minimum_source_mass(redshift, false);
    consts->lnMmin = log(consts->M_min);
    consts->lnMmax_gl = log(M_MAX_INTEGRAL);
    consts->sigma_minmass = sigma_z0(consts->M_min);

    // global TK and adiabatic terms for temperature without the Ts Calculation
    // final temperature = TK * (1+cT_ad*delta)
    if (!astro_options_global->USE_TS_FLUCT) {
        consts->TK_nofluct = T_RECFAST(redshift, 0);
        // finding the adiabatic index at the initial redshift from 2302.08506 to fix adiabatic
        // fluctuations.
        consts->adia_TK_term = cT_approx(redshift);
    }
    consts->pixel_length =
        simulation_options_global->BOX_LEN / (double)simulation_options_global->HII_DIM;
    consts->pixel_mass = cosmo_params_global->OMm * RHOcrit * pow(consts->pixel_length, 3);

    consts->gamma_prefactor =
        pow(1 + redshift, 2) * CMperMPC * SIGMA_HI * astro_params_global->ALPHA_UVB /
        (astro_params_global->ALPHA_UVB + 2.75) * N_b0 * consts->ion_eff_factor / 1.0e-12;
    if (matter_options_global->USE_HALO_FIELD)
        consts->gamma_prefactor /=
            RHOcrit * cosmo_params_global->OMb;  // TODO: double-check these unit differences,
                                                 // HaloBox.halo_wsfr vs Nion_General units
    else
        consts->gamma_prefactor = consts->gamma_prefactor / (sc.t_h * sc.t_star);

    consts->gamma_prefactor_mini =
        consts->gamma_prefactor * consts->ion_eff_factor_mini / consts->ion_eff_factor;

    LOG_SUPER_DEBUG("Gamma Prefactor %.3e ion eff factor %.3e", consts->gamma_prefactor,
                    consts->ion_eff_factor);
    LOG_SUPER_DEBUG("Mini Gamma %.3e Mini ion %.3e", consts->gamma_prefactor_mini,
                    consts->ion_eff_factor_mini);
}

void allocate_fftw_grids(struct FilteredGrids **fg_struct) {
    *fg_struct = malloc(sizeof(**fg_struct));

    (*fg_struct)->deltax_unfiltered =
        (fftwf_complex *)fftwf_malloc(sizeof(fftwf_complex) * HII_KSPACE_NUM_PIXELS);
    (*fg_struct)->deltax_filtered =
        (fftwf_complex *)fftwf_malloc(sizeof(fftwf_complex) * HII_KSPACE_NUM_PIXELS);

    if (astro_options_global->USE_MINI_HALOS && !matter_options_global->USE_HALO_FIELD) {
        (*fg_struct)->prev_deltax_unfiltered =
            (fftwf_complex *)fftwf_malloc(sizeof(fftwf_complex) * HII_KSPACE_NUM_PIXELS);
        (*fg_struct)->prev_deltax_filtered =
            (fftwf_complex *)fftwf_malloc(sizeof(fftwf_complex) * HII_KSPACE_NUM_PIXELS);

        (*fg_struct)->log10_Mturnover_unfiltered =
            (fftwf_complex *)fftwf_malloc(sizeof(fftwf_complex) * HII_KSPACE_NUM_PIXELS);
        (*fg_struct)->log10_Mturnover_filtered =
            (fftwf_complex *)fftwf_malloc(sizeof(fftwf_complex) * HII_KSPACE_NUM_PIXELS);
        (*fg_struct)->log10_Mturnover_MINI_unfiltered =
            (fftwf_complex *)fftwf_malloc(sizeof(fftwf_complex) * HII_KSPACE_NUM_PIXELS);
        (*fg_struct)->log10_Mturnover_MINI_filtered =
            (fftwf_complex *)fftwf_malloc(sizeof(fftwf_complex) * HII_KSPACE_NUM_PIXELS);
    }

    if (astro_options_global->USE_TS_FLUCT) {
        (*fg_struct)->xe_unfiltered =
            (fftwf_complex *)fftwf_malloc(sizeof(fftwf_complex) * HII_KSPACE_NUM_PIXELS);
        (*fg_struct)->xe_filtered =
            (fftwf_complex *)fftwf_malloc(sizeof(fftwf_complex) * HII_KSPACE_NUM_PIXELS);
    }

    if (astro_options_global->INHOMO_RECO && !astro_options_global->CELL_RECOMB) {
        (*fg_struct)->N_rec_unfiltered = (fftwf_complex *)fftwf_malloc(
            sizeof(fftwf_complex) * HII_KSPACE_NUM_PIXELS);  // cumulative number of recombinations
        (*fg_struct)->N_rec_filtered =
            (fftwf_complex *)fftwf_malloc(sizeof(fftwf_complex) * HII_KSPACE_NUM_PIXELS);
    }

    if (matter_options_global->USE_HALO_FIELD) {
        (*fg_struct)->stars_unfiltered =
            (fftwf_complex *)fftwf_malloc(sizeof(fftwf_complex) * HII_KSPACE_NUM_PIXELS);
        (*fg_struct)->stars_filtered =
            (fftwf_complex *)fftwf_malloc(sizeof(fftwf_complex) * HII_KSPACE_NUM_PIXELS);

        (*fg_struct)->sfr_unfiltered =
            (fftwf_complex *)fftwf_malloc(sizeof(fftwf_complex) * HII_KSPACE_NUM_PIXELS);
        (*fg_struct)->sfr_filtered =
            (fftwf_complex *)fftwf_malloc(sizeof(fftwf_complex) * HII_KSPACE_NUM_PIXELS);
    }
    // TODO: check for null pointers and throw errors
}

void free_fftw_grids(struct FilteredGrids *fg_struct) {
    fftwf_free(fg_struct->deltax_unfiltered);
    fftwf_free(fg_struct->deltax_filtered);

    if (astro_options_global->USE_MINI_HALOS && !matter_options_global->USE_HALO_FIELD) {
        fftwf_free(fg_struct->prev_deltax_unfiltered);
        fftwf_free(fg_struct->prev_deltax_filtered);

        fftwf_free(fg_struct->log10_Mturnover_unfiltered);
        fftwf_free(fg_struct->log10_Mturnover_filtered);
        fftwf_free(fg_struct->log10_Mturnover_MINI_unfiltered);
        fftwf_free(fg_struct->log10_Mturnover_MINI_filtered);
    }
    if (astro_options_global->USE_TS_FLUCT) {
        fftwf_free(fg_struct->xe_unfiltered);
        fftwf_free(fg_struct->xe_filtered);
    }
    if (astro_options_global->INHOMO_RECO && !astro_options_global->CELL_RECOMB) {
        fftwf_free(fg_struct->N_rec_unfiltered);
        fftwf_free(fg_struct->N_rec_filtered);
    }

    if (matter_options_global->USE_HALO_FIELD) {
        fftwf_free(fg_struct->stars_unfiltered);
        fftwf_free(fg_struct->stars_filtered);
        fftwf_free(fg_struct->sfr_unfiltered);
        fftwf_free(fg_struct->sfr_filtered);
    }

    free(fg_struct);
}

// fill fftwf boxes, do the r2c transform and normalise
// TODO: check for some invalid limit values to skip the clipping step
void prepare_box_for_filtering(float *input_box, fftwf_complex *output_c_box, double const_factor,
                               double limit_min, double limit_max) {
    int i, j, k;
    unsigned long long int ct;
    double curr_cell;
// NOTE: Meraxes just applies a pointer cast box = (fftwf_complex *) input. Figure out why this
// works,
//       They pad the input by a factor of 2 to cover the complex part, but from the type I thought
//       it would be stored [(r,c),(r,c)...] Not [(r,r,r,r....),(c,c,c....)] so the alignment should
//       be wrong, right?
#pragma omp parallel for private(i, j, k, curr_cell) \
    num_threads(simulation_options_global->N_THREADS) collapse(3)
    for (i = 0; i < simulation_options_global->HII_DIM; i++) {
        for (j = 0; j < simulation_options_global->HII_DIM; j++) {
            for (k = 0; k < HII_D_PARA; k++) {
                curr_cell = input_box[HII_R_INDEX(i, j, k)] * const_factor;
                // clipping
                *((float *)output_c_box + HII_R_FFT_INDEX(i, j, k)) =
                    fmax(fmin(curr_cell, limit_max), limit_min);
            }
        }
    }
    // Transform unfiltered box to k-space to prepare for filtering
    dft_r2c_cube(matter_options_global->USE_FFTW_WISDOM, simulation_options_global->HII_DIM,
                 HII_D_PARA, simulation_options_global->N_THREADS, output_c_box);

// divide by pixel number in preparation for later inverse transform
#pragma omp parallel for private(ct) num_threads(simulation_options_global->N_THREADS)
    for (ct = 0; ct < HII_KSPACE_NUM_PIXELS; ct++) {
        output_c_box[ct] /= (float)HII_TOT_NUM_PIXELS;
    }
}

// Populating a previous box which has the required fields for the first snapshot:
//  Since the values of all arrays should be passed in as zero, we only assign special
//  first snapshot values here
void setup_first_z_prevbox(IonizedBox *previous_ionize_box, PerturbedField *previous_perturb,
                           int n_radii) {
    LOG_DEBUG("first redshift, do some initialization");
    int i, j, k;
    unsigned long long int ct;

// z_reion is used in all cases
#pragma omp parallel shared(previous_ionize_box) private(i, j, k) \
    num_threads(simulation_options_global -> N_THREADS)
    {
#pragma omp for
        for (i = 0; i < simulation_options_global->HII_DIM; i++) {
            for (j = 0; j < simulation_options_global->HII_DIM; j++) {
                for (k = 0; k < HII_D_PARA; k++) {
                    previous_ionize_box->z_reion[HII_R_INDEX(i, j, k)] = -1.0;
                }
            }
        }
    }

    // previous Gamma12 is used for reionisation feedback when USE_MINI_HALOS
    // previous delta and Fcoll are used for the trapezoidal integral when USE_MINI_HALOS
    if (astro_options_global->USE_MINI_HALOS) {
        previous_ionize_box->mean_f_coll = 0.0;
        previous_ionize_box->mean_f_coll_MINI = 0.0;
#pragma omp parallel private(ct) num_threads(simulation_options_global->N_THREADS)
        {
#pragma omp for
            for (ct = 0; ct < HII_TOT_NUM_PIXELS; ct++) {
                previous_perturb->density[ct] = -1.5;  // Makes Fcoll == 0.
            }
        }
    }
}

void calculate_mcrit_boxes(IonizedBox *prev_ionbox, TsBox *spin_temp, InitialConditions *ini_boxes,
                           struct IonBoxConstants *consts, fftwf_complex *log10_mcrit_acg,
                           fftwf_complex *log10_mcrit_mcg, double *avg_mturn_acg,
                           double *avg_mturn_mcg) {
    double ave_log10_Mturnover = 0.;
    double ave_log10_Mturnover_MINI = 0.;

#pragma omp parallel num_threads(simulation_options_global->N_THREADS)
    {
        int x, y, z;
        double Mcrit_RE, Mcrit_LW;
        double curr_Mt, curr_Mt_MINI;
        double curr_vcb = consts->scale_consts.vcb_norel;
#pragma omp for reduction(+ : ave_log10_Mturnover, ave_log10_Mturnover_MINI)
        for (x = 0; x < simulation_options_global->HII_DIM; x++) {
            for (y = 0; y < simulation_options_global->HII_DIM; y++) {
                for (z = 0; z < HII_D_PARA; z++) {
                    Mcrit_RE = reionization_feedback(
                        consts->redshift, prev_ionbox->ionisation_rate_G12[HII_R_INDEX(x, y, z)],
                        prev_ionbox->z_reion[HII_R_INDEX(x, y, z)]);

                    if (matter_options_global->USE_RELATIVE_VELOCITIES &&
                        !astro_options_global->FIX_VCB_AVG)
                        curr_vcb = ini_boxes->lowres_vcb[HII_R_INDEX(x, y, z)];

                    Mcrit_LW = lyman_werner_threshold(
                        consts->redshift, spin_temp->J_21_LW[HII_R_INDEX(x, y, z)], curr_vcb);
                    if (Mcrit_LW != Mcrit_LW || Mcrit_LW == 0) {
                        LOG_ERROR("Mcrit error %d %d %d: M %.2e z %.2f J %.2e v %.2e", x, y, z,
                                  Mcrit_LW, consts->redshift,
                                  spin_temp->J_21_LW[HII_R_INDEX(x, y, z)], curr_vcb);
                        Throw(ValueError);
                    }

                    // JBM: this only accounts for effect 3 (largest on minihaloes). Effects 1 and 2
                    // affect both minihaloes (MCGs) and regular ACGs, but they're smaller ~10%. See
                    // Sec 2 of Muñoz+21 (2110.13919)
                    curr_Mt = log10(fmax(Mcrit_RE, consts->scale_consts.mturn_a_nofb));
                    curr_Mt_MINI =
                        log10(fmax(Mcrit_RE, fmax(Mcrit_LW, consts->scale_consts.mturn_m_nofb)));

                    // To avoid allocating another box we directly assign turnover masses to the
                    // fftw grid
                    *((float *)log10_mcrit_acg + HII_R_FFT_INDEX(x, y, z)) = curr_Mt;
                    *((float *)log10_mcrit_mcg + HII_R_FFT_INDEX(x, y, z)) = curr_Mt_MINI;

                    ave_log10_Mturnover += curr_Mt;
                    ave_log10_Mturnover_MINI += curr_Mt_MINI;
                }
            }
        }
    }
    *avg_mturn_acg = ave_log10_Mturnover / HII_TOT_NUM_PIXELS;
    *avg_mturn_mcg = ave_log10_Mturnover_MINI / HII_TOT_NUM_PIXELS;
}

// Determine the normalisation for the excursion set algorithm
// When USE_MINI_HALOS==True, we do a trapezoidal integration, where we take
// F_coll = f(z_current,Mturn_current) - f(z_previous,Mturn_current) + f(z_previous,Mturn_previous)
// all mturns are average log10 over the
// the `limit` outputs are set to the total value at the maximum redshift and current turnover,
// these form a lower limit on any grid cell
void set_mean_fcoll(struct IonBoxConstants *c, IonizedBox *prev_box, IonizedBox *curr_box,
                    double mturn_acg, double mturn_mcg, double *f_limit_acg, double *f_limit_mcg) {
    double f_coll_curr = 0., f_coll_prev = 0., f_coll_curr_mini = 0., f_coll_prev_mini = 0.;
    struct ScalingConstants *sc_ptr = &(c->scale_consts);
    if (astro_options_global->USE_MASS_DEPENDENT_ZETA) {
        f_coll_curr = Nion_General(c->redshift, c->lnMmin, c->lnMmax_gl, mturn_acg, sc_ptr);
        *f_limit_acg = Nion_General(simulation_options_global->Z_HEAT_MAX, c->lnMmin, c->lnMmax_gl,
                                    mturn_acg, sc_ptr);

        if (astro_options_global->USE_MINI_HALOS) {
            if (prev_box->mean_f_coll * c->ion_eff_factor_gl < 1e-4) {
                // we don't have enough ionising radiation in the previous snapshot, just take the
                // current value
                curr_box->mean_f_coll = f_coll_curr;
            } else {
                f_coll_prev =
                    Nion_General(c->prev_redshift, c->lnMmin, c->lnMmax_gl, mturn_acg, sc_ptr);
                curr_box->mean_f_coll = prev_box->mean_f_coll + f_coll_curr - f_coll_prev;
            }
            f_coll_curr_mini =
                Nion_General_MINI(c->redshift, c->lnMmin, c->lnMmax_gl, mturn_mcg, sc_ptr);
            if (prev_box->mean_f_coll_MINI * c->ion_eff_factor_gl < 1e-4) {
                curr_box->mean_f_coll_MINI = f_coll_curr_mini;
            } else {
                f_coll_prev_mini =
                    Nion_General_MINI(c->prev_redshift, c->lnMmin, c->lnMmax_gl, mturn_mcg, sc_ptr);
                curr_box->mean_f_coll_MINI =
                    prev_box->mean_f_coll_MINI + f_coll_curr_mini - f_coll_prev_mini;
            }
            *f_limit_mcg = Nion_General_MINI(simulation_options_global->Z_HEAT_MAX, c->lnMmin,
                                             c->lnMmax_gl, mturn_mcg, sc_ptr);
        } else {
            curr_box->mean_f_coll = f_coll_curr;
            curr_box->mean_f_coll_MINI = 0.;
        }
    } else {
        curr_box->mean_f_coll = Fcoll_General(c->redshift, c->lnMmin, c->lnMmax_gl);
        *f_limit_acg = Fcoll_General(
            simulation_options_global->Z_HEAT_MAX, c->lnMmin,
            c->lnMmax_gl);  // JD: the old parametrisation didn't have this limit before
    }

    if (isfinite(curr_box->mean_f_coll) == 0 || curr_box->mean_f_coll < 0) {
        LOG_ERROR("Mean collapse fraction is invalid");
        LOG_ERROR("prev box %g prev intgrl %g curr intrgl %g --> %g", prev_box->mean_f_coll,
                  f_coll_prev, f_coll_curr, curr_box->mean_f_coll);
        Throw(InfinityorNaNError);
    }
    LOG_SUPER_DEBUG("excursion set normalisation, mean_f_coll: %e", curr_box->mean_f_coll);

    if (astro_options_global->USE_MINI_HALOS) {
        if (isfinite(curr_box->mean_f_coll_MINI) == 0 || curr_box->mean_f_coll_MINI < 0) {
            LOG_ERROR("Mean collapse fraction is invalid");
            LOG_ERROR("prev box %g prev intgrl %g curr intrgl %g --> %g",
                      prev_box->mean_f_coll_MINI, f_coll_prev_mini, f_coll_curr_mini,
                      curr_box->mean_f_coll_MINI);
            Throw(InfinityorNaNError);
        }
        LOG_SUPER_DEBUG("excursion set normalisation, mean_f_coll_MINI: %e",
                        curr_box->mean_f_coll_MINI);
    }
}

double set_fully_neutral_box(IonizedBox *box, TsBox *spin_temp, PerturbedField *perturbed_field,
                             struct IonBoxConstants *consts) {
    double global_xH = 0.;
    unsigned long long int ct;
    if (astro_options_global->USE_TS_FLUCT) {
#pragma omp parallel private(ct) num_threads(simulation_options_global->N_THREADS)
        {
#pragma omp for reduction(+ : global_xH)
            for (ct = 0; ct < HII_TOT_NUM_PIXELS; ct++) {
                box->neutral_fraction[ct] =
                    1. - spin_temp->xray_ionised_fraction[ct];  // convert from x_e to xH
                global_xH += box->neutral_fraction[ct];
                box->kinetic_temperature[ct] = spin_temp->kinetic_temp_neutral[ct];
            }
        }
        global_xH /= (double)HII_TOT_NUM_PIXELS;
    } else {
        global_xH = 1. - xion_RECFAST(consts->redshift, 0);
#pragma omp parallel private(ct) num_threads(simulation_options_global->N_THREADS)
        {
#pragma omp for
            for (ct = 0; ct < HII_TOT_NUM_PIXELS; ct++) {
                box->neutral_fraction[ct] = global_xH;
                box->kinetic_temperature[ct] =
                    consts->TK_nofluct *
                    (1.0 + consts->adia_TK_term * perturbed_field->density[ct]);
            }
        }
    }
    return global_xH;
}

// TODO: SPEED TEST THE FOLLOWING ORDERS:
//  (copy,copy,copy....) (filter,filter,filter,...) (transform,transform,...)
//  (copy,filter,transform), (copy,filter,transform), (copy,filter,transform)...
//   if the first is faster, consider reordering prepare_filter_grids() in the same way
//   if the second is faster, make a function to do this for one grid
void copy_filter_transform(struct FilteredGrids *fg_struct, struct IonBoxConstants *consts,
                           struct RadiusSpec rspec) {
    memcpy(fg_struct->deltax_filtered, fg_struct->deltax_unfiltered,
           sizeof(fftwf_complex) * HII_KSPACE_NUM_PIXELS);
    if (astro_options_global->USE_TS_FLUCT) {
        memcpy(fg_struct->xe_filtered, fg_struct->xe_unfiltered,
               sizeof(fftwf_complex) * HII_KSPACE_NUM_PIXELS);
    }
    if (consts->filter_recombinations) {
        memcpy(fg_struct->N_rec_filtered, fg_struct->N_rec_unfiltered,
               sizeof(fftwf_complex) * HII_KSPACE_NUM_PIXELS);
    }
    if (matter_options_global->USE_HALO_FIELD) {
        memcpy(fg_struct->stars_filtered, fg_struct->stars_unfiltered,
               sizeof(fftwf_complex) * HII_KSPACE_NUM_PIXELS);
        memcpy(fg_struct->sfr_filtered, fg_struct->sfr_unfiltered,
               sizeof(fftwf_complex) * HII_KSPACE_NUM_PIXELS);
    } else {
        if (astro_options_global->USE_MINI_HALOS) {
            memcpy(fg_struct->prev_deltax_filtered, fg_struct->prev_deltax_unfiltered,
                   sizeof(fftwf_complex) * HII_KSPACE_NUM_PIXELS);
            memcpy(fg_struct->log10_Mturnover_MINI_filtered,
                   fg_struct->log10_Mturnover_MINI_unfiltered,
                   sizeof(fftwf_complex) * HII_KSPACE_NUM_PIXELS);
            memcpy(fg_struct->log10_Mturnover_filtered, fg_struct->log10_Mturnover_unfiltered,
                   sizeof(fftwf_complex) * HII_KSPACE_NUM_PIXELS);
        }
    }

    if (rspec.R_index > 0) {
        double R = rspec.R;
        filter_box(fg_struct->deltax_filtered, 1, consts->hii_filter, R, 0.);
        if (astro_options_global->USE_TS_FLUCT) {
            filter_box(fg_struct->xe_filtered, 1, consts->hii_filter, R, 0.);
        }
        if (consts->filter_recombinations) {
            filter_box(fg_struct->N_rec_filtered, 1, consts->hii_filter, R, 0.);
        }
        if (matter_options_global->USE_HALO_FIELD) {
            int filter_hf = astro_options_global->USE_EXP_FILTER ? 3 : consts->hii_filter;
            filter_box(fg_struct->stars_filtered, 1, filter_hf, R, consts->mfp_meandens);
            filter_box(fg_struct->sfr_filtered, 1, filter_hf, R, consts->mfp_meandens);
        } else {
            if (astro_options_global->USE_MINI_HALOS) {
                filter_box(fg_struct->prev_deltax_filtered, 1, consts->hii_filter, R, 0.);
                filter_box(fg_struct->log10_Mturnover_MINI_filtered, 1, consts->hii_filter, R, 0.);
                filter_box(fg_struct->log10_Mturnover_filtered, 1, consts->hii_filter, R, 0.);
            }
        }
    }

    // Perform FFTs
    dft_c2r_cube(matter_options_global->USE_FFTW_WISDOM, simulation_options_global->HII_DIM,
                 HII_D_PARA, simulation_options_global->N_THREADS, fg_struct->deltax_filtered);
    if (matter_options_global->USE_HALO_FIELD) {
        dft_c2r_cube(matter_options_global->USE_FFTW_WISDOM, simulation_options_global->HII_DIM,
                     HII_D_PARA, simulation_options_global->N_THREADS, fg_struct->stars_filtered);
        dft_c2r_cube(matter_options_global->USE_FFTW_WISDOM, simulation_options_global->HII_DIM,
                     HII_D_PARA, simulation_options_global->N_THREADS, fg_struct->sfr_filtered);
    } else {
        if (astro_options_global->USE_MINI_HALOS) {
            dft_c2r_cube(matter_options_global->USE_FFTW_WISDOM, simulation_options_global->HII_DIM,
                         HII_D_PARA, simulation_options_global->N_THREADS,
                         fg_struct->prev_deltax_filtered);
            dft_c2r_cube(matter_options_global->USE_FFTW_WISDOM, simulation_options_global->HII_DIM,
                         HII_D_PARA, simulation_options_global->N_THREADS,
                         fg_struct->log10_Mturnover_MINI_filtered);
            dft_c2r_cube(matter_options_global->USE_FFTW_WISDOM, simulation_options_global->HII_DIM,
                         HII_D_PARA, simulation_options_global->N_THREADS,
                         fg_struct->log10_Mturnover_filtered);
        }
    }
    if (astro_options_global->USE_TS_FLUCT) {
        dft_c2r_cube(matter_options_global->USE_FFTW_WISDOM, simulation_options_global->HII_DIM,
                     HII_D_PARA, simulation_options_global->N_THREADS, fg_struct->xe_filtered);
    }
    if (consts->filter_recombinations) {
        dft_c2r_cube(matter_options_global->USE_FFTW_WISDOM, simulation_options_global->HII_DIM,
                     HII_D_PARA, simulation_options_global->N_THREADS, fg_struct->N_rec_filtered);
    }
}

// After filtering the grids, we need to clip them to physical values and take the extrema for some
// interpolation tables
void clip_and_get_extrema(fftwf_complex *grid, double lower_limit, double upper_limit,
                          double *grid_min, double *grid_max) {
    double min_buf, max_buf;
    // setting the extrema to the first cell to guarantee it's in the range
    min_buf = *((float *)grid + HII_R_FFT_INDEX(0, 0, 0));
    max_buf = *((float *)grid + HII_R_FFT_INDEX(0, 0, 0));
#pragma omp parallel num_threads(simulation_options_global->N_THREADS)
    {
        int x, y, z;
        float curr;
#pragma omp for reduction(max : max_buf) reduction(min : min_buf)
        for (x = 0; x < simulation_options_global->HII_DIM; x++) {
            for (y = 0; y < simulation_options_global->HII_DIM; y++) {
                for (z = 0; z < HII_D_PARA; z++) {
                    // delta cannot be less than -1
                    curr = *((float *)grid + HII_R_FFT_INDEX(x, y, z));
                    *((float *)grid + HII_R_FFT_INDEX(x, y, z)) =
                        fmaxf(fmin(curr, upper_limit), lower_limit);

                    if (curr < min_buf) min_buf = curr;
                    if (curr > max_buf) max_buf = curr;
                }
            }
        }
    }
    *grid_min = min_buf;
    *grid_max = max_buf;
}

// TODO: maybe put the grid clipping outside this function
void setup_integration_tables(struct FilteredGrids *fg_struct, struct IonBoxConstants *consts,
                              struct RadiusSpec rspec, bool need_prev) {
    double min_density, max_density, prev_min_density = 0., prev_max_density = 0.;
    double log10Mturn_min = 0., log10Mturn_max = 0., log10Mturn_min_MINI = 0.,
           log10Mturn_max_MINI = 0.;
    struct ScalingConstants *sc_ptr = &(consts->scale_consts);

    // TODO: instead of putting a random upper limit, put a proper flag for switching of one/both
    // sides of the clipping
    clip_and_get_extrema(fg_struct->deltax_filtered, -1, 1e6, &min_density, &max_density);
    min_density -= 0.001;
    max_density += 0.001;

    if (astro_options_global->USE_MASS_DEPENDENT_ZETA) {
        if (astro_options_global->USE_MINI_HALOS) {
            // do the same for prev
            clip_and_get_extrema(fg_struct->prev_deltax_filtered, -1, 1e6, &prev_min_density,
                                 &prev_max_density);
            clip_and_get_extrema(fg_struct->log10_Mturnover_filtered, 0., LOG10_MTURN_MAX,
                                 &log10Mturn_min, &log10Mturn_max);
            clip_and_get_extrema(fg_struct->log10_Mturnover_MINI_filtered, 0., LOG10_MTURN_MAX,
                                 &log10Mturn_min_MINI, &log10Mturn_max_MINI);
        }

        LOG_SUPER_DEBUG("Tb limits d (%.2e,%.2e), m (%.2e,%.2e) t (%.2e,%.2e) tm (%.2e,%.2e)",
                        min_density, max_density, consts->M_min, rspec.M_max_R, log10Mturn_min,
                        log10Mturn_max, log10Mturn_min_MINI, log10Mturn_max_MINI);
        if (astro_options_global->INTEGRATION_METHOD_ATOMIC == 1 ||
            (astro_options_global->USE_MINI_HALOS &&
             astro_options_global->INTEGRATION_METHOD_MINI == 1))
            initialise_GL(consts->lnMmin, rspec.ln_M_max_R);
        if (matter_options_global->USE_INTERPOLATION_TABLES > 1) {
            // Buffers to avoid both zero bin widths and max cell segfault in 2D interptables
            prev_min_density -= 0.001;
            prev_max_density += 0.001;
            log10Mturn_min = log10Mturn_min * 0.99;
            log10Mturn_max = log10Mturn_max * 1.01;
            log10Mturn_min_MINI = log10Mturn_min_MINI * 0.99;
            log10Mturn_max_MINI = log10Mturn_max_MINI * 1.01;

            // current redshift tables (automatically handles minihalo case)
            initialise_Nion_Conditional_spline(consts->redshift, min_density, max_density,
                                               consts->M_min, rspec.M_max_R, rspec.M_max_R,
                                               log10Mturn_min, log10Mturn_max, log10Mturn_min_MINI,
                                               log10Mturn_max_MINI, sc_ptr, false);

            // previous redshift tables if needed
            if (need_prev && astro_options_global->USE_MINI_HALOS) {
                // NOTE: we intentionally use the lower turnovers at this redshift, but should we be
                // doing the same for the upper turnover?
                initialise_Nion_Conditional_spline(
                    consts->prev_redshift, prev_min_density, prev_max_density, consts->M_min,
                    rspec.M_max_R, rspec.M_max_R, log10Mturn_min, log10Mturn_max,
                    log10Mturn_min_MINI, log10Mturn_max_MINI, sc_ptr, true);
            }
        }
    } else {
        // This was previously one table for all R, which can be done with the EPS mass function
        // (and some others)
        // TODO: I don't expect this to be a bottleneck, but we can look into re-making the 2/3D
        // ERFC tables if needed
        if (matter_options_global->USE_INTERPOLATION_TABLES > 1)
            initialise_FgtrM_delta_table(min_density, max_density, consts->redshift,
                                         consts->growth_factor, consts->sigma_minmass,
                                         rspec.sigma_maxmass);
    }
}

// TODO: We should speed test different configurations, separating grids, parallel sections etc.
//   See the note above copy_filter_transform() for the general idea
//   If we separate by grid we can reuse the clipping function above
void calculate_fcoll_grid(IonizedBox *box, IonizedBox *previous_ionize_box,
                          struct FilteredGrids *fg_struct, struct IonBoxConstants *consts,
                          struct RadiusSpec *rspec) {
    double f_coll_total = 0., f_coll_MINI_total = 0.;
    // TODO: make proper error tracking through the parallel region
    bool error_flag;
    struct ScalingConstants *sc_ptr = &(consts->scale_consts);

    int fc_r_idx;
    fc_r_idx = (astro_options_global->USE_MINI_HALOS && !matter_options_global->USE_HALO_FIELD)
                   ? rspec->R_index
                   : 0;
#pragma omp parallel num_threads(simulation_options_global->N_THREADS)
    {
        int x, y, z;
        double curr_dens;
        double Splined_Fcoll, Splined_Fcoll_MINI;
        double log10_Mturnover, log10_Mturnover_MINI;
        double prev_dens = 0, prev_Splined_Fcoll = 0., prev_Splined_Fcoll_MINI = 0.;
        // is only overwritten with minihalos
        log10_Mturnover = log10(consts->scale_consts.mturn_a_nofb);
#pragma omp for reduction(+ : f_coll_total, f_coll_MINI_total)
        for (x = 0; x < simulation_options_global->HII_DIM; x++) {
            for (y = 0; y < simulation_options_global->HII_DIM; y++) {
                for (z = 0; z < HII_D_PARA; z++) {
                    // clip the filtered grids to physical values
                    //  delta cannot be less than -1
                    *((float *)fg_struct->deltax_filtered + HII_R_FFT_INDEX(x, y, z)) =
                        fmaxf(*((float *)fg_struct->deltax_filtered + HII_R_FFT_INDEX(x, y, z)),
                              -1. + FRACT_FLOAT_ERR);

                    // <N_rec> cannot be less than zero
                    if (consts->filter_recombinations) {
                        *((float *)fg_struct->N_rec_filtered + HII_R_FFT_INDEX(x, y, z)) = fmaxf(
                            *((float *)fg_struct->N_rec_filtered + HII_R_FFT_INDEX(x, y, z)), 0.0);
                    }

                    // x_e has to be between zero and unity
                    if (astro_options_global->USE_TS_FLUCT) {
                        *((float *)fg_struct->xe_filtered + HII_R_FFT_INDEX(x, y, z)) = fmaxf(
                            *((float *)fg_struct->xe_filtered + HII_R_FFT_INDEX(x, y, z)), 0.);
                        *((float *)fg_struct->xe_filtered + HII_R_FFT_INDEX(x, y, z)) = fminf(
                            *((float *)fg_struct->xe_filtered + HII_R_FFT_INDEX(x, y, z)), 0.999);
                    }

                    // stellar mass & sfr cannot be less than zero
                    if (matter_options_global->USE_HALO_FIELD) {
                        *((float *)fg_struct->stars_filtered + HII_R_FFT_INDEX(x, y, z)) = fmaxf(
                            *((float *)fg_struct->stars_filtered + HII_R_FFT_INDEX(x, y, z)), 0.0);
                        *((float *)fg_struct->sfr_filtered + HII_R_FFT_INDEX(x, y, z)) = fmaxf(
                            *((float *)fg_struct->sfr_filtered + HII_R_FFT_INDEX(x, y, z)), 0.0);

                        // Ionising photon output
                        Splined_Fcoll =
                            *((float *)fg_struct->stars_filtered + HII_R_FFT_INDEX(x, y, z));
                        // Minihalos are taken care of already
                        Splined_Fcoll_MINI = 0.;
                        // The smoothing done with minihalos corrects for sudden changes in M_crit
                        // Nion_smoothed(z,Mcrit) = Nion(z,Mcrit) + (Nion(z_prev,Mcrit_prev) -
                        // Nion(z_prev,Mcrit))
                        prev_Splined_Fcoll = 0.;
                        prev_Splined_Fcoll_MINI = 0.;
                    } else {
                        curr_dens =
                            *((float *)fg_struct->deltax_filtered + HII_R_FFT_INDEX(x, y, z));
                        if (astro_options_global->USE_MASS_DEPENDENT_ZETA) {
                            if (astro_options_global->USE_MINI_HALOS) {
                                log10_Mturnover = *((float *)fg_struct->log10_Mturnover_filtered +
                                                    HII_R_FFT_INDEX(x, y, z));
                                log10_Mturnover_MINI =
                                    *((float *)fg_struct->log10_Mturnover_MINI_filtered +
                                      HII_R_FFT_INDEX(x, y, z));

                                Splined_Fcoll_MINI = EvaluateNion_Conditional_MINI(
                                    curr_dens, log10_Mturnover_MINI, consts->growth_factor,
                                    consts->M_min, rspec->M_max_R, rspec->M_max_R,
                                    rspec->sigma_maxmass, sc_ptr, false);

                                if (previous_ionize_box->mean_f_coll_MINI *
                                            consts->ion_eff_factor_mini_gl +
                                        previous_ionize_box->mean_f_coll *
                                            consts->ion_eff_factor_gl >
                                    1e-4) {
                                    prev_dens = *((float *)fg_struct->prev_deltax_filtered +
                                                  HII_R_FFT_INDEX(x, y, z));
                                    prev_Splined_Fcoll = EvaluateNion_Conditional(
                                        prev_dens, log10_Mturnover, consts->prev_growth_factor,
                                        consts->M_min, rspec->M_max_R, rspec->M_max_R,
                                        rspec->sigma_maxmass, sc_ptr, true);
                                    prev_Splined_Fcoll_MINI = EvaluateNion_Conditional_MINI(
                                        prev_dens, log10_Mturnover_MINI, consts->prev_growth_factor,
                                        consts->M_min, rspec->M_max_R, rspec->M_max_R,
                                        rspec->sigma_maxmass, sc_ptr, true);
                                } else {
                                    prev_Splined_Fcoll = 0.;
                                    prev_Splined_Fcoll_MINI = 0.;
                                }
                            }
                            Splined_Fcoll = EvaluateNion_Conditional(
                                curr_dens, log10_Mturnover, consts->growth_factor, consts->M_min,
                                rspec->M_max_R, rspec->M_max_R, rspec->sigma_maxmass, sc_ptr,
                                false);
                        } else {
                            Splined_Fcoll =
                                EvaluateFcoll_delta(curr_dens, consts->growth_factor,
                                                    consts->sigma_minmass, rspec->sigma_maxmass);
                        }
                    }
                    // save the value of the collasped fraction into the Fcoll array
                    // TODO: each of these grids are clipped before filtering, after filtering,
                    //  after the Fcoll integration, and after trapezoidal integration here
                    //  we should figure which of these clips are necessary/useful
                    if (astro_options_global->USE_MINI_HALOS &&
                        !matter_options_global->USE_HALO_FIELD) {
                        if (Splined_Fcoll > 1.) Splined_Fcoll = 1.;
                        if (Splined_Fcoll < 0.) Splined_Fcoll = 1e-40;
                        if (prev_Splined_Fcoll > 1.) prev_Splined_Fcoll = 1.;
                        if (prev_Splined_Fcoll < 0.) prev_Splined_Fcoll = 1e-40;
                        box->unnormalised_nion[fc_r_idx * HII_TOT_NUM_PIXELS +
                                               HII_R_INDEX(x, y, z)] =
                            previous_ionize_box->unnormalised_nion[fc_r_idx * HII_TOT_NUM_PIXELS +
                                                                   HII_R_INDEX(x, y, z)] +
                            Splined_Fcoll - prev_Splined_Fcoll;

                        if (box->unnormalised_nion[fc_r_idx * HII_TOT_NUM_PIXELS +
                                                   HII_R_INDEX(x, y, z)] > 1.)
                            box->unnormalised_nion[fc_r_idx * HII_TOT_NUM_PIXELS +
                                                   HII_R_INDEX(x, y, z)] = 1.;
                        f_coll_total += box->unnormalised_nion[fc_r_idx * HII_TOT_NUM_PIXELS +
                                                               HII_R_INDEX(x, y, z)];
                        if (isfinite(f_coll_total) == 0) {
                            LOG_ERROR(
                                "f_coll is either infinite or NaN! %d %g (%d,%d,%d)?: dens %g, "
                                "prev %g",
                                rspec->R_index, rspec->R, x, y, z, curr_dens, prev_dens);
                            LOG_ERROR("prev box %g intgrl %g curr %g --> %g l10mturn %g (%g)",
                                      previous_ionize_box
                                          ->unnormalised_nion[fc_r_idx * HII_TOT_NUM_PIXELS +
                                                              HII_R_INDEX(x, y, z)],
                                      prev_Splined_Fcoll, Splined_Fcoll,
                                      box->unnormalised_nion[fc_r_idx * HII_TOT_NUM_PIXELS +
                                                             HII_R_INDEX(x, y, z)],
                                      log10_Mturnover,
                                      *((float *)fg_struct->log10_Mturnover_filtered +
                                        HII_R_FFT_INDEX(x, y, z)));
                        }

                        if (Splined_Fcoll_MINI > 1.) Splined_Fcoll_MINI = 1.;
                        if (Splined_Fcoll_MINI < 0.) Splined_Fcoll_MINI = 1e-40;
                        if (prev_Splined_Fcoll_MINI > 1.) prev_Splined_Fcoll_MINI = 1.;
                        if (prev_Splined_Fcoll_MINI < 0.) prev_Splined_Fcoll_MINI = 1e-40;
<<<<<<< HEAD
                        box->Fcoll_MINI[fc_r_idx * HII_TOT_NUM_PIXELS + HII_R_INDEX(x,y,z)] = \
                                    previous_ionize_box->Fcoll_MINI[fc_r_idx * HII_TOT_NUM_PIXELS + HII_R_INDEX(x,y,z)] + Splined_Fcoll_MINI - prev_Splined_Fcoll_MINI;

                        if (box->Fcoll_MINI[fc_r_idx * HII_TOT_NUM_PIXELS + HII_R_INDEX(x,y,z)] > 1.) box->Fcoll_MINI[fc_r_idx * HII_TOT_NUM_PIXELS + HII_R_INDEX(x,y,z)] = 1.;
                        //if (box->Fcoll_MINI[counter * HII_TOT_NUM_PIXELS + HII_R_INDEX(x,y,z)] <0.) box->Fcoll_MINI[counter * HII_TOT_NUM_PIXELS + HII_R_INDEX(x,y,z)] = 1e-40;
                        //if (box->Fcoll_MINI[counter * HII_TOT_NUM_PIXELS + HII_R_INDEX(x,y,z)] < previous_ionize_box->Fcoll_MINI[counter * HII_TOT_NUM_PIXELS + HII_R_INDEX(x,y,z)])
                        //    box->Fcoll_MINI[counter * HII_TOT_NUM_PIXELS + HII_R_INDEX(x,y,z)] = previous_ionize_box->Fcoll_MINI[counter * HII_TOT_NUM_PIXELS + HII_R_INDEX(x,y,z)];
                        f_coll_MINI_total += box->Fcoll_MINI[fc_r_idx * HII_TOT_NUM_PIXELS + HII_R_INDEX(x,y,z)];
                        if(isfinite(f_coll_MINI_total)==0) {
                            LOG_ERROR("f_coll_MINI is either infinite or NaN!(%d,%d,%d)%g,%g,%g,%g,%g,%g,%g",\
                                        x,y,z,curr_dens, prev_dens, previous_ionize_box->Fcoll_MINI[fc_r_idx * HII_TOT_NUM_PIXELS + HII_R_INDEX(x,y,z)],\
                                        Splined_Fcoll_MINI, prev_Splined_Fcoll_MINI, log10_Mturnover_MINI,\
                                        *((float *)fg_struct->log10_Mturnover_MINI_filtered + HII_R_FFT_INDEX(x,y,z)));
                            LOG_DEBUG("%g,%g",previous_ionize_box->Fcoll[fc_r_idx * HII_TOT_NUM_PIXELS + HII_R_INDEX(x,y,z)],\
                                        previous_ionize_box->Fcoll_MINI[fc_r_idx * HII_TOT_NUM_PIXELS + HII_R_INDEX(x,y,z)]);
=======
                        box->unnormalised_nion_mini[fc_r_idx * HII_TOT_NUM_PIXELS +
                                                    HII_R_INDEX(x, y, z)] =
                            previous_ionize_box
                                ->unnormalised_nion_mini[fc_r_idx * HII_TOT_NUM_PIXELS +
                                                         HII_R_INDEX(x, y, z)] +
                            Splined_Fcoll_MINI - prev_Splined_Fcoll_MINI;

                        if (box->unnormalised_nion_mini[fc_r_idx * HII_TOT_NUM_PIXELS +
                                                        HII_R_INDEX(x, y, z)] > 1.)
                            box->unnormalised_nion_mini[fc_r_idx * HII_TOT_NUM_PIXELS +
                                                        HII_R_INDEX(x, y, z)] = 1.;
                        // if (box->unnormalised_nion_mini[counter * HII_TOT_NUM_PIXELS +
                        // HII_R_INDEX(x,y,z)] <0.) box->unnormalised_nion_mini[counter *
                        // HII_TOT_NUM_PIXELS + HII_R_INDEX(x,y,z)] = 1e-40; if
                        // (box->unnormalised_nion_mini[counter * HII_TOT_NUM_PIXELS +
                        // HII_R_INDEX(x,y,z)] < previous_ionize_box->unnormalised_nion_mini[counter
                        // * HII_TOT_NUM_PIXELS + HII_R_INDEX(x,y,z)])
                        //     box->unnormalised_nion_mini[counter * HII_TOT_NUM_PIXELS +
                        //     HII_R_INDEX(x,y,z)] =
                        //     previous_ionize_box->unnormalised_nion_mini[counter *
                        //     HII_TOT_NUM_PIXELS + HII_R_INDEX(x,y,z)];
                        f_coll_MINI_total +=
                            box->unnormalised_nion_mini[fc_r_idx * HII_TOT_NUM_PIXELS +
                                                        HII_R_INDEX(x, y, z)];
                        if (isfinite(f_coll_MINI_total) == 0) {
                            LOG_ERROR(
                                "f_coll_MINI is either infinite or NaN %d R=%g (%d,%d,%d)?: dens "
                                "%g, prev %g",
                                rspec->R_index, rspec->R, x, y, z, curr_dens, prev_dens);
                            LOG_ERROR("prev box %g intgrl %g curr int %g --> %g  l10mturn %g (%g)",
                                      previous_ionize_box
                                          ->unnormalised_nion_mini[fc_r_idx * HII_TOT_NUM_PIXELS +
                                                                   HII_R_INDEX(x, y, z)],
                                      prev_Splined_Fcoll_MINI, Splined_Fcoll_MINI,
                                      box->unnormalised_nion_mini[fc_r_idx * HII_TOT_NUM_PIXELS +
                                                                  HII_R_INDEX(x, y, z)],
                                      log10_Mturnover_MINI,
                                      *((float *)fg_struct->log10_Mturnover_MINI_filtered +
                                        HII_R_FFT_INDEX(x, y, z)));
>>>>>>> 352ef6c6
                            Throw(InfinityorNaNError);
                        }
                    } else {
                        box->unnormalised_nion[fc_r_idx * HII_TOT_NUM_PIXELS +
                                               HII_R_INDEX(x, y, z)] = Splined_Fcoll;
                        f_coll_total += Splined_Fcoll;
                    }
                }
            }
        }
    }  //  end loop through Fcoll box
    rspec->f_coll_grid_mean = f_coll_total / HII_TOT_NUM_PIXELS;
    rspec->f_coll_grid_mean_MINI = f_coll_MINI_total / HII_TOT_NUM_PIXELS;
}

int setup_radii(struct RadiusSpec **rspec_array, struct IonBoxConstants *consts) {
    double maximum_radius =
        fmin(astro_params_global->R_BUBBLE_MAX, L_FACTOR * simulation_options_global->BOX_LEN);

    double cell_length_factor = L_FACTOR;
    // TODO: figure out why this is used in such a specific case
    if (matter_options_global->USE_HALO_FIELD && !astro_options_global->IONISE_ENTIRE_SPHERE &&
        (consts->pixel_length < 1))
        cell_length_factor = 1.;

    double minimum_radius =
        fmax(astro_params_global->R_BUBBLE_MIN, cell_length_factor * consts->pixel_length);

    // minimum number such that min_R*delta^N > max_R
    int n_radii =
        (int)(log(maximum_radius / minimum_radius) / log(astro_params_global->DELTA_R_HII_FACTOR) +
              1);
    *rspec_array = malloc(sizeof(**rspec_array) * n_radii);

    // We want the following behaviour from our radius Values:
    //   The smallest radius is the cell size or global min
    //   The largest radius is the box size of global max
    //   Each step is set by multiplying by the same factor
    // This is not possible for most sets of these three parameters
    //   so we let the first step (largest -> second largest) be different,
    //   finding the other radii by stepping *up* from the minimum
    int i;
    for (i = 0; i < n_radii; i++) {
        (*rspec_array)[i].R_index = i;
        (*rspec_array)[i].R = minimum_radius * pow(astro_params_global->DELTA_R_HII_FACTOR, i);
        // TODO: is this necessary? prevents the last step being small, but could hide some
        //  unexpected behaviour/bugs if it finishes earlier than n_radii-2
        if ((*rspec_array)[i].R > maximum_radius - FRACT_FLOAT_ERR) {
            (*rspec_array)[i].R = maximum_radius;
            n_radii = i + 1;  // also ends the loop after this iteration
        }
        (*rspec_array)[i].M_max_R = RtoM((*rspec_array)[i].R);
        (*rspec_array)[i].ln_M_max_R = log((*rspec_array)[i].M_max_R);
        (*rspec_array)[i].sigma_maxmass = sigma_z0((*rspec_array)[i].M_max_R);
    }
    LOG_DEBUG("set max radius: %f", (*rspec_array)[n_radii - 1].R);
    return n_radii;
}

void find_ionised_regions(IonizedBox *box, IonizedBox *previous_ionize_box,
                          PerturbedField *perturbed_field, TsBox *spin_temp,
                          struct RadiusSpec rspec, struct IonBoxConstants *consts,
                          struct FilteredGrids *fg_struct, double f_limit_acg, double f_limit_mcg) {
    double mean_fix_term_acg = 1.;
    double mean_fix_term_mcg = 1.;
    int fc_r_idx;
    fc_r_idx = (astro_options_global->USE_MINI_HALOS && !matter_options_global->USE_HALO_FIELD)
                   ? rspec.R_index
                   : 0;

    LOG_SUPER_DEBUG(
        "global mean fcoll (mini) %.3e (%.3e) box mean fcoll %.3e (%.3e) ratio %.3e (%.3e)",
        box->mean_f_coll, box->mean_f_coll_MINI, rspec.f_coll_grid_mean,
        rspec.f_coll_grid_mean_MINI, box->mean_f_coll / rspec.f_coll_grid_mean,
        box->mean_f_coll / rspec.f_coll_grid_mean);
    if (consts->fix_mean) {
        mean_fix_term_acg = box->mean_f_coll / rspec.f_coll_grid_mean;
        if (astro_options_global->USE_MINI_HALOS) {
            mean_fix_term_mcg = box->mean_f_coll_MINI / rspec.f_coll_grid_mean_MINI;
        }
    }

#pragma omp parallel num_threads(simulation_options_global->N_THREADS)
    {
        int x, y, z;
        double curr_dens;
        double curr_fcoll;
        double curr_fcoll_mini;
        double rec, xHII_from_xrays;
        double res_xH;
#pragma omp for
        for (x = 0; x < simulation_options_global->HII_DIM; x++) {
            for (y = 0; y < simulation_options_global->HII_DIM; y++) {
                for (z = 0; z < HII_D_PARA; z++) {
                    // Use unfiltered density for CELL_RECOMB case, since the "Fcoll" represents
                    // photons
                    //   reaching the central cell rather than photons in the entire sphere
                    // If we don't filter on the last step, might as well use the original field to
                    // prevent aliasing?
                    if (rspec.R_index == 0)
                        curr_dens = perturbed_field->density[HII_R_INDEX(x, y, z)] *
                                    consts->photoncons_adjustment_factor;
                    else
                        curr_dens =
                            *((float *)fg_struct->deltax_filtered + HII_R_FFT_INDEX(x, y, z));

                    curr_fcoll = box->unnormalised_nion[fc_r_idx * HII_TOT_NUM_PIXELS +
                                                        HII_R_INDEX(x, y, z)];
                    curr_fcoll = mean_fix_term_acg * curr_fcoll;

                    // Since the halo boxes give ionising photon output, this term accounts for the
                    // local density of absorbers
                    //   We have separated the source/absorber filtering in the halo model so this
                    //   is necessary
                    if (matter_options_global->USE_HALO_FIELD)
                        curr_fcoll *= 1 / (RHOcrit * cosmo_params_global->OMb * (1 + curr_dens));

                    // MINIHALOS are already included in the halo model
                    curr_fcoll_mini = 0.;
                    if (astro_options_global->USE_MINI_HALOS &&
                        !matter_options_global->USE_HALO_FIELD) {
                        curr_fcoll_mini =
                            box->unnormalised_nion_mini[fc_r_idx * HII_TOT_NUM_PIXELS +
                                                        HII_R_INDEX(x, y, z)];
                        curr_fcoll_mini = mean_fix_term_mcg * curr_fcoll_mini;
                    }

                    if (astro_options_global->USE_MASS_DEPENDENT_ZETA) {
                        if (curr_fcoll < f_limit_acg) curr_fcoll = f_limit_acg;
                        if (astro_options_global->USE_MINI_HALOS) {
                            if (curr_fcoll_mini < f_limit_mcg) curr_fcoll_mini = f_limit_mcg;
                        }
                    }

                    if (astro_options_global->INHOMO_RECO) {
                        // number of recombinations per mean baryon
                        if (astro_options_global->CELL_RECOMB)
                            rec = previous_ionize_box
                                      ->cumulative_recombinations[HII_R_INDEX(x, y, z)];
                        else
                            rec =
                                (*((float *)fg_struct->N_rec_filtered + HII_R_FFT_INDEX(x, y, z)));

                        // number of recombinations per baryon inside cell/filter
                        rec /= (1. + curr_dens);
                    } else {
                        rec = 0.;
                    }

                    // adjust the denominator of the collapse fraction for the residual electron
                    // fraction in the neutral medium
                    if (astro_options_global->USE_TS_FLUCT) {
                        xHII_from_xrays =
                            *((float *)fg_struct->xe_filtered + HII_R_FFT_INDEX(x, y, z));
                    } else {
                        xHII_from_xrays = 0.;
                    }

#if LOG_LEVEL >= SUPER_DEBUG_LEVEL
                    if (x + y + z == 0) {
                        LOG_SUPER_DEBUG(
                            "Cell 0: R=%.1f | d %.4e | fcoll %.4e (%.4e) | rec %.4e | X %.4e",
                            rspec.R, curr_dens, curr_fcoll, curr_fcoll_mini, rec, xHII_from_xrays);
                    }
#endif

                    // check if fully ionized!
                    if ((curr_fcoll * consts->ion_eff_factor +
                             curr_fcoll_mini * consts->ion_eff_factor_mini >
                         (1. - xHII_from_xrays) * (1.0 + rec))) {  // IONIZED!!
                        // if this is the first crossing of the ionization barrier for this cell
                        // (largest R), record the gamma this assumes photon-starved growth of HII
                        // regions...  breaks down post EoR
                        if (astro_options_global->INHOMO_RECO &&
                            (box->neutral_fraction[HII_R_INDEX(x, y, z)] > FRACT_FLOAT_ERR)) {
                            if (matter_options_global->USE_HALO_FIELD) {
                                // since ION_EFF_FACTOR==1 here, gamma_prefactor is the same for ACG
                                // and MCG
                                box->ionisation_rate_G12[HII_R_INDEX(x, y, z)] =
                                    rspec.R * consts->gamma_prefactor / (1 + curr_dens) *
                                    (*((float *)fg_struct->sfr_filtered +
                                       HII_R_FFT_INDEX(x, y, z)));
                            } else {
                                box->ionisation_rate_G12[HII_R_INDEX(x, y, z)] =
                                    rspec.R * (consts->gamma_prefactor * curr_fcoll +
                                               consts->gamma_prefactor_mini * curr_fcoll_mini);
                            }
                            box->mean_free_path[HII_R_INDEX(x, y, z)] = rspec.R;
                        }

                        // keep track of the first time this cell is ionized (earliest time)
                        if (previous_ionize_box->z_reion[HII_R_INDEX(x, y, z)] < 0) {
                            box->z_reion[HII_R_INDEX(x, y, z)] =
                                consts->redshift;  // TODO: stored_redshift???
                        } else {
                            box->z_reion[HII_R_INDEX(x, y, z)] =
                                previous_ionize_box->z_reion[HII_R_INDEX(x, y, z)];
                        }

                        // FLAG CELL(S) AS IONIZED
                        if (!astro_options_global->IONISE_ENTIRE_SPHERE)  // center method
                            box->neutral_fraction[HII_R_INDEX(x, y, z)] = 0;
                        else  // sphere method
                            update_in_sphere(box->neutral_fraction,
                                             simulation_options_global->HII_DIM, HII_D_PARA,
                                             rspec.R / (simulation_options_global->BOX_LEN),
                                             x / (simulation_options_global->HII_DIM + 0.0),
                                             y / (simulation_options_global->HII_DIM + 0.0),
                                             z / (HII_D_PARA + 0.0));
                    }  // end ionized
                       // If not fully ionized, then assign partial ionizations
                    else if (rspec.R_index == 0 &&
                             (box->neutral_fraction[HII_R_INDEX(x, y, z)] > TINY)) {
                        // NOTE: Previously there was an RNG model here which multiplied Fcoll by a
                        // sampled
                        //   Poisson/<Poisson> term if 1/5 < M_coll / M_min < 5. This only ever
                        //   affected the old parametrisation due to the M_min term.

                        res_xH = 1. - curr_fcoll * consts->ion_eff_factor -
                                 curr_fcoll_mini * consts->ion_eff_factor_mini;
                        // put the partial ionization here because we need to exclude
                        // xHII_from_xrays...
                        if (astro_options_global->USE_TS_FLUCT) {
                            box->kinetic_temperature[HII_R_INDEX(x, y, z)] =
                                ComputePartiallyIoinizedTemperature(
                                    spin_temp->kinetic_temp_neutral[HII_R_INDEX(x, y, z)], res_xH,
                                    consts->T_re);
                        } else {
                            box->kinetic_temperature[HII_R_INDEX(x, y, z)] =
                                ComputePartiallyIoinizedTemperature(
                                    consts->TK_nofluct *
                                        (1 + consts->adia_TK_term *
                                                 perturbed_field->density[HII_R_INDEX(x, y, z)]),
                                    res_xH, consts->T_re);
                        }
                        res_xH -= xHII_from_xrays;

                        // and make sure fraction doesn't blow up for underdense pixels
                        if (res_xH < 0)
                            res_xH = 0;
                        else if (res_xH > 1)
                            res_xH = 1;

                        box->neutral_fraction[HII_R_INDEX(x, y, z)] = res_xH;

                    }  // end partial ionizations at last filtering step
                }  // k
            }  // j
        }  // i
    }
}

void set_ionized_temperatures(IonizedBox *box, PerturbedField *perturbed_field, TsBox *spin_temp,
                              struct IonBoxConstants *consts) {
    int x, y, z;
#pragma omp parallel private(x, y, z) num_threads(simulation_options_global->N_THREADS)
    {
        float thistk;
#pragma omp for
        for (x = 0; x < simulation_options_global->HII_DIM; x++) {
            for (y = 0; y < simulation_options_global->HII_DIM; y++) {
                for (z = 0; z < HII_D_PARA; z++) {
                    if ((box->z_reion[HII_R_INDEX(x, y, z)] > 0) &&
                        (box->neutral_fraction[HII_R_INDEX(x, y, z)] < TINY)) {
                        box->kinetic_temperature[HII_R_INDEX(x, y, z)] =
                            ComputeFullyIoinizedTemperature(
                                box->z_reion[HII_R_INDEX(x, y, z)], consts->stored_redshift,
                                perturbed_field->density[HII_R_INDEX(x, y, z)], consts->T_re);
                        // Below sometimes (very rare though) can happen when the density drops too
                        // fast and to below T_HI
                        if (astro_options_global->USE_TS_FLUCT) {
                            if (box->kinetic_temperature[HII_R_INDEX(x, y, z)] <
                                spin_temp->kinetic_temp_neutral[HII_R_INDEX(x, y, z)])
                                box->kinetic_temperature[HII_R_INDEX(x, y, z)] =
                                    spin_temp->kinetic_temp_neutral[HII_R_INDEX(x, y, z)];
                        } else {
                            thistk = consts->TK_nofluct *
                                     (1 + consts->adia_TK_term *
                                              perturbed_field->density[HII_R_INDEX(x, y, z)]);
                            if (box->kinetic_temperature[HII_R_INDEX(x, y, z)] < thistk)
                                box->kinetic_temperature[HII_R_INDEX(x, y, z)] = thistk;
                        }
                    }
                }
            }
        }
    }

    for (x = 0; x < simulation_options_global->HII_DIM; x++) {
        for (y = 0; y < simulation_options_global->HII_DIM; y++) {
            for (z = 0; z < HII_D_PARA; z++) {
                if (isfinite(box->kinetic_temperature[HII_R_INDEX(x, y, z)]) == 0) {
                    LOG_ERROR(
                        "Tk after fully ioinzation is either infinite or a Nan. Something has gone "
                        "wrong "
                        "in the temperature calculation: z_re=%.4f, redshift=%.4f, curr_dens=%.4e",
                        box->z_reion[HII_R_INDEX(x, y, z)], consts->stored_redshift,
                        perturbed_field->density[HII_R_INDEX(x, y, z)]);
                    Throw(InfinityorNaNError);
                }
            }
        }
    }
}

void set_recombination_rates(IonizedBox *box, IonizedBox *previous_ionize_box,
                             PerturbedField *perturbed_field, struct IonBoxConstants *consts) {
    bool finite_error = false;
#pragma omp parallel num_threads(simulation_options_global->N_THREADS)
    {
        int x, y, z;
        double curr_dens, dNrec;
        double z_eff;
#pragma omp for
        for (x = 0; x < simulation_options_global->HII_DIM; x++) {
            for (y = 0; y < simulation_options_global->HII_DIM; y++) {
                for (z = 0; z < HII_D_PARA; z++) {
                    // use the original density and redshift for the snapshot (not the adjusted
                    // redshift) Only want to use the adjusted redshift for the ionisation field
                    // NOTE: but the structure field wasn't adjusted, this seems wrong
                    // curr_dens = 1.0 + (perturbed_field->density[HII_R_INDEX(x, y, z)]) /
                    // adjustment_factor;
                    curr_dens = 1.0 + (perturbed_field->density[HII_R_INDEX(x, y, z)]);
                    z_eff = pow(curr_dens, 1.0 / 3.0);
                    z_eff *= (1 + consts->stored_redshift);

                    dNrec = splined_recombination_rate(
                                z_eff - 1., box->ionisation_rate_G12[HII_R_INDEX(x, y, z)]) *
                            consts->fabs_dtdz * consts->dz *
                            (1. - box->neutral_fraction[HII_R_INDEX(x, y, z)]);

                    if (isfinite(dNrec) == 0) {
                        finite_error = true;
                        LOG_ERROR(
                            "RECOMB: non-finite cell (%d,%d,%d): d %.4e | G12 %.4e | xH %.4e ==> "
                            "dNrec %.4e Nrec_last (%.4e --> %.4e)",
                            x, y, z, curr_dens, box->ionisation_rate_G12[HII_R_INDEX(x, y, z)],
                            box->neutral_fraction[HII_R_INDEX(x, y, z)], dNrec,
                            previous_ionize_box->cumulative_recombinations[HII_R_INDEX(x, y, z)],
                            box->cumulative_recombinations[HII_R_INDEX(x, y, z)]);
                    }

                    box->cumulative_recombinations[HII_R_INDEX(x, y, z)] =
                        previous_ionize_box->cumulative_recombinations[HII_R_INDEX(x, y, z)] +
                        dNrec;

#if LOG_LEVEL >= SUPER_DEBUG_LEVEL
                    if (x + y + z == 0) {
                        LOG_SUPER_DEBUG(
                            "Cell 0: d %.4e | G12 %.4e | xH %.4e ==> dNrec %.4e Nrec (%.4e --> "
                            "%.4e)",
                            curr_dens, box->ionisation_rate_G12[HII_R_INDEX(x, y, z)],
                            box->neutral_fraction[HII_R_INDEX(x, y, z)], dNrec,
                            previous_ionize_box->cumulative_recombinations[HII_R_INDEX(x, y, z)],
                            box->cumulative_recombinations[HII_R_INDEX(x, y, z)]);
                    }
#endif
                }
            }
        }
    }

    if (finite_error) {
        LOG_ERROR("Recombinations have returned either an infinite or NaN value.");
        Throw(InfinityorNaNError);
    }
}

int ComputeIonizedBox(float redshift, float prev_redshift, PerturbedField *perturbed_field,
                      PerturbedField *previous_perturbed_field, IonizedBox *previous_ionize_box,
                      TsBox *spin_temp, HaloBox *halos, InitialConditions *ini_boxes,
                      IonizedBox *box) {
    int status;

    Try {  // This Try brackets the whole function, so we don't indent.
        LOG_DEBUG("input values:");
        LOG_DEBUG("redshift=%f, prev_redshift=%f", redshift, prev_redshift);
#if LOG_LEVEL >= DEBUG_LEVEL
        writeSimulationOptions(simulation_options_global);
        writeMatterOptions(matter_options_global);
        writeCosmoParams(cosmo_params_global);
        writeAstroParams(astro_params_global);
        writeAstroOptions(astro_options_global);
#endif

        // Makes the parameter structs visible to a variety of functions/macros
        // Do each time to avoid Python garbage collection issues
        omp_set_num_threads(simulation_options_global->N_THREADS);

        unsigned long long ct;

        double global_xH;

        // TODO: check if this is used in this file with TS fluctuations
        init_heat();
        init_ps();

        struct IonBoxConstants ionbox_constants;
        set_ionbox_constants(redshift, prev_redshift, &ionbox_constants);

        // boxes which aren't guaranteed to have every element assigned to need to be initialised
        if (astro_options_global->INHOMO_RECO) {
            if (INIT_RECOMBINATIONS) {
                init_MHR();
                INIT_RECOMBINATIONS = 0;
            }
        }

#pragma omp parallel shared(box) private(ct) num_threads(simulation_options_global -> N_THREADS)
        {
#pragma omp for
            for (ct = 0; ct < HII_TOT_NUM_PIXELS; ct++) {
                box->z_reion[ct] = -1.0;
            }
        }

        LOG_SUPER_DEBUG("z_reion init: ");
        debugSummarizeBox(box->z_reion, simulation_options_global->HII_DIM,
                          simulation_options_global->HII_DIM, HII_D_PARA, "  ");

        // Modify the current sampled redshift to a redshift which matches the expected filling
        // factor given our astrophysical parameterisation. This is the photon non-conservation
        // correction
        float absolute_delta_z = 0.;
        float redshift_pc, stored_redshift_pc;
        if (astro_options_global->PHOTON_CONS_TYPE == 1) {
            redshift_pc = redshift;
            adjust_redshifts_for_photoncons(simulation_options_global->ZPRIME_STEP_FACTOR,
                                            &redshift_pc, &stored_redshift_pc, &absolute_delta_z);
            ionbox_constants.redshift = redshift_pc;
            ionbox_constants.stored_redshift = stored_redshift_pc;
            ionbox_constants.photoncons_adjustment_factor =
                dicke(redshift_pc) / dicke(stored_redshift_pc);
            // TODO: if we want this to work with minihalos we need to change prev_redshift too
            LOG_DEBUG("PhotonCons data:");
            LOG_DEBUG("original redshift=%f, updated redshift=%f delta-z = %f", stored_redshift_pc,
                      redshift_pc, absolute_delta_z);
            if (isfinite(redshift_pc) == 0 || isfinite(absolute_delta_z) == 0) {
                LOG_ERROR("Updated photon non-conservation redshift is either infinite or NaN!");
                LOG_ERROR(
                    "This can sometimes occur when reionisation stalls (i.e. extremely low"
                    "F_ESC or F_STAR or not enough sources)");
                Throw(PhotonConsError);
            }
        }
        /////////////////////////////////   BEGIN INITIALIZATION //////////////////////////////////

        struct RadiusSpec *radii_spec;
        int n_radii;
        n_radii = setup_radii(&radii_spec, &ionbox_constants);

        // CONSTRUCT GRIDS OUTSIDE R LOOP HERE
        // if we don't have a previous ionised box, make a fake one here
        if (prev_redshift < 1)
            setup_first_z_prevbox(previous_ionize_box, previous_perturbed_field, n_radii);

        struct FilteredGrids *grid_struct;
        allocate_fftw_grids(&grid_struct);

        // Find the mass limits and average turnovers
        double Mturnover_global_avg = 0., Mturnover_global_avg_MINI = 0.;
        if (astro_options_global->USE_MASS_DEPENDENT_ZETA) {
            if (matter_options_global->USE_HALO_FIELD) {
                // Here these are only used for the global calculations
                box->log10_Mturnover_ave = halos->log10_Mcrit_ACG_ave;
                box->log10_Mturnover_MINI_ave = halos->log10_Mcrit_MCG_ave;
                Mturnover_global_avg = pow(10., halos->log10_Mcrit_ACG_ave);
                Mturnover_global_avg_MINI = pow(10., halos->log10_Mcrit_MCG_ave);
            } else if (astro_options_global->USE_MINI_HALOS) {
                LOG_SUPER_DEBUG(
                    "Calculating and outputting Mcrit boxes for atomic and molecular halos...");
                calculate_mcrit_boxes(previous_ionize_box, spin_temp, ini_boxes, &ionbox_constants,
                                      grid_struct->log10_Mturnover_unfiltered,
                                      grid_struct->log10_Mturnover_MINI_unfiltered,
                                      &(box->log10_Mturnover_ave),
                                      &(box->log10_Mturnover_MINI_ave));

                Mturnover_global_avg = pow(10., box->log10_Mturnover_ave);
                Mturnover_global_avg_MINI = pow(10., box->log10_Mturnover_MINI_ave);
                LOG_DEBUG("average log10 turnover masses are %.2f and %.2f for ACGs and MCGs",
                          box->log10_Mturnover_ave, box->log10_Mturnover_MINI_ave);
            } else {
                Mturnover_global_avg = astro_params_global->M_TURN;
                box->log10_Mturnover_ave = log10(Mturnover_global_avg);
                box->log10_Mturnover_MINI_ave = log10(Mturnover_global_avg);
            }
        }
        // lets check if we are going to bother with computing the inhmogeneous field at all...
        global_xH = 0.0;

        // HMF integral initialisation
        if (matter_options_global->USE_INTERPOLATION_TABLES > 0) {
            if (astro_options_global->INTEGRATION_METHOD_ATOMIC == 2 ||
                astro_options_global->INTEGRATION_METHOD_MINI == 2)
                initialiseSigmaMInterpTable(fmin(MMIN_FAST, ionbox_constants.M_min), 1e20);
            else
                initialiseSigmaMInterpTable(ionbox_constants.M_min, 1e20);
        }

<<<<<<< HEAD
        if(ionbox_constants.filter_recombinations){
            prepare_box_for_filtering(previous_ionize_box->dNrec_box,grid_struct->N_rec_unfiltered,1.,0,1e20);
        }
        LOG_SUPER_DEBUG("FFTs performed");

        // ************************************************************************************* //
        // ***************** LOOP THROUGH THE FILTER RADII (in Mpc)  *************************** //
        // ************************************************************************************* //
        // set the max radius we will use, making sure we are always sampling the same values of radius
        // (this avoids aliasing differences w redshift)

        fftwf_complex *d_deltax_filtered = NULL;
        fftwf_complex *d_xe_filtered = NULL;
        float *d_y_arr = NULL;
        float *d_Fcoll = NULL; //_outputstructs_wrapper.h

        unsigned int threadsPerBlock;
        unsigned int numBlocks;

        // If GPU & flags call init_ionbox_gpu_data()
        bool use_cuda = false; // pass this as a parameter later
        if (use_cuda && flag_options_global->USE_MASS_DEPENDENT_ZETA && !flag_options_global->USE_MINI_HALOS && !flag_options_global->USE_HALO_FIELD) {
            unsigned int Nion_nbins = get_nbins();
#if CUDA_FOUND
            init_ionbox_gpu_data(
                &d_deltax_filtered,
                &d_xe_filtered,
                &d_y_arr,
                &d_Fcoll,
                Nion_nbins,
                HII_TOT_NUM_PIXELS,
                HII_KSPACE_NUM_PIXELS,
                &threadsPerBlock,
                &numBlocks
            );
#else
            LOG_ERROR("CUDA function init_ionbox_gpu_data() called but code was not compiled for CUDA.");
#endif
        }

        int R_ct;
        struct RadiusSpec curr_radius;
        for(R_ct=n_radii;R_ct--;){
            curr_radius = radii_spec[R_ct];

            //TODO: As far as I can tell, This was the previous behaviour with the while loop
            //  So if the cell size is smaller than the minimum mass (rare) we still filter the last step
            //  and don't assign any partial ionisaitons
            if(ionbox_constants.M_min > RtoM(curr_radius.R)){
                LOG_DEBUG("Radius %.2e Mass %.2e smaller than minimum %.2e, stopping...",
                            radii_spec[R_ct].R,radii_spec[R_ct].M_max_R,ionbox_constants.M_min);
                break;
=======
        if (astro_options_global->INTEGRATION_METHOD_ATOMIC == 1 ||
            (astro_options_global->USE_MINI_HALOS &&
             astro_options_global->INTEGRATION_METHOD_MINI == 1))
            initialise_GL(ionbox_constants.lnMmin, ionbox_constants.lnMmax_gl);

        double f_limit_acg;
        double f_limit_mcg;
        set_mean_fcoll(&ionbox_constants, previous_ionize_box, box, Mturnover_global_avg,
                       Mturnover_global_avg_MINI, &f_limit_acg, &f_limit_mcg);
        double exp_global_hii = box->mean_f_coll * ionbox_constants.ion_eff_factor_gl +
                                box->mean_f_coll_MINI * ionbox_constants.ion_eff_factor_mini_gl;

        // TODO: change this from an if-else to an early-exit / cleanup call
        if (exp_global_hii < HII_ROUND_ERR) {  // way too small to ionize anything...
            LOG_DEBUG("Mean collapsed fraciton %.3e too small to ionize, stopping early",
                      exp_global_hii);
            global_xH = set_fully_neutral_box(box, spin_temp, perturbed_field, &ionbox_constants);
        } else {
            // DO THE R2C TRANSFORMS
            // TODO: add debug average printing to these boxes
            // TODO: put a flag for to turn off clipping instead of putting the wide limits
            prepare_box_for_filtering(perturbed_field->density, grid_struct->deltax_unfiltered,
                                      ionbox_constants.photoncons_adjustment_factor, -1., 1e6);
            if (matter_options_global->USE_HALO_FIELD) {
                prepare_box_for_filtering(halos->n_ion, grid_struct->stars_unfiltered, 1., 0.,
                                          1e20);
                prepare_box_for_filtering(halos->whalo_sfr, grid_struct->sfr_unfiltered, 1., 0.,
                                          1e20);
            } else {
                if (astro_options_global->USE_MINI_HALOS) {
                    prepare_box_for_filtering(previous_perturbed_field->density,
                                              grid_struct->prev_deltax_unfiltered, 1., -1, 1e6);
                    // since the turnover mass boxes were assigned separately (they needed more
                    // complex functions)...
                    dft_r2c_cube(matter_options_global->USE_FFTW_WISDOM,
                                 simulation_options_global->HII_DIM, HII_D_PARA,
                                 simulation_options_global->N_THREADS,
                                 grid_struct->log10_Mturnover_MINI_unfiltered);
                    dft_r2c_cube(matter_options_global->USE_FFTW_WISDOM,
                                 simulation_options_global->HII_DIM, HII_D_PARA,
                                 simulation_options_global->N_THREADS,
                                 grid_struct->log10_Mturnover_unfiltered);
                    for (ct = 0; ct < HII_KSPACE_NUM_PIXELS; ct++) {
                        grid_struct->log10_Mturnover_unfiltered[ct] /= (float)HII_TOT_NUM_PIXELS;
                        grid_struct->log10_Mturnover_MINI_unfiltered[ct] /=
                            (float)HII_TOT_NUM_PIXELS;
                    }
                }
            }
            if (astro_options_global->USE_TS_FLUCT) {
                prepare_box_for_filtering(spin_temp->xray_ionised_fraction,
                                          grid_struct->xe_unfiltered, 1., 0, 1.);
>>>>>>> 352ef6c6
            }

            if (ionbox_constants.filter_recombinations) {
                prepare_box_for_filtering(previous_ionize_box->cumulative_recombinations,
                                          grid_struct->N_rec_unfiltered, 1., 0, 1e20);
            }
            LOG_SUPER_DEBUG("FFTs performed");

            // *************************************************************************************
            // //
            // ***************** LOOP THROUGH THE FILTER RADII (in Mpc)  ***************************
            // //
            // *************************************************************************************
            // // set the max radius we will use, making sure we are always sampling the same values
            // of radius (this avoids aliasing differences w redshift)

            int R_ct;
            struct RadiusSpec curr_radius;
            for (R_ct = n_radii; R_ct--;) {
                curr_radius = radii_spec[R_ct];

                // TODO: As far as I can tell, This was the previous behaviour with the while loop
                //   So if the cell size is smaller than the minimum mass (rare) we still filter the
                //   last step and don't assign any partial ionisaitons
                if (ionbox_constants.M_min > RtoM(curr_radius.R)) {
                    LOG_DEBUG("Radius %.2e Mass %.2e smaller than minimum %.2e, stopping...",
                              radii_spec[R_ct].R, radii_spec[R_ct].M_max_R, ionbox_constants.M_min);
                    break;
                }
                LOG_ULTRA_DEBUG("while loop for until RtoM(R)=%f reaches M_MIN=%f",
                                RtoM(curr_radius.R), ionbox_constants.M_min);

                // do all the filtering and inverse transform
                copy_filter_transform(grid_struct, &ionbox_constants, curr_radius);

                bool need_prev_ion =
                    astro_options_global->USE_MINI_HALOS &&
                    (previous_ionize_box->mean_f_coll_MINI *
                             ionbox_constants.ion_eff_factor_mini_gl +
                         previous_ionize_box->mean_f_coll * ionbox_constants.ion_eff_factor_gl >
                     1e-4);

                if (!matter_options_global->USE_HALO_FIELD) {
                    setup_integration_tables(grid_struct, &ionbox_constants, curr_radius,
                                             need_prev_ion);
                }

<<<<<<< HEAD
            // If GPU & flags, call gpu version of calculate_fcoll_grid()
            bool use_cuda = false; // pass this as a parameter later
            if (use_cuda && flag_options_global->USE_MASS_DEPENDENT_ZETA && !flag_options_global->USE_MINI_HALOS && !flag_options_global->USE_HALO_FIELD) {
#if CUDA_FOUND
                calculate_fcoll_grid_gpu(
                    box,
                    grid_struct->deltax_filtered,
                    grid_struct->xe_filtered,
                    &curr_radius.f_coll_grid_mean,
                    d_deltax_filtered,
                    d_xe_filtered,
                    d_Fcoll,
                    d_y_arr,
                    HII_TOT_NUM_PIXELS,
                    HII_KSPACE_NUM_PIXELS,
                    &threadsPerBlock,
                    &numBlocks
                );
#else
                LOG_ERROR("CUDA function calculate_fcoll_grid_gpu() called but code was not compiled for CUDA.");
#endif
            } else {
                calculate_fcoll_grid(box, previous_ionize_box, grid_struct, &ionbox_constants, &curr_radius);
            }
            // calculate_fcoll_grid(box, previous_ionize_box, grid_struct, &ionbox_constants, &curr_radius);


            // To avoid ST_over_PS becoming nan when f_coll = 0, I set f_coll = FRACT_FLOAT_ERR.
            // TODO: This was the previous behaviour, but is this right?
            // setting the *total* to the minimum for the adjustment factor,
            // then clipping the grid in the loop below?
            if (flag_options_global->USE_MASS_DEPENDENT_ZETA) {
                if (curr_radius.f_coll_grid_mean <= f_limit_acg) curr_radius.f_coll_grid_mean = f_limit_acg;
                if (flag_options->USE_MINI_HALOS){
                    if (curr_radius.f_coll_grid_mean_MINI <= f_limit_mcg) curr_radius.f_coll_grid_mean_MINI = f_limit_mcg;
=======
                calculate_fcoll_grid(box, previous_ionize_box, grid_struct, &ionbox_constants,
                                     &curr_radius);
                // To avoid ST_over_PS becoming nan when f_coll = 0, I set f_coll = FRACT_FLOAT_ERR.
                // TODO: This was the previous behaviour, but is this right?
                // setting the *total* to the minimum for the adjustment factor,
                // then clipping the grid in the loop below?
                if (astro_options_global->USE_MASS_DEPENDENT_ZETA) {
                    if (curr_radius.f_coll_grid_mean <= f_limit_acg)
                        curr_radius.f_coll_grid_mean = f_limit_acg;
                    if (astro_options_global->USE_MINI_HALOS) {
                        if (curr_radius.f_coll_grid_mean_MINI <= f_limit_mcg)
                            curr_radius.f_coll_grid_mean_MINI = f_limit_mcg;
                    }
                } else {
                    if (curr_radius.f_coll_grid_mean <= FRACT_FLOAT_ERR)
                        curr_radius.f_coll_grid_mean = FRACT_FLOAT_ERR;
>>>>>>> 352ef6c6
                }

                find_ionised_regions(box, previous_ionize_box, perturbed_field, spin_temp,
                                     curr_radius, &ionbox_constants, grid_struct, f_limit_acg,
                                     f_limit_mcg);

#if LOG_LEVEL >= ULTRA_DEBUG_LEVEL
                LOG_ULTRA_DEBUG("z_reion after R=%f: ", curr_radius.R);
                debugSummarizeBox(box->z_reion, simulation_options_global->HII_DIM,
                                  simulation_options_global->HII_DIM, HII_D_PARA, "  ");
#endif
<<<<<<< HEAD
        }
        // If GPU & flags, call free_ionbox_gpu_data()
        if (use_cuda && flag_options_global->USE_MASS_DEPENDENT_ZETA && !flag_options_global->USE_MINI_HALOS && !flag_options_global->USE_HALO_FIELD) {
#if USE_CUDA
            free_ionbox_gpu_data(
                &d_deltax_filtered,
                &d_xe_filtered,
                &d_y_arr,
                &d_Fcoll
            );
#else
            LOG_ERROR("CUDA function free_ionbox_gpu_data() called but code was not compiled for CUDA.");
#endif
        }

        set_ionized_temperatures(box,perturbed_field,spin_temp,&ionbox_constants);
=======
            }
            set_ionized_temperatures(box, perturbed_field, spin_temp, &ionbox_constants);
>>>>>>> 352ef6c6

            // find the neutral fraction
            global_xH = 0;

#pragma omp parallel shared(box) private(ct) num_threads(simulation_options_global -> N_THREADS)
            {
#pragma omp for reduction(+ : global_xH)
                for (ct = 0; ct < HII_TOT_NUM_PIXELS; ct++) {
                    global_xH += box->neutral_fraction[ct];
                }
            }
            global_xH /= (float)HII_TOT_NUM_PIXELS;

            if (isfinite(global_xH) == 0) {
                LOG_ERROR(
                    "Neutral fraction is either infinite or a Nan. Something has gone wrong in the "
                    "ionisation calculation!");
                Throw(InfinityorNaNError);
            }

            // update the N_rec field
            if (astro_options_global->INHOMO_RECO) {
                set_recombination_rates(box, previous_ionize_box, perturbed_field,
                                        &ionbox_constants);
            }

            if (!ionbox_constants.fix_mean) {
                // if we don't fix the mean, make the mean_f_coll in the output reflect the box
                // since currently it is the global expected mean from the Unconditional MF
                box->mean_f_coll = curr_radius.f_coll_grid_mean;
                box->mean_f_coll_MINI = curr_radius.f_coll_grid_mean_MINI;
            }

            fftwf_cleanup_threads();
            fftwf_cleanup();
            fftwf_forget_wisdom();
        }

        destruct_heat();

        LOG_DEBUG("global_xH = %e", global_xH);
        free_fftw_grids(grid_struct);

        if (!astro_options_global->USE_TS_FLUCT &&
            matter_options_global->USE_INTERPOLATION_TABLES > 0) {
            freeSigmaMInterpTable();
        }

        // This function checks for allocation so don't worry about double-freeing tables
        free_conditional_tables();

        free(radii_spec);

        LOG_DEBUG("finished!\n");

    }  // End of Try()

    Catch(status) { return (status); }
    return (0);
}<|MERGE_RESOLUTION|>--- conflicted
+++ resolved
@@ -876,23 +876,6 @@
                         if (Splined_Fcoll_MINI < 0.) Splined_Fcoll_MINI = 1e-40;
                         if (prev_Splined_Fcoll_MINI > 1.) prev_Splined_Fcoll_MINI = 1.;
                         if (prev_Splined_Fcoll_MINI < 0.) prev_Splined_Fcoll_MINI = 1e-40;
-<<<<<<< HEAD
-                        box->Fcoll_MINI[fc_r_idx * HII_TOT_NUM_PIXELS + HII_R_INDEX(x,y,z)] = \
-                                    previous_ionize_box->Fcoll_MINI[fc_r_idx * HII_TOT_NUM_PIXELS + HII_R_INDEX(x,y,z)] + Splined_Fcoll_MINI - prev_Splined_Fcoll_MINI;
-
-                        if (box->Fcoll_MINI[fc_r_idx * HII_TOT_NUM_PIXELS + HII_R_INDEX(x,y,z)] > 1.) box->Fcoll_MINI[fc_r_idx * HII_TOT_NUM_PIXELS + HII_R_INDEX(x,y,z)] = 1.;
-                        //if (box->Fcoll_MINI[counter * HII_TOT_NUM_PIXELS + HII_R_INDEX(x,y,z)] <0.) box->Fcoll_MINI[counter * HII_TOT_NUM_PIXELS + HII_R_INDEX(x,y,z)] = 1e-40;
-                        //if (box->Fcoll_MINI[counter * HII_TOT_NUM_PIXELS + HII_R_INDEX(x,y,z)] < previous_ionize_box->Fcoll_MINI[counter * HII_TOT_NUM_PIXELS + HII_R_INDEX(x,y,z)])
-                        //    box->Fcoll_MINI[counter * HII_TOT_NUM_PIXELS + HII_R_INDEX(x,y,z)] = previous_ionize_box->Fcoll_MINI[counter * HII_TOT_NUM_PIXELS + HII_R_INDEX(x,y,z)];
-                        f_coll_MINI_total += box->Fcoll_MINI[fc_r_idx * HII_TOT_NUM_PIXELS + HII_R_INDEX(x,y,z)];
-                        if(isfinite(f_coll_MINI_total)==0) {
-                            LOG_ERROR("f_coll_MINI is either infinite or NaN!(%d,%d,%d)%g,%g,%g,%g,%g,%g,%g",\
-                                        x,y,z,curr_dens, prev_dens, previous_ionize_box->Fcoll_MINI[fc_r_idx * HII_TOT_NUM_PIXELS + HII_R_INDEX(x,y,z)],\
-                                        Splined_Fcoll_MINI, prev_Splined_Fcoll_MINI, log10_Mturnover_MINI,\
-                                        *((float *)fg_struct->log10_Mturnover_MINI_filtered + HII_R_FFT_INDEX(x,y,z)));
-                            LOG_DEBUG("%g,%g",previous_ionize_box->Fcoll[fc_r_idx * HII_TOT_NUM_PIXELS + HII_R_INDEX(x,y,z)],\
-                                        previous_ionize_box->Fcoll_MINI[fc_r_idx * HII_TOT_NUM_PIXELS + HII_R_INDEX(x,y,z)]);
-=======
                         box->unnormalised_nion_mini[fc_r_idx * HII_TOT_NUM_PIXELS +
                                                     HII_R_INDEX(x, y, z)] =
                             previous_ionize_box
@@ -932,7 +915,6 @@
                                       log10_Mturnover_MINI,
                                       *((float *)fg_struct->log10_Mturnover_MINI_filtered +
                                         HII_R_FFT_INDEX(x, y, z)));
->>>>>>> 352ef6c6
                             Throw(InfinityorNaNError);
                         }
                     } else {
@@ -1384,6 +1366,28 @@
         int n_radii;
         n_radii = setup_radii(&radii_spec, &ionbox_constants);
 
+        fftwf_complex *d_deltax_filtered = NULL;
+        fftwf_complex *d_xe_filtered = NULL;
+        float *d_y_arr = NULL;
+        float *d_Fcoll = NULL;  //_outputstructs_wrapper.h
+
+        unsigned int threadsPerBlock;
+        unsigned int numBlocks;
+
+        // If GPU & flags call init_ionbox_gpu_data()
+        bool use_cuda = false;  // pass this as a parameter later
+        if (use_cuda && astro_options_global->USE_MASS_DEPENDENT_ZETA &&
+            !astro_options_global->USE_MINI_HALOS && !gsl_matrix_int_set_row->USE_HALO_FIELD) {
+            unsigned int Nion_nbins = get_nbins();
+#if CUDA_FOUND
+            init_ionbox_gpu_data(&d_deltax_filtered, &d_xe_filtered, &d_y_arr, &d_Fcoll, Nion_nbins,
+                                 HII_TOT_NUM_PIXELS, HII_KSPACE_NUM_PIXELS, &threadsPerBlock,
+                                 &numBlocks);
+#else
+            LOG_ERROR(
+                "CUDA function init_ionbox_gpu_data() called but code was not compiled for CUDA.");
+#endif
+        }
         // CONSTRUCT GRIDS OUTSIDE R LOOP HERE
         // if we don't have a previous ionised box, make a fake one here
         if (prev_redshift < 1)
@@ -1432,60 +1436,6 @@
                 initialiseSigmaMInterpTable(ionbox_constants.M_min, 1e20);
         }
 
-<<<<<<< HEAD
-        if(ionbox_constants.filter_recombinations){
-            prepare_box_for_filtering(previous_ionize_box->dNrec_box,grid_struct->N_rec_unfiltered,1.,0,1e20);
-        }
-        LOG_SUPER_DEBUG("FFTs performed");
-
-        // ************************************************************************************* //
-        // ***************** LOOP THROUGH THE FILTER RADII (in Mpc)  *************************** //
-        // ************************************************************************************* //
-        // set the max radius we will use, making sure we are always sampling the same values of radius
-        // (this avoids aliasing differences w redshift)
-
-        fftwf_complex *d_deltax_filtered = NULL;
-        fftwf_complex *d_xe_filtered = NULL;
-        float *d_y_arr = NULL;
-        float *d_Fcoll = NULL; //_outputstructs_wrapper.h
-
-        unsigned int threadsPerBlock;
-        unsigned int numBlocks;
-
-        // If GPU & flags call init_ionbox_gpu_data()
-        bool use_cuda = false; // pass this as a parameter later
-        if (use_cuda && flag_options_global->USE_MASS_DEPENDENT_ZETA && !flag_options_global->USE_MINI_HALOS && !flag_options_global->USE_HALO_FIELD) {
-            unsigned int Nion_nbins = get_nbins();
-#if CUDA_FOUND
-            init_ionbox_gpu_data(
-                &d_deltax_filtered,
-                &d_xe_filtered,
-                &d_y_arr,
-                &d_Fcoll,
-                Nion_nbins,
-                HII_TOT_NUM_PIXELS,
-                HII_KSPACE_NUM_PIXELS,
-                &threadsPerBlock,
-                &numBlocks
-            );
-#else
-            LOG_ERROR("CUDA function init_ionbox_gpu_data() called but code was not compiled for CUDA.");
-#endif
-        }
-
-        int R_ct;
-        struct RadiusSpec curr_radius;
-        for(R_ct=n_radii;R_ct--;){
-            curr_radius = radii_spec[R_ct];
-
-            //TODO: As far as I can tell, This was the previous behaviour with the while loop
-            //  So if the cell size is smaller than the minimum mass (rare) we still filter the last step
-            //  and don't assign any partial ionisaitons
-            if(ionbox_constants.M_min > RtoM(curr_radius.R)){
-                LOG_DEBUG("Radius %.2e Mass %.2e smaller than minimum %.2e, stopping...",
-                            radii_spec[R_ct].R,radii_spec[R_ct].M_max_R,ionbox_constants.M_min);
-                break;
-=======
         if (astro_options_global->INTEGRATION_METHOD_ATOMIC == 1 ||
             (astro_options_global->USE_MINI_HALOS &&
              astro_options_global->INTEGRATION_METHOD_MINI == 1))
@@ -1538,7 +1488,6 @@
             if (astro_options_global->USE_TS_FLUCT) {
                 prepare_box_for_filtering(spin_temp->xray_ionised_fraction,
                                           grid_struct->xe_unfiltered, 1., 0, 1.);
->>>>>>> 352ef6c6
             }
 
             if (ionbox_constants.filter_recombinations) {
@@ -1586,45 +1535,27 @@
                                              need_prev_ion);
                 }
 
-<<<<<<< HEAD
-            // If GPU & flags, call gpu version of calculate_fcoll_grid()
-            bool use_cuda = false; // pass this as a parameter later
-            if (use_cuda && flag_options_global->USE_MASS_DEPENDENT_ZETA && !flag_options_global->USE_MINI_HALOS && !flag_options_global->USE_HALO_FIELD) {
+                // If GPU & flags, call gpu version of calculate_fcoll_grid()
+                bool use_cuda = false;  // pass this as a parameter later
+                if (use_cuda && astro_options_global->USE_MASS_DEPENDENT_ZETA &&
+                    !astro_options_global->USE_MINI_HALOS &&
+                    !matter_options_global->USE_HALO_FIELD) {
 #if CUDA_FOUND
-                calculate_fcoll_grid_gpu(
-                    box,
-                    grid_struct->deltax_filtered,
-                    grid_struct->xe_filtered,
-                    &curr_radius.f_coll_grid_mean,
-                    d_deltax_filtered,
-                    d_xe_filtered,
-                    d_Fcoll,
-                    d_y_arr,
-                    HII_TOT_NUM_PIXELS,
-                    HII_KSPACE_NUM_PIXELS,
-                    &threadsPerBlock,
-                    &numBlocks
-                );
+                    calculate_fcoll_grid_gpu(box, grid_struct->deltax_filtered,
+                                             grid_struct->xe_filtered,
+                                             &curr_radius.f_coll_grid_mean, d_deltax_filtered,
+                                             d_xe_filtered, d_Fcoll, d_y_arr, HII_TOT_NUM_PIXELS,
+                                             HII_KSPACE_NUM_PIXELS, &threadsPerBlock, &numBlocks);
 #else
-                LOG_ERROR("CUDA function calculate_fcoll_grid_gpu() called but code was not compiled for CUDA.");
+                    LOG_ERROR(
+                        "CUDA function calculate_fcoll_grid_gpu() called but code was not compiled "
+                        "for CUDA.");
 #endif
-            } else {
-                calculate_fcoll_grid(box, previous_ionize_box, grid_struct, &ionbox_constants, &curr_radius);
-            }
-            // calculate_fcoll_grid(box, previous_ionize_box, grid_struct, &ionbox_constants, &curr_radius);
-
-
-            // To avoid ST_over_PS becoming nan when f_coll = 0, I set f_coll = FRACT_FLOAT_ERR.
-            // TODO: This was the previous behaviour, but is this right?
-            // setting the *total* to the minimum for the adjustment factor,
-            // then clipping the grid in the loop below?
-            if (flag_options_global->USE_MASS_DEPENDENT_ZETA) {
-                if (curr_radius.f_coll_grid_mean <= f_limit_acg) curr_radius.f_coll_grid_mean = f_limit_acg;
-                if (flag_options->USE_MINI_HALOS){
-                    if (curr_radius.f_coll_grid_mean_MINI <= f_limit_mcg) curr_radius.f_coll_grid_mean_MINI = f_limit_mcg;
-=======
-                calculate_fcoll_grid(box, previous_ionize_box, grid_struct, &ionbox_constants,
-                                     &curr_radius);
+                } else {
+                    calculate_fcoll_grid(box, previous_ionize_box, grid_struct, &ionbox_constants,
+                                         &curr_radius);
+                }
+
                 // To avoid ST_over_PS becoming nan when f_coll = 0, I set f_coll = FRACT_FLOAT_ERR.
                 // TODO: This was the previous behaviour, but is this right?
                 // setting the *total* to the minimum for the adjustment factor,
@@ -1639,7 +1570,6 @@
                 } else {
                     if (curr_radius.f_coll_grid_mean <= FRACT_FLOAT_ERR)
                         curr_radius.f_coll_grid_mean = FRACT_FLOAT_ERR;
->>>>>>> 352ef6c6
                 }
 
                 find_ionised_regions(box, previous_ionize_box, perturbed_field, spin_temp,
@@ -1651,27 +1581,19 @@
                 debugSummarizeBox(box->z_reion, simulation_options_global->HII_DIM,
                                   simulation_options_global->HII_DIM, HII_D_PARA, "  ");
 #endif
-<<<<<<< HEAD
-        }
-        // If GPU & flags, call free_ionbox_gpu_data()
-        if (use_cuda && flag_options_global->USE_MASS_DEPENDENT_ZETA && !flag_options_global->USE_MINI_HALOS && !flag_options_global->USE_HALO_FIELD) {
+            }
+            // If GPU & flags, call free_ionbox_gpu_data()
+            if (use_cuda && astro_options_global->USE_MASS_DEPENDENT_ZETA &&
+                !astro_options_global->USE_MINI_HALOS && !matter_options_global->USE_HALO_FIELD) {
 #if USE_CUDA
-            free_ionbox_gpu_data(
-                &d_deltax_filtered,
-                &d_xe_filtered,
-                &d_y_arr,
-                &d_Fcoll
-            );
+                free_ionbox_gpu_data(&d_deltax_filtered, &d_xe_filtered, &d_y_arr, &d_Fcoll);
 #else
-            LOG_ERROR("CUDA function free_ionbox_gpu_data() called but code was not compiled for CUDA.");
+                LOG_ERROR(
+                    "CUDA function free_ionbox_gpu_data() called but code was not compiled for "
+                    "CUDA.");
 #endif
-        }
-
-        set_ionized_temperatures(box,perturbed_field,spin_temp,&ionbox_constants);
-=======
             }
             set_ionized_temperatures(box, perturbed_field, spin_temp, &ionbox_constants);
->>>>>>> 352ef6c6
 
             // find the neutral fraction
             global_xH = 0;
