// Re-write of find_HII_bubbles.c for being accessible within the MCMC

int INIT_ERFC_INTERPOLATION = 1;
int INIT_RECOMBINATIONS = 1;

double *ERFC_VALS, *ERFC_VALS_DIFF;

float absolute_delta_z;

int ComputeIonizedBox(float redshift, float prev_redshift, struct UserParams *user_params, struct CosmoParams *cosmo_params,
                       struct AstroParams *astro_params, struct FlagOptions *flag_options,
                       struct PerturbedField *perturbed_field,
                       struct PerturbedField *previous_perturbed_field,
                       struct IonizedBox *previous_ionize_box,
                       struct TsBox *spin_temp, struct IonizedBox *box) {

LOG_DEBUG("input values:");
LOG_DEBUG("redshift=%f, prev_redshift=%f", redshift, prev_redshift);
#if LOG_LEVEL >= DEBUG_LEVEL
    writeUserParams(user_params);
    writeCosmoParams(cosmo_params);
    writeAstroParams(flag_options, astro_params);
    writeFlagOptions(flag_options);
#endif

    // Makes the parameter structs visible to a variety of functions/macros
    // Do each time to avoid Python garbage collection issues
    Broadcast_struct_global_PS(user_params,cosmo_params);
    Broadcast_struct_global_UF(user_params,cosmo_params);

    omp_set_num_threads(user_params->N_THREADS);
    fftwf_init_threads();
    fftwf_plan_with_nthreads(user_params->N_THREADS);
    fftwf_cleanup_threads();

    char wisdom_filename[500];
    char filename[500];
    FILE *F;
    fftwf_plan plan;

    // Other parameters used in the code
    int i,j,k,ii, x,y,z, N_min_cell, LAST_FILTER_STEP, short_completely_ionised,skip_deallocate,first_step_R;
    int n_x, n_y, n_z,counter, N_halos_in_cell;
    unsigned long long ct;

    float growth_factor, pixel_mass, cell_length_factor, M_MIN, nf;
    float f_coll_crit, erfc_denom, erfc_denom_cell, res_xH, Splined_Fcoll, sqrtarg, xHII_from_xrays, curr_dens, massofscaleR, ION_EFF_FACTOR;
    float Splined_Fcoll_MINI, prev_dens, ION_EFF_FACTOR_MINI, prev_Splined_Fcoll, prev_Splined_Fcoll_MINI;
    float ave_M_coll_cell, ave_N_min_cell;

    double global_xH, ST_over_PS, f_coll, R, stored_R, f_coll_min;
    double ST_over_PS_MINI, f_coll_MINI, f_coll_min_MINI;

    double t_ast, dfcolldt, Gamma_R_prefactor, rec, dNrec;
    double dfcolldt_MINI, Gamma_R_prefactor_MINI;
    float growth_factor_dz, fabs_dtdz, ZSTEP, Gamma_R, z_eff;
    const float dz = 0.01;

    float redshift_table_fcollz,redshift_table_fcollz_Xray;
    int redshift_int_fcollz,redshift_int_fcollz_Xray;

    float dens_val, overdense_small_min, overdense_small_bin_width, overdense_small_bin_width_inv;
    float overdense_large_min, overdense_large_bin_width, overdense_large_bin_width_inv;
    float prev_dens_val, prev_overdense_small_min, prev_overdense_small_bin_width, prev_overdense_small_bin_width_inv;
    float prev_overdense_large_min, prev_overdense_large_bin_width, prev_overdense_large_bin_width_inv;
    float log10Mturn_val, log10Mturn_min, log10Mturn_max, log10Mturn_bin_width, log10Mturn_bin_width_inv;
    float log10Mturn_val_MINI, log10Mturn_min_MINI, log10Mturn_max_MINI, log10Mturn_bin_width_MINI, log10Mturn_bin_width_inv_MINI;

    int overdense_int, overdense_int_boundexceeded;
    int something_finite_or_infinite = 0;
    int log10_Mturnover_MINI_int, log10_Mturnover_int;
    int *overdense_int_boundexceeded_threaded = calloc(user_params->N_THREADS,sizeof(int));

    overdense_large_min = global_params.CRIT_DENS_TRANSITION*0.999;
    overdense_large_bin_width = 1./((double)NSFR_high-1.)*(Deltac-overdense_large_min);
    overdense_large_bin_width_inv = 1./overdense_large_bin_width;

    prev_overdense_large_min = global_params.CRIT_DENS_TRANSITION*0.999;
    prev_overdense_large_bin_width = 1./((double)NSFR_high-1.)*(Deltac-prev_overdense_large_min);
    prev_overdense_large_bin_width_inv = 1./prev_overdense_large_bin_width;

    double ave_log10_Mturnover, ave_log10_Mturnover_MINI;

    float Mlim_Fstar, Mlim_Fesc;
    float Mlim_Fstar_MINI, Mlim_Fesc_MINI;

    float Mcrit_atom, log10_Mcrit_atom, log10_Mcrit_mol;
    //fftwf_complex *Mcrit_LW_grid, *Mcrit_RE_grid;
    fftwf_complex *log10_Mturnover_unfiltered=NULL, *log10_Mturnover_filtered=NULL;
    fftwf_complex *log10_Mturnover_MINI_unfiltered=NULL, *log10_Mturnover_MINI_filtered=NULL;
    float log10_Mturnover, log10_Mturnover_MINI, Mcrit_LW, Mcrit_RE, Mturnover, Mturnover_MINI;

    float min_density, max_density;
    float prev_min_density, prev_max_density;

    float adjusted_redshift, required_NF, stored_redshift, adjustment_factor, future_z;

<<<<<<< HEAD
    gsl_rng * r[user_params->N_THREADS];
=======
LOG_SUPER_DEBUG("initing heat");
    init_heat();
    float TK;
    TK = T_RECFAST(redshift,0);
LOG_SUPER_DEBUG("inited heat");

    const gsl_rng_type * T;
    gsl_rng * r;
>>>>>>> 2006628c

    init_ps();

LOG_SUPER_DEBUG("defined parameters");


    if(flag_options->USE_MASS_DEPENDENT_ZETA) {
        ION_EFF_FACTOR = global_params.Pop2_ion * astro_params->F_STAR10 * astro_params->F_ESC10;
        ION_EFF_FACTOR_MINI = global_params.Pop3_ion * astro_params->F_STAR7_MINI * astro_params->F_ESC7_MINI;
    }
    else {
        ION_EFF_FACTOR = astro_params->HII_EFF_FACTOR;
        ION_EFF_FACTOR_MINI = 0.;
    }

    // For recombinations
    if(flag_options->INHOMO_RECO) {

        if(INIT_RECOMBINATIONS) {
            init_MHR();
            INIT_RECOMBINATIONS=0;
        }

        ZSTEP = prev_redshift - redshift;

<<<<<<< HEAD
#pragma omp parallel shared(box) private(ct) num_threads(user_params->N_THREADS)
        {
#pragma omp for
            for (ct=0; ct<HII_TOT_NUM_PIXELS; ct++) {
                box->Gamma12_box[ct] = 0.0;
                box->z_re_box[ct] = -1.0;
            }
        }
=======
        for (ct=0; ct<HII_TOT_NUM_PIXELS; ct++)
            box->Gamma12_box[ct] = 0.0;
>>>>>>> 2006628c
    }
    else {
        ZSTEP = 0.2;
    }
    for (ct=0; ct<HII_TOT_NUM_PIXELS; ct++){
        box->z_re_box[ct] = -1.0;
    }

    fabs_dtdz = fabs(dtdz(redshift));
    t_ast = astro_params->t_STAR * t_hubble(redshift);
    growth_factor_dz = dicke(redshift-dz);

    // Modify the current sampled redshift to a redshift which matches the expected filling factor given our astrophysical parameterisation.
    // This is the photon non-conservation correction
    if(flag_options->PHOTON_CONS) {
        adjust_redshifts_for_photoncons(astro_params,flag_options,&redshift,&stored_redshift,&absolute_delta_z);
LOG_DEBUG("PhotonCons data:");
LOG_DEBUG("original redshift=%f, updated redshift=%f delta-z = %f", stored_redshift, redshift, absolute_delta_z);
    }

    Splined_Fcoll = 0.;
    Splined_Fcoll_MINI = 0.;

    double ArgBinWidth, InvArgBinWidth, erfc_arg_val, erfc_arg_min, erfc_arg_max;
    int erfc_arg_val_index, ERFC_NUM_POINTS;

    erfc_arg_val = 0.;
    erfc_arg_val_index = 0;

    // Setup an interpolation table for the error function, helpful for calcluating the collapsed fraction
    // (only for the default model, i.e. mass-independent ionising efficiency)
    erfc_arg_min = -15.0;
    erfc_arg_max = 15.0;

    ERFC_NUM_POINTS = 10000;

    ArgBinWidth = (erfc_arg_max - erfc_arg_min)/((double)ERFC_NUM_POINTS - 1.);
    InvArgBinWidth = 1./ArgBinWidth;

    if(INIT_ERFC_INTERPOLATION) {

        ERFC_VALS = calloc(ERFC_NUM_POINTS,sizeof(double));
        ERFC_VALS_DIFF = calloc(ERFC_NUM_POINTS,sizeof(double));

#pragma omp parallel shared(ERFC_VALS,erfc_arg_min,ArgBinWidth) private(i,erfc_arg_val) num_threads(user_params->N_THREADS)
        {
#pragma omp for
            for(i=0;i<ERFC_NUM_POINTS;i++) {

                erfc_arg_val = erfc_arg_min + ArgBinWidth*(double)i;

                ERFC_VALS[i] = splined_erfc(erfc_arg_val);
            }
        }

#pragma omp parallel shared(ERFC_VALS_DIFF,ERFC_VALS) private(i) num_threads(user_params->N_THREADS)
        {
#pragma omp for
            for(i=0;i<(ERFC_NUM_POINTS-1);i++) {
                ERFC_VALS_DIFF[i] = ERFC_VALS[i+1] - ERFC_VALS[i];
            }
        }

        INIT_ERFC_INTERPOLATION = 0;
    }

LOG_SUPER_DEBUG("erfc interpolation done");

    /////////////////////////////////   BEGIN INITIALIZATION   //////////////////////////////////

    // perform a very rudimentary check to see if we are underresolved and not using the linear approx
    if ((user_params->BOX_LEN > user_params->DIM) && !(global_params.EVOLVE_DENSITY_LINEARLY)){
        LOG_WARNING("Resolution is likely too low for accurate evolved density fields\n It Is recommended \
                    that you either increase the resolution (DIM/Box_LEN) or set the EVOLVE_DENSITY_LINEARLY flag to 1\n");
    }

    // initialize power spectrum
    growth_factor = dicke(redshift);

    fftwf_complex *deltax_unfiltered, *deltax_unfiltered_original, *deltax_filtered;
    fftwf_complex *xe_unfiltered, *xe_filtered, *N_rec_unfiltered, *N_rec_filtered;
    fftwf_complex *prev_deltax_unfiltered, *prev_deltax_filtered;

    deltax_unfiltered = (fftwf_complex *) fftwf_malloc(sizeof(fftwf_complex)*HII_KSPACE_NUM_PIXELS);
    deltax_unfiltered_original = (fftwf_complex *) fftwf_malloc(sizeof(fftwf_complex)*HII_KSPACE_NUM_PIXELS);
    deltax_filtered = (fftwf_complex *) fftwf_malloc(sizeof(fftwf_complex)*HII_KSPACE_NUM_PIXELS);

    if (flag_options->USE_MINI_HALOS){
        prev_deltax_unfiltered = (fftwf_complex *) fftwf_malloc(sizeof(fftwf_complex)*HII_KSPACE_NUM_PIXELS);
        prev_deltax_filtered = (fftwf_complex *) fftwf_malloc(sizeof(fftwf_complex)*HII_KSPACE_NUM_PIXELS);
    }

    if(flag_options->USE_TS_FLUCT) {
        xe_unfiltered = (fftwf_complex *) fftwf_malloc(sizeof(fftwf_complex)*HII_KSPACE_NUM_PIXELS);
        xe_filtered = (fftwf_complex *) fftwf_malloc(sizeof(fftwf_complex)*HII_KSPACE_NUM_PIXELS);
    }
    if (flag_options->INHOMO_RECO){
        N_rec_unfiltered = (fftwf_complex *) fftwf_malloc(sizeof(fftwf_complex)*HII_KSPACE_NUM_PIXELS); // cumulative number of recombinations
        N_rec_filtered = (fftwf_complex *) fftwf_malloc(sizeof(fftwf_complex)*HII_KSPACE_NUM_PIXELS);
    }

    if(flag_options->USE_MASS_DEPENDENT_ZETA) {
        xi_SFR = calloc(NGL_SFR+1,sizeof(float));
        wi_SFR = calloc(NGL_SFR+1,sizeof(float));
        log10_overdense_spline_SFR = calloc(NSFR_low,sizeof(double));
        Overdense_spline_SFR = calloc(NSFR_high,sizeof(float));

        if (flag_options->USE_MINI_HALOS){
            prev_log10_overdense_spline_SFR = calloc(NSFR_low,sizeof(double));
            prev_Overdense_spline_SFR = calloc(NSFR_high,sizeof(float));
            log10_Nion_spline = calloc(NSFR_low*NMTURN,sizeof(float));
            Nion_spline = calloc(NSFR_high*NMTURN,sizeof(float));
            log10_Nion_spline_MINI = calloc(NSFR_low*NMTURN,sizeof(float));
            Nion_spline_MINI = calloc(NSFR_high*NMTURN,sizeof(float));
            prev_log10_Nion_spline = calloc(NSFR_low*NMTURN,sizeof(float));
            prev_Nion_spline = calloc(NSFR_high*NMTURN,sizeof(float));
            prev_log10_Nion_spline_MINI = calloc(NSFR_low*NMTURN,sizeof(float));
            prev_Nion_spline_MINI = calloc(NSFR_high*NMTURN,sizeof(float));
            Mturns = calloc(NMTURN,sizeof(float));
            Mturns_MINI = calloc(NMTURN,sizeof(float));
        }
        else{
            log10_Nion_spline = calloc(NSFR_low,sizeof(float));
            Nion_spline = calloc(NSFR_high,sizeof(float));
        }
    }

    // Calculate the density field for this redshift if the initial conditions/cosmology are changing

    if(flag_options->PHOTON_CONS) {
        adjustment_factor = dicke(redshift)/dicke(stored_redshift);
    }
    else {
        adjustment_factor = 1.;
    }

#pragma omp parallel shared(deltax_unfiltered,perturbed_field,adjustment_factor) private(i,j,k) num_threads(user_params->N_THREADS)
    {
#pragma omp for
        for (i=0; i<user_params->HII_DIM; i++){
            for (j=0; j<user_params->HII_DIM; j++){
                for (k=0; k<user_params->HII_DIM; k++){
                    *((float *)deltax_unfiltered + HII_R_FFT_INDEX(i,j,k)) = (perturbed_field->density[HII_R_INDEX(i,j,k)])*adjustment_factor;
                }
            }
        }
    }

LOG_SUPER_DEBUG("density field calculated");

    // keep the unfiltered density field in an array, to save it for later
    memcpy(deltax_unfiltered_original, deltax_unfiltered, sizeof(fftwf_complex)*HII_KSPACE_NUM_PIXELS);

    i=0;

    // Newer setup to be performed in parallel
    int thread_num;
    for(thread_num = 0; thread_num < user_params->N_THREADS; thread_num++){
        // Original defaults with gsl_rng_mt19937 and SEED = 0, thus start with this and iterate for all other threads by their thread number
        r[thread_num] = gsl_rng_alloc(gsl_rng_mt19937);
        gsl_rng_set(r[thread_num], thread_num);
    }

    pixel_mass = RtoM(L_FACTOR*user_params->BOX_LEN/(float)(user_params->HII_DIM));
    cell_length_factor = L_FACTOR;


    if (prev_redshift < 1){
LOG_DEBUG("first redshift, do some initialization");
        previous_ionize_box->z_re_box    = (float *) calloc(HII_TOT_NUM_PIXELS, sizeof(float));
        for (i=0; i<user_params->HII_DIM; i++){
            for (j=0; j<user_params->HII_DIM; j++){
                for (k=0; k<user_params->HII_DIM; k++){
                    previous_ionize_box->z_re_box[HII_R_INDEX(i, j, k)] = -1.0;
                }
            }
        }
    }
    //set the minimum source mass
    if (flag_options->USE_MASS_DEPENDENT_ZETA) {
        if (flag_options->USE_MINI_HALOS){
            ave_log10_Mturnover = 0.;
            ave_log10_Mturnover_MINI = 0.;

            // this is the first z, and the previous_ionize_box  are empty
            if (prev_redshift < 1){
LOG_DEBUG("first redshift, do some initialization");
                previous_ionize_box->Gamma12_box = (float *) calloc(HII_TOT_NUM_PIXELS, sizeof(float));
                previous_ionize_box->dNrec_box   = (float *) calloc(HII_TOT_NUM_PIXELS, sizeof(float));
                // really painful to get the length...
                counter = 1;
                R=fmax(global_params.R_BUBBLE_MIN, (cell_length_factor*user_params->BOX_LEN/(float)user_params->HII_DIM));
                while ((R - fmin(astro_params->R_BUBBLE_MAX, L_FACTOR*user_params->BOX_LEN)) <= FRACT_FLOAT_ERR ){
                    if(R >= fmin(astro_params->R_BUBBLE_MAX, L_FACTOR*user_params->BOX_LEN)) {
                        stored_R = R/(global_params.DELTA_R_HII_FACTOR);
                    }
                    R*= global_params.DELTA_R_HII_FACTOR;
                    counter += 1;
                }

                previous_ionize_box->Fcoll       = (float *) calloc(HII_TOT_NUM_PIXELS*counter, sizeof(float));
                previous_ionize_box->Fcoll_MINI  = (float *) calloc(HII_TOT_NUM_PIXELS*counter, sizeof(float));
                previous_ionize_box->mean_f_coll = 0.0;
                previous_ionize_box->mean_f_coll_MINI = 0.0;

<<<<<<< HEAD
#pragma omp parallel shared(prev_deltax_unfiltered,previous_ionize_box) private(i,j,k) num_threads(user_params->N_THREADS)
                {
#pragma omp for
                    for (i=0; i<user_params->HII_DIM; i++){
                        for (j=0; j<user_params->HII_DIM; j++){
                            for (k=0; k<user_params->HII_DIM; k++){
                                *((float *)prev_deltax_unfiltered + HII_R_FFT_INDEX(i,j,k)) = -1.5;
                                previous_ionize_box->z_re_box[HII_R_INDEX(i, j, k)] = -1.0;
                            }
=======
                for (i=0; i<user_params->HII_DIM; i++){
                    for (j=0; j<user_params->HII_DIM; j++){
                        for (k=0; k<user_params->HII_DIM; k++){
                            *((float *)prev_deltax_unfiltered + HII_R_FFT_INDEX(i,j,k)) = -1.5;
>>>>>>> 2006628c
                        }
                    }
                }
            }
            else{
#pragma omp parallel shared(prev_deltax_unfiltered,previous_perturbed_field) private(i,j,k) num_threads(user_params->N_THREADS)
                {
#pragma omp for
                    for (i=0; i<user_params->HII_DIM; i++){
                        for (j=0; j<user_params->HII_DIM; j++){
                            for (k=0; k<user_params->HII_DIM; k++){
                                *((float *)prev_deltax_unfiltered + HII_R_FFT_INDEX(i,j,k)) = previous_perturbed_field->density[HII_R_INDEX(i,j,k)];
                            }
                        }
                    }
                }
            }

LOG_SUPER_DEBUG("previous density field calculated");

            // fields added for minihalos
            Mcrit_atom              = atomic_cooling_threshold(redshift);
            log10_Mcrit_atom        = log10(Mcrit_atom);
            log10_Mcrit_mol         = log10(lyman_werner_threshold(redshift, 0.));
            //Mcrit_RE_grid           = (fftwf_complex *) fftwf_malloc(sizeof(fftwf_complex)*HII_KSPACE_NUM_PIXELS);
            //Mcrit_LW_grid           = (fftwf_complex *) fftwf_malloc(sizeof(fftwf_complex)*HII_KSPACE_NUM_PIXELS);
            log10_Mturnover_unfiltered      = (fftwf_complex *) fftwf_malloc(sizeof(fftwf_complex)*HII_KSPACE_NUM_PIXELS);
            log10_Mturnover_filtered        = (fftwf_complex *) fftwf_malloc(sizeof(fftwf_complex)*HII_KSPACE_NUM_PIXELS);
            log10_Mturnover_MINI_unfiltered = (fftwf_complex *) fftwf_malloc(sizeof(fftwf_complex)*HII_KSPACE_NUM_PIXELS);
            log10_Mturnover_MINI_filtered   = (fftwf_complex *) fftwf_malloc(sizeof(fftwf_complex)*HII_KSPACE_NUM_PIXELS);
            if (!log10_Mturnover_unfiltered || !log10_Mturnover_filtered || !log10_Mturnover_MINI_unfiltered || !log10_Mturnover_MINI_filtered){// || !Mcrit_RE_grid || !Mcrit_LW_grid)
                LOG_ERROR("IonisationBox.c: Error allocating memory for Mturnover or Mturnover_MINI boxes");
                return(2);
             }
LOG_SUPER_DEBUG("Calculating and outputting Mcrit boxes for atomic and molecular halos...");

#pragma omp parallel shared(redshift,previous_ionize_box,spin_temp,Mcrit_atom,log10_Mturnover_unfiltered,log10_Mturnover_MINI_unfiltered)\
                    private(x,y,z,Mcrit_RE,Mcrit_LW,Mturnover,Mturnover_MINI,log10_Mturnover,log10_Mturnover_MINI) num_threads(user_params->N_THREADS)
            {
#pragma omp for reduction(+:ave_log10_Mturnover,ave_log10_Mturnover_MINI)
                for (x=0; x<user_params->HII_DIM; x++){
                    for (y=0; y<user_params->HII_DIM; y++){
                        for (z=0; z<user_params->HII_DIM; z++){

                            Mcrit_RE = reionization_feedback(redshift, previous_ionize_box->Gamma12_box[HII_R_INDEX(x, y, z)], previous_ionize_box->z_re_box[HII_R_INDEX(x, y, z)]);
                            Mcrit_LW = lyman_werner_threshold(redshift, spin_temp->J_21_LW_box[HII_R_INDEX(x, y, z)]);

                            //*((float *)Mcrit_RE_grid + HII_R_FFT_INDEX(x,y,z)) = Mcrit_RE;
                            //*((float *)Mcrit_LW_grid + HII_R_FFT_INDEX(x,y,z)) = Mcrit_LW;
                            Mturnover            = Mcrit_RE > Mcrit_atom ? Mcrit_RE : Mcrit_atom;
                            Mturnover_MINI       = Mcrit_RE > Mcrit_LW   ? Mcrit_RE : Mcrit_LW;
                            log10_Mturnover      = log10(Mturnover);
                            log10_Mturnover_MINI = log10(Mturnover_MINI);

                            *((float *)log10_Mturnover_unfiltered      + HII_R_FFT_INDEX(x,y,z)) = log10_Mturnover;
                            *((float *)log10_Mturnover_MINI_unfiltered + HII_R_FFT_INDEX(x,y,z)) = log10_Mturnover_MINI;

                            ave_log10_Mturnover      += log10_Mturnover;
                            ave_log10_Mturnover_MINI += log10_Mturnover_MINI;
                        }
                    }
                }
            }
            box->log10_Mturnover_ave      = ave_log10_Mturnover/(double) HII_TOT_NUM_PIXELS;
            box->log10_Mturnover_MINI_ave = ave_log10_Mturnover_MINI/(double) HII_TOT_NUM_PIXELS;
            Mturnover                 = pow(10., box->log10_Mturnover_ave);
            Mturnover_MINI            = pow(10., box->log10_Mturnover_MINI_ave);
            M_MIN           = global_params.M_MIN_INTEGRAL;
            Mlim_Fstar_MINI = Mass_limit_bisection(M_MIN, 1e16, astro_params->ALPHA_STAR, astro_params->F_STAR7_MINI * pow(1e3,astro_params->ALPHA_STAR));
            Mlim_Fesc_MINI  = Mass_limit_bisection(M_MIN, 1e16, astro_params->ALPHA_ESC, astro_params->F_ESC7_MINI * pow(1e3, astro_params->ALPHA_ESC));
LOG_SUPER_DEBUG("average turnover masses are %.2f and %.2f for ACGs and MCGs", box->log10_Mturnover_ave, box->log10_Mturnover_MINI_ave);
        }
        else{
            M_MIN     = astro_params->M_TURN/50.;
            Mturnover = astro_params->M_TURN;
            box->log10_Mturnover_ave = log10(Mturnover);
            box->log10_Mturnover_MINI_ave = log10(Mturnover);
        }
        Mlim_Fstar = Mass_limit_bisection(M_MIN, 1e16, astro_params->ALPHA_STAR, astro_params->F_STAR10);
        Mlim_Fesc  = Mass_limit_bisection(M_MIN, 1e16, astro_params->ALPHA_ESC, astro_params->F_ESC10);
    }
    else {

        //set the minimum source mass
        if (astro_params->ION_Tvir_MIN < 9.99999e3) // neutral IGM
            M_MIN = TtoM(redshift, astro_params->ION_Tvir_MIN, 1.22);
        else // ionized IGM
            M_MIN = TtoM(redshift, astro_params->ION_Tvir_MIN, 0.6);

    }

LOG_SUPER_DEBUG("minimum source mass has been set: %f", M_MIN);

    if(!flag_options->USE_TS_FLUCT) {
        if(initialiseSigmaMInterpTable(M_MIN,1e20)!=0) {
            LOG_ERROR("Detected either an infinite or NaN value in initialiseSigmaMInterpTable");
            return(2);
        }
    }
    else{
        if (flag_options->USE_MINI_HALOS){
            if(initialiseSigmaMInterpTable(global_params.M_MIN_INTEGRAL/50.,1e20)!=0) {
                LOG_ERROR("Detected either an infinite or NaN value in initialiseSigmaMInterpTable");
                return(2);
            }
        }
    }

LOG_SUPER_DEBUG("sigma table has been initialised");

    // check for WDM

    if (global_params.P_CUTOFF && ( M_MIN < M_J_WDM())){
        LOG_WARNING("The default Jeans mass of %e Msun is smaller than the scale supressed by the effective pressure of WDM.", M_MIN);
        M_MIN = M_J_WDM();
        LOG_WARNING("Setting a new effective Jeans mass from WDM pressure supression of %e Msun", M_MIN);
    }


    // lets check if we are going to bother with computing the inhmogeneous field at all...
    global_xH = 0.0;

    // Determine the normalisation for the excursion set algorithm
    if (flag_options->USE_MASS_DEPENDENT_ZETA) {
        if (flag_options->USE_MINI_HALOS){
            if (previous_ionize_box->mean_f_coll * ION_EFF_FACTOR < 1e-4){
                box->mean_f_coll = Nion_General(redshift,M_MIN,Mturnover,astro_params->ALPHA_STAR,astro_params->ALPHA_ESC,
                                                astro_params->F_STAR10,astro_params->F_ESC10,Mlim_Fstar,Mlim_Fesc);
            }
            else{
                box->mean_f_coll = previous_ionize_box->mean_f_coll + \
                                    Nion_General(redshift,M_MIN,Mturnover,astro_params->ALPHA_STAR,astro_params->ALPHA_ESC,
                                                 astro_params->F_STAR10,astro_params->F_ESC10,Mlim_Fstar,Mlim_Fesc) - \
                                    Nion_General(prev_redshift,M_MIN,Mturnover,astro_params->ALPHA_STAR,astro_params->ALPHA_ESC,
                                                 astro_params->F_STAR10,astro_params->F_ESC10,Mlim_Fstar,Mlim_Fesc);
            }
            if (previous_ionize_box->mean_f_coll_MINI * ION_EFF_FACTOR_MINI < 1e-4){
                box->mean_f_coll_MINI = Nion_General_MINI(redshift,M_MIN,Mturnover_MINI,Mcrit_atom,
                                                          astro_params->ALPHA_STAR,astro_params->ALPHA_ESC,astro_params->F_STAR7_MINI,
                                                          astro_params->F_ESC7_MINI,Mlim_Fstar_MINI,Mlim_Fesc_MINI);
            }
            else{
                box->mean_f_coll_MINI = previous_ionize_box->mean_f_coll_MINI + \
                                        Nion_General_MINI(redshift,M_MIN,Mturnover_MINI,Mcrit_atom,astro_params->ALPHA_STAR,
                                                          astro_params->ALPHA_ESC,astro_params->F_STAR7_MINI,astro_params->F_ESC7_MINI
                                                          ,Mlim_Fstar_MINI,Mlim_Fesc_MINI) - \
                                        Nion_General_MINI(prev_redshift,M_MIN,Mturnover_MINI,Mcrit_atom,astro_params->ALPHA_STAR,
                                                          astro_params->ALPHA_ESC,astro_params->F_STAR7_MINI,astro_params->F_ESC7_MINI,
                                                          Mlim_Fstar_MINI,Mlim_Fesc_MINI);
            }
            f_coll_min = Nion_General(global_params.Z_HEAT_MAX,M_MIN,Mturnover,astro_params->ALPHA_STAR,
                                      astro_params->ALPHA_ESC,astro_params->F_STAR10,astro_params->F_ESC10,Mlim_Fstar,Mlim_Fesc);
            f_coll_min_MINI = Nion_General_MINI(global_params.Z_HEAT_MAX,M_MIN,Mturnover_MINI,Mcrit_atom,
                                                astro_params->ALPHA_STAR,astro_params->ALPHA_ESC,astro_params->F_STAR7_MINI,
                                                astro_params->F_ESC7_MINI,Mlim_Fstar_MINI,Mlim_Fesc_MINI);
        }
        else{
            box->mean_f_coll = Nion_General(redshift,M_MIN,Mturnover,astro_params->ALPHA_STAR,astro_params->ALPHA_ESC,
                                            astro_params->F_STAR10,astro_params->F_ESC10,Mlim_Fstar,Mlim_Fesc);
            box->mean_f_coll_MINI = 0.;
            f_coll_min = Nion_General(global_params.Z_HEAT_MAX,M_MIN,Mturnover,astro_params->ALPHA_STAR,astro_params->ALPHA_ESC,
                                      astro_params->F_STAR10,astro_params->F_ESC10,Mlim_Fstar,Mlim_Fesc);
        }
    }
    else {
        box->mean_f_coll = FgtrM_General(redshift, M_MIN);
    }

    if(isfinite(box->mean_f_coll)==0) {
        LOG_ERROR("Mean collapse fraction is either finite or NaN!");
        return(2);
    }
LOG_SUPER_DEBUG("excursion set normalisation, mean_f_coll: %e", box->mean_f_coll);

    if (flag_options->USE_MINI_HALOS){
        if(isfinite(box->mean_f_coll_MINI)==0) {
            LOG_ERROR("Mean collapse fraction of MINI is either finite or NaN!");
            return(2);
        }
LOG_SUPER_DEBUG("excursion set normalisation, mean_f_coll_MINI: %e", box->mean_f_coll_MINI);
    }

    if (box->mean_f_coll * ION_EFF_FACTOR + box->mean_f_coll_MINI * ION_EFF_FACTOR_MINI< global_params.HII_ROUND_ERR){ // way too small to ionize anything...
    //        printf( "The mean collapse fraction is %e, which is much smaller than the effective critical collapse fraction of %e\n I will just declare everything to be neutral\n", mean_f_coll, f_coll_crit);

        // find the neutral fraction
        if(flag_options->USE_TS_FLUCT) {
<<<<<<< HEAD
#pragma omp parallel shared(box,spin_temp) private(ct) num_threads(user_params->N_THREADS)
            {
#pragma omp for reduction(+:global_xH)
                for (ct=0; ct<HII_TOT_NUM_PIXELS; ct++){
                    box->xH_box[ct] = 1.-spin_temp->x_e_box[ct]; // convert from x_e to xH
                    global_xH += box->xH_box[ct];
                }
=======
            for (ct=0; ct<HII_TOT_NUM_PIXELS; ct++){
                box->xH_box[ct] = 1-spin_temp->x_e_box[ct]; // convert from x_e to xH
                global_xH += box->xH_box[ct];
                box->temp_kinetic_all_gas[ct] = spin_temp->Tk_box[ct];
>>>>>>> 2006628c
            }
            global_xH /= (double)HII_TOT_NUM_PIXELS;
        }
        else {
            global_xH = 1. - xion_RECFAST(redshift, 0);
<<<<<<< HEAD

#pragma omp parallel shared(box,global_xH) private(ct) num_threads(user_params->N_THREADS)
            {
#pragma omp for
                for (ct=0; ct<HII_TOT_NUM_PIXELS; ct++){
                    box->xH_box[ct] = global_xH;
                }
=======
//            destruct_heat();
            for (ct=0; ct<HII_TOT_NUM_PIXELS; ct++){
                box->xH_box[ct] = global_xH;
                box->temp_kinetic_all_gas[ct] = TK;
>>>>>>> 2006628c
            }
        }
    }
    else {

        // Take the ionisation fraction from the X-ray ionisations from Ts.c (only if the calculate spin temperature flag is set)
        if (flag_options->USE_TS_FLUCT) {
#pragma omp parallel shared(xe_unfiltered, spin_temp) private(i, j, k) num_threads(user_params->N_THREADS)
            {
#pragma omp for
                for (i = 0; i < user_params->HII_DIM; i++) {
                    for (j = 0; j < user_params->HII_DIM; j++) {
                        for (k = 0; k < user_params->HII_DIM; k++) {
                            *((float *) xe_unfiltered + HII_R_FFT_INDEX(i, j, k)) = spin_temp->x_e_box[HII_R_INDEX(i, j, k)];
                        }
                    }
                }
            }
        }

        LOG_SUPER_DEBUG("calculated ionization fraction");

        if (flag_options->INHOMO_RECO) {
#pragma omp parallel shared(N_rec_unfiltered, previous_ionize_box) private(i, j, k) num_threads(user_params->N_THREADS)
            {
#pragma omp for
                for (i = 0; i < user_params->HII_DIM; i++) {
                    for (j = 0; j < user_params->HII_DIM; j++) {
                        for (k = 0; k < user_params->HII_DIM; k++) {
                            *((float *) N_rec_unfiltered +
                              HII_R_FFT_INDEX(i, j, k)) = previous_ionize_box->dNrec_box[HII_R_INDEX(i, j, k)];
                        }
                    }
                }
            }
        }

        if (user_params->USE_FFTW_WISDOM) {
            // Check to see if the wisdom exists, create it if it doesn't
            sprintf(wisdom_filename, "real_to_complex_DIM%d_NTHREADS%d.fftwf_wisdom", user_params->HII_DIM,
                    user_params->N_THREADS);
            if (fftwf_import_wisdom_from_filename(wisdom_filename) != 0) {
                plan = fftwf_plan_dft_r2c_3d(user_params->HII_DIM, user_params->HII_DIM, user_params->HII_DIM,
                                             (float *) deltax_unfiltered, (fftwf_complex *) deltax_unfiltered,FFTW_WISDOM_ONLY);
                fftwf_execute(plan);
                fftwf_destroy_plan(plan);
            } else {
                plan = fftwf_plan_dft_r2c_3d(user_params->HII_DIM, user_params->HII_DIM, user_params->HII_DIM,
                                             (float *) deltax_unfiltered, (fftwf_complex *) deltax_unfiltered,FFTW_PATIENT);
                fftwf_execute(plan);
                fftwf_destroy_plan(plan);

                // Store the wisdom for later use
                fftwf_export_wisdom_to_filename(wisdom_filename);

                // copy over unfiltered box
                memcpy(deltax_unfiltered, deltax_unfiltered_original, sizeof(fftwf_complex) * HII_KSPACE_NUM_PIXELS);

                plan = fftwf_plan_dft_r2c_3d(user_params->HII_DIM, user_params->HII_DIM, user_params->HII_DIM,
                                             (float *) deltax_unfiltered, (fftwf_complex *) deltax_unfiltered,FFTW_WISDOM_ONLY);
                fftwf_execute(plan);
                fftwf_destroy_plan(plan);
            }
        } else {
            plan = fftwf_plan_dft_r2c_3d(user_params->HII_DIM, user_params->HII_DIM, user_params->HII_DIM,
                                         (float *) deltax_unfiltered, (fftwf_complex *) deltax_unfiltered,FFTW_ESTIMATE);
            fftwf_execute(plan);
            fftwf_destroy_plan(plan);
        }

        LOG_SUPER_DEBUG("FFTs performed");

        if(flag_options->USE_MINI_HALOS){
            if(user_params->USE_FFTW_WISDOM) {
                plan = fftwf_plan_dft_r2c_3d(user_params->HII_DIM, user_params->HII_DIM, user_params->HII_DIM,
                                             (float *)prev_deltax_unfiltered, (fftwf_complex *)prev_deltax_unfiltered, FFTW_WISDOM_ONLY);
            }
            else {
                plan = fftwf_plan_dft_r2c_3d(user_params->HII_DIM, user_params->HII_DIM, user_params->HII_DIM,
                                             (float *)prev_deltax_unfiltered, (fftwf_complex *)prev_deltax_unfiltered, FFTW_ESTIMATE);
            }
            fftwf_execute(plan);
            fftwf_destroy_plan(plan);

            if(user_params->USE_FFTW_WISDOM) {
                plan = fftwf_plan_dft_r2c_3d(user_params->HII_DIM, user_params->HII_DIM, user_params->HII_DIM,
                                             (float *)log10_Mturnover_MINI_unfiltered, (fftwf_complex *)log10_Mturnover_MINI_unfiltered, FFTW_WISDOM_ONLY);
            }
            else {
                plan = fftwf_plan_dft_r2c_3d(user_params->HII_DIM, user_params->HII_DIM, user_params->HII_DIM,
                                             (float *)log10_Mturnover_MINI_unfiltered, (fftwf_complex *)log10_Mturnover_MINI_unfiltered, FFTW_ESTIMATE);
            }
            fftwf_execute(plan);
            fftwf_destroy_plan(plan);

            if(user_params->USE_FFTW_WISDOM) {
                plan = fftwf_plan_dft_r2c_3d(user_params->HII_DIM, user_params->HII_DIM, user_params->HII_DIM,
                                             (float *)log10_Mturnover_unfiltered, (fftwf_complex *)log10_Mturnover_unfiltered, FFTW_WISDOM_ONLY);
            }
            else {
                plan = fftwf_plan_dft_r2c_3d(user_params->HII_DIM, user_params->HII_DIM, user_params->HII_DIM,
                                             (float *)log10_Mturnover_unfiltered, (fftwf_complex *)log10_Mturnover_unfiltered, FFTW_ESTIMATE);
            }
            fftwf_execute(plan);
            fftwf_destroy_plan(plan);

LOG_SUPER_DEBUG("more ffts performed");
        }

        if(flag_options->USE_TS_FLUCT) {
            if(user_params->USE_FFTW_WISDOM) {
                plan = fftwf_plan_dft_r2c_3d(user_params->HII_DIM, user_params->HII_DIM, user_params->HII_DIM,
                                             (float *)xe_unfiltered, (fftwf_complex *)xe_unfiltered, FFTW_WISDOM_ONLY);
            }
            else {
                plan = fftwf_plan_dft_r2c_3d(user_params->HII_DIM, user_params->HII_DIM, user_params->HII_DIM,
                                             (float *)xe_unfiltered, (fftwf_complex *)xe_unfiltered, FFTW_ESTIMATE);
            }
            fftwf_execute(plan);
            fftwf_destroy_plan(plan);

            LOG_SUPER_DEBUG("more ffts performed");
        }


        if (flag_options->INHOMO_RECO) {
            if (user_params->USE_FFTW_WISDOM) {
                plan = fftwf_plan_dft_r2c_3d(user_params->HII_DIM, user_params->HII_DIM, user_params->HII_DIM,
                                             (float *) N_rec_unfiltered, (fftwf_complex *) N_rec_unfiltered,
                                             FFTW_WISDOM_ONLY);
            } else {
                plan = fftwf_plan_dft_r2c_3d(user_params->HII_DIM, user_params->HII_DIM, user_params->HII_DIM,
                                             (float *) N_rec_unfiltered, (fftwf_complex *) N_rec_unfiltered,
                                             FFTW_ESTIMATE);
            }
            fftwf_execute(plan);
            fftwf_destroy_plan(plan);

            LOG_SUPER_DEBUG("more ffts performed");
        }


        // remember to add the factor of VOLUME/TOT_NUM_PIXELS when converting from
        //  real space to k-space
        // Note: we will leave off factor of VOLUME, in anticipation of the inverse FFT below
#pragma omp parallel shared(deltax_unfiltered,xe_unfiltered,N_rec_unfiltered,prev_deltax_unfiltered,\
                            log10_Mturnover_unfiltered,log10_Mturnover_MINI_unfiltered) \
                    private(ct) num_threads(user_params->N_THREADS)
        {
#pragma omp for
            for (ct=0; ct<HII_KSPACE_NUM_PIXELS; ct++){
                deltax_unfiltered[ct] /= (HII_TOT_NUM_PIXELS+0.0);
                if(flag_options->USE_TS_FLUCT) { xe_unfiltered[ct] /= (double)HII_TOT_NUM_PIXELS; }
                if (flag_options->INHOMO_RECO){ N_rec_unfiltered[ct] /= (double)HII_TOT_NUM_PIXELS; }
                if(flag_options->USE_MINI_HALOS){
                    prev_deltax_unfiltered[ct]          /= (HII_TOT_NUM_PIXELS+0.0);
                    log10_Mturnover_unfiltered[ct]      /= (HII_TOT_NUM_PIXELS+0.0);
                    log10_Mturnover_MINI_unfiltered[ct] /= (HII_TOT_NUM_PIXELS+0.0);
                }
            }
        }

        LOG_SUPER_DEBUG("deltax unfiltered calculated");

        // ************************************************************************************* //
        // ***************** LOOP THROUGH THE FILTER RADII (in Mpc)  *************************** //
        // ************************************************************************************* //
        // set the max radius we will use, making sure we are always sampling the same values of radius
        // (this avoids aliasing differences w redshift)

        short_completely_ionised = 0;
        // loop through the filter radii (in Mpc)
        erfc_denom_cell = 1; //dummy value

        R=fmax(global_params.R_BUBBLE_MIN, (cell_length_factor*user_params->BOX_LEN/(float)user_params->HII_DIM));

        while ((R - fmin(astro_params->R_BUBBLE_MAX, L_FACTOR * user_params->BOX_LEN)) <= FRACT_FLOAT_ERR) {
            R *= global_params.DELTA_R_HII_FACTOR;
            if (R >= fmin(astro_params->R_BUBBLE_MAX, L_FACTOR * user_params->BOX_LEN)) {
                stored_R = R / (global_params.DELTA_R_HII_FACTOR);
            }
        }

        LOG_DEBUG("set max radius: %f", R);

        R=fmin(astro_params->R_BUBBLE_MAX, L_FACTOR*user_params->BOX_LEN);

        LAST_FILTER_STEP = 0;

        first_step_R = 1;

        double R_temp = (double) (astro_params->R_BUBBLE_MAX);

        counter = 0;

        while (!LAST_FILTER_STEP && (M_MIN < RtoM(R)) ){
LOG_ULTRA_DEBUG("while loop for until RtoM(R)=%f reaches M_MIN=%f", RtoM(R), M_MIN);

            // Check if we are the last filter step
            if ( ((R/(global_params.DELTA_R_HII_FACTOR) - cell_length_factor*(user_params->BOX_LEN)/(float)(user_params->HII_DIM)) <= FRACT_FLOAT_ERR) || \
                    ((R/(global_params.DELTA_R_HII_FACTOR) - global_params.R_BUBBLE_MIN) <= FRACT_FLOAT_ERR) ) {
                LAST_FILTER_STEP = 1;
                R = fmax(cell_length_factor*user_params->BOX_LEN/(double)(user_params->HII_DIM), global_params.R_BUBBLE_MIN);
            }

            // Copy all relevant quantities from memory into new arrays to be smoothed and FFT'd.
            if (flag_options->USE_TS_FLUCT) {
                memcpy(xe_filtered, xe_unfiltered, sizeof(fftwf_complex) * HII_KSPACE_NUM_PIXELS);
            }
            if (flag_options->INHOMO_RECO) {
                memcpy(N_rec_filtered, N_rec_unfiltered, sizeof(fftwf_complex) * HII_KSPACE_NUM_PIXELS);
            }

            memcpy(deltax_filtered, deltax_unfiltered, sizeof(fftwf_complex)*HII_KSPACE_NUM_PIXELS);
            if(flag_options->USE_MINI_HALOS){
                memcpy(prev_deltax_filtered, prev_deltax_unfiltered, sizeof(fftwf_complex)*HII_KSPACE_NUM_PIXELS);
                memcpy(log10_Mturnover_MINI_filtered, log10_Mturnover_MINI_unfiltered, sizeof(fftwf_complex)*HII_KSPACE_NUM_PIXELS);
                memcpy(log10_Mturnover_filtered, log10_Mturnover_unfiltered, sizeof(fftwf_complex)*HII_KSPACE_NUM_PIXELS);
            }

            if (!LAST_FILTER_STEP ||
                ((R - cell_length_factor * (user_params->BOX_LEN / (double) (user_params->HII_DIM))) >
                 FRACT_FLOAT_ERR)) {
                if (flag_options->USE_TS_FLUCT) {
                    filter_box(xe_filtered, 1, global_params.HII_FILTER, R);
                }
                if (flag_options->INHOMO_RECO) {
                    filter_box(N_rec_filtered, 1, global_params.HII_FILTER, R);
                }
                filter_box(deltax_filtered, 1, global_params.HII_FILTER, R);
                if(flag_options->USE_MINI_HALOS){
                    filter_box(prev_deltax_filtered, 1, global_params.HII_FILTER, R);
                    filter_box(log10_Mturnover_MINI_filtered, 1, global_params.HII_FILTER, R);
                    filter_box(log10_Mturnover_filtered, 1, global_params.HII_FILTER, R);
                }
            }

            // Perform FFTs
            if (user_params->USE_FFTW_WISDOM) {
                // Check to see if the wisdom exists, create it if it doesn't
                sprintf(wisdom_filename, "complex_to_real_DIM%d_NTHREADS%d.fftwf_wisdom", user_params->HII_DIM,
                        user_params->N_THREADS);
                if (fftwf_import_wisdom_from_filename(wisdom_filename) != 0) {
                    plan = fftwf_plan_dft_c2r_3d(user_params->HII_DIM, user_params->HII_DIM, user_params->HII_DIM,
                                                 (fftwf_complex *) deltax_filtered, (float *) deltax_filtered,FFTW_WISDOM_ONLY);
                    fftwf_execute(plan);
                    fftwf_destroy_plan(plan);
                } else {
                    plan = fftwf_plan_dft_c2r_3d(user_params->HII_DIM, user_params->HII_DIM, user_params->HII_DIM,
                                                 (fftwf_complex *) deltax_filtered, (float *) deltax_filtered,FFTW_PATIENT);
                    fftwf_execute(plan);

                    // Store the wisdom for later use
                    fftwf_export_wisdom_to_filename(wisdom_filename);

                    // copy over unfiltered box
                    memcpy(deltax_filtered, deltax_unfiltered, sizeof(fftwf_complex) * HII_KSPACE_NUM_PIXELS);

                    // Repeat calculation as the FFTW WISDOM destroys the data
                    if (!LAST_FILTER_STEP ||
                        ((R - cell_length_factor * (user_params->BOX_LEN / (double) (user_params->HII_DIM))) > FRACT_FLOAT_ERR)) {
                        filter_box(deltax_filtered, 1, global_params.HII_FILTER, R);
                    }

                    fftwf_destroy_plan(plan);
                    plan = fftwf_plan_dft_c2r_3d(user_params->HII_DIM, user_params->HII_DIM, user_params->HII_DIM,
                                                 (fftwf_complex *) deltax_filtered, (float *) deltax_filtered,FFTW_WISDOM_ONLY);
                    fftwf_execute(plan);
                    fftwf_destroy_plan(plan);
                }
            } else {
                plan = fftwf_plan_dft_c2r_3d(user_params->HII_DIM, user_params->HII_DIM, user_params->HII_DIM,
                                             (fftwf_complex *) deltax_filtered, (float *) deltax_filtered,FFTW_ESTIMATE);
                fftwf_execute(plan);
                fftwf_destroy_plan(plan);
            }

            if(flag_options->USE_MINI_HALOS){
                if(user_params->USE_FFTW_WISDOM) {
                    plan = fftwf_plan_dft_c2r_3d(user_params->HII_DIM, user_params->HII_DIM, user_params->HII_DIM,
                                                 (fftwf_complex *)prev_deltax_filtered, (float *)prev_deltax_filtered, FFTW_WISDOM_ONLY);
                }
                else {
                    plan = fftwf_plan_dft_c2r_3d(user_params->HII_DIM, user_params->HII_DIM, user_params->HII_DIM,
                                                 (fftwf_complex *)prev_deltax_filtered, (float *)prev_deltax_filtered, FFTW_ESTIMATE);
                }
                fftwf_execute(plan);
                fftwf_destroy_plan(plan);

                if(user_params->USE_FFTW_WISDOM) {
                    plan = fftwf_plan_dft_c2r_3d(user_params->HII_DIM, user_params->HII_DIM, user_params->HII_DIM,
                                                 (fftwf_complex *)log10_Mturnover_MINI_filtered, (float *)log10_Mturnover_MINI_filtered, FFTW_WISDOM_ONLY);
                }
                else {
                    plan = fftwf_plan_dft_c2r_3d(user_params->HII_DIM, user_params->HII_DIM, user_params->HII_DIM,
                                                 (fftwf_complex *)log10_Mturnover_MINI_filtered, (float *)log10_Mturnover_MINI_filtered, FFTW_ESTIMATE);
                }
                fftwf_execute(plan);
                fftwf_destroy_plan(plan);

                if(user_params->USE_FFTW_WISDOM) {
                    plan = fftwf_plan_dft_c2r_3d(user_params->HII_DIM, user_params->HII_DIM, user_params->HII_DIM,
                                                 (fftwf_complex *)log10_Mturnover_filtered, (float *)log10_Mturnover_filtered, FFTW_WISDOM_ONLY);
                }
                else {
                    plan = fftwf_plan_dft_c2r_3d(user_params->HII_DIM, user_params->HII_DIM, user_params->HII_DIM,
                                                 (fftwf_complex *)log10_Mturnover_filtered, (float *)log10_Mturnover_filtered, FFTW_ESTIMATE);
                }
                fftwf_execute(plan);
                fftwf_destroy_plan(plan);
            }

            if (flag_options->USE_TS_FLUCT) {
                if (user_params->USE_FFTW_WISDOM) {
                    plan = fftwf_plan_dft_c2r_3d(user_params->HII_DIM, user_params->HII_DIM, user_params->HII_DIM,
                                                 (fftwf_complex *) xe_filtered, (float *) xe_filtered,FFTW_WISDOM_ONLY);
                } else {
                    plan = fftwf_plan_dft_c2r_3d(user_params->HII_DIM, user_params->HII_DIM, user_params->HII_DIM,
                                                 (fftwf_complex *) xe_filtered, (float *) xe_filtered, FFTW_ESTIMATE);
                }
                fftwf_execute(plan);
                fftwf_destroy_plan(plan);
            }

            if (flag_options->INHOMO_RECO) {
                if (user_params->USE_FFTW_WISDOM) {
                    plan = fftwf_plan_dft_c2r_3d(user_params->HII_DIM, user_params->HII_DIM, user_params->HII_DIM,
                                                 (fftwf_complex *) N_rec_filtered, (float *) N_rec_filtered,FFTW_WISDOM_ONLY);
                } else {
                    plan = fftwf_plan_dft_c2r_3d(user_params->HII_DIM, user_params->HII_DIM, user_params->HII_DIM,
                                                 (fftwf_complex *) N_rec_filtered, (float *) N_rec_filtered,FFTW_ESTIMATE);
                }
                fftwf_execute(plan);
                fftwf_destroy_plan(plan);
            }

            // Check if this is the last filtering scale.  If so, we don't need deltax_unfiltered anymore.
            // We will re-read it to get the real-space field, which we will use to set the residual neutral fraction
            ST_over_PS = 0;
            ST_over_PS_MINI = 0;
            f_coll = 0;
            f_coll_MINI = 0;
            massofscaleR = RtoM(R);

            if (flag_options->USE_MASS_DEPENDENT_ZETA) {

                min_density = max_density = 0.0;

#pragma omp parallel shared(deltax_filtered) private(x, y, z) num_threads(user_params->N_THREADS)
                {
#pragma omp for reduction(max:max_density) reduction(min:min_density)
                    for (x = 0; x < user_params->HII_DIM; x++) {
                        for (y = 0; y < user_params->HII_DIM; y++) {
                            for (z = 0; z < user_params->HII_DIM; z++) {
                                // delta cannot be less than -1
                                *((float *) deltax_filtered + HII_R_FFT_INDEX(x, y, z)) = FMAX(
                                        *((float *) deltax_filtered + HII_R_FFT_INDEX(x, y, z)), -1. + FRACT_FLOAT_ERR);

                                if (*((float *) deltax_filtered + HII_R_FFT_INDEX(x, y, z)) < min_density) {
                                    min_density = *((float *) deltax_filtered + HII_R_FFT_INDEX(x, y, z));
                                }
                                if (*((float *) deltax_filtered + HII_R_FFT_INDEX(x, y, z)) > max_density) {
                                    max_density = *((float *) deltax_filtered + HII_R_FFT_INDEX(x, y, z));
                                }
                            }
                        }
                    }
                }

                if (min_density < 0.) {
                    min_density = min_density * 1.001;
                    if (min_density <= -1.) {
                        // Use MIN_DENSITY_LOW_LIMIT as is it smaller than FRACT_FLOAT_ERR
                        min_density = -1. + global_params.MIN_DENSITY_LOW_LIMIT;
                    }
                } else {
                    min_density = min_density * 0.999;
                }

                if (max_density < 0.) {
                    max_density = max_density * 0.999;
                } else {
                    max_density = max_density * 1.001;
                }

                if (global_params.HII_FILTER == 1) {
                    if ((0.413566994 * R * 2. * PI / user_params->BOX_LEN) > 1.) {
                        // The sharp k-space filter will set every cell to zero, and the interpolation table using a flexible min/max density will fail.

                        min_density = -1. + global_params.MIN_DENSITY_LOW_LIMIT;
                        max_density = global_params.CRIT_DENS_TRANSITION * 1.001;
                    }
                }

                overdense_small_min = log10(1. + min_density);
                if (max_density > global_params.CRIT_DENS_TRANSITION * 1.001) {
                    overdense_small_bin_width = 1 / ((double) NSFR_low - 1.) *
                                                (log10(1. + global_params.CRIT_DENS_TRANSITION * 1.001) -
                                                 overdense_small_min);
                } else {
                    overdense_small_bin_width =
                            1 / ((double) NSFR_low - 1.) * (log10(1. + max_density) - overdense_small_min);
                }

                overdense_small_bin_width_inv = 1./overdense_small_bin_width;
<<<<<<< HEAD
LOG_SUPER_DEBUG("R=%f, min_density=%f, max_density=%f, overdense_small_min=%f, overdense_small_bin_width=%f",\
                R, min_density, max_density, overdense_small_min, overdense_small_bin_width);
=======
LOG_ULTRA_DEBUG("R=%f, min_density=%f, max_density=%f, overdense_small_min=%f, overdense_small_bin_width=%f", R, min_density, max_density, overdense_small_min, overdense_small_bin_width);
>>>>>>> 2006628c

                if (flag_options->USE_MINI_HALOS){
                    // do the same for prev
                    prev_min_density = prev_max_density = 0.0;

#pragma omp parallel shared(prev_deltax_filtered) private(x, y, z) num_threads(user_params->N_THREADS)
                    {
#pragma omp for reduction(max:prev_max_density) reduction(min:prev_min_density)
                        for (x=0; x<user_params->HII_DIM; x++){
                            for (y=0; y<user_params->HII_DIM; y++){
                                for (z=0; z<user_params->HII_DIM; z++){
                                    // delta cannot be less than -1
                                    *((float *)prev_deltax_filtered + HII_R_FFT_INDEX(x,y,z)) = \
                                                        FMAX(*((float *)prev_deltax_filtered + HII_R_FFT_INDEX(x,y,z)) , -1.+FRACT_FLOAT_ERR);

                                    if( *((float *)prev_deltax_filtered + HII_R_FFT_INDEX(x,y,z)) < prev_min_density ) {
                                        prev_min_density = *((float *)prev_deltax_filtered + HII_R_FFT_INDEX(x,y,z));
                                    }
                                    if( *((float *)prev_deltax_filtered + HII_R_FFT_INDEX(x,y,z)) > prev_max_density ) {
                                        prev_max_density = *((float *)prev_deltax_filtered + HII_R_FFT_INDEX(x,y,z));
                                    }
                                }
                            }
                        }
                    }

                    if(prev_min_density < 0.) {
                        prev_min_density = prev_min_density*1.001;
                        if(prev_min_density < -1.) {
                            // Use MIN_DENSITY_LOW_LIMIT as is it smaller than FRACT_FLOAT_ERR
                            prev_min_density = -1. + global_params.MIN_DENSITY_LOW_LIMIT;
                        }
                    }
                    else {
                        prev_min_density = prev_min_density*0.999;
                    }
                    if(prev_max_density < 0.) {
                        prev_max_density = prev_max_density*0.999;
                    }
                    else {
                        prev_max_density = prev_max_density*1.001;
                    }

                    if(global_params.HII_FILTER==1) {
                        if((0.413566994*R*2.*PI/user_params->BOX_LEN) > 1.) {
                            // The sharp k-space filter will set every cell to zero, and the interpolation table using a flexible min/max density will fail.

                            prev_min_density = -1. + global_params.MIN_DENSITY_LOW_LIMIT;
                            prev_max_density = global_params.CRIT_DENS_TRANSITION*1.001;
                        }
                    }

                    prev_overdense_small_min = log10(1. + prev_min_density);
                    if(prev_max_density > global_params.CRIT_DENS_TRANSITION*1.001) {
                        prev_overdense_small_bin_width = 1/((double)NSFR_low-1.)*(log10(1.+global_params.CRIT_DENS_TRANSITION*1.001)-prev_overdense_small_min);
                    }
                    else {
                        prev_overdense_small_bin_width = 1/((double)NSFR_low-1.)*(log10(1.+prev_max_density)-prev_overdense_small_min);
                    }
                    prev_overdense_small_bin_width_inv = 1./prev_overdense_small_bin_width;
LOG_DEBUG("prev_min_density=%f, prev_max_density=%f, prev_overdense_small_min=%f, prev_overdense_small_bin_width=%f", \
                prev_min_density, prev_max_density, prev_overdense_small_min, prev_overdense_small_bin_width);

                    // do the same for logM
                    log10Mturn_min = 999;
                    log10Mturn_max = 0.0;
                    log10Mturn_min_MINI = 999;
                    log10Mturn_max_MINI = 0.0;

#pragma omp parallel shared(log10_Mturnover_filtered,log10_Mturnover_MINI_filtered,log10_Mcrit_atom,log10_Mcrit_mol) private(x, y, z) num_threads(user_params->N_THREADS)
                    {
#pragma omp for reduction(max:log10Mturn_max,log10Mturn_max_MINI) reduction(min:log10Mturn_min,log10Mturn_min_MINI)
                        for (x=0; x<user_params->HII_DIM; x++){
                            for (y=0; y<user_params->HII_DIM; y++){
                                for (z=0; z<user_params->HII_DIM; z++){
                                    if (*((float *)log10_Mturnover_filtered + HII_R_FFT_INDEX(x,y,z)) < log10_Mcrit_atom)
                                        *((float *)log10_Mturnover_filtered + HII_R_FFT_INDEX(x,y,z)) = log10_Mcrit_atom;
                                    if (*((float *)log10_Mturnover_filtered + HII_R_FFT_INDEX(x,y,z)) > LOG10_MTURN_MAX)
                                        *((float *)log10_Mturnover_filtered + HII_R_FFT_INDEX(x,y,z)) = LOG10_MTURN_MAX;
                                    // Mturnover cannot be less than Mcrit_mol
                                    if (*((float *)log10_Mturnover_MINI_filtered + HII_R_FFT_INDEX(x,y,z)) < log10_Mcrit_mol)
                                        *((float *)log10_Mturnover_MINI_filtered + HII_R_FFT_INDEX(x,y,z)) = log10_Mcrit_mol;
                                    if (*((float *)log10_Mturnover_MINI_filtered + HII_R_FFT_INDEX(x,y,z)) > LOG10_MTURN_MAX)
                                        *((float *)log10_Mturnover_MINI_filtered + HII_R_FFT_INDEX(x,y,z)) = LOG10_MTURN_MAX;

                                    if (*((float *)log10_Mturnover_filtered + HII_R_FFT_INDEX(x,y,z)) < log10Mturn_min)
                                        log10Mturn_min = *((float *)log10_Mturnover_filtered + HII_R_FFT_INDEX(x,y,z));
                                    if (*((float *)log10_Mturnover_filtered + HII_R_FFT_INDEX(x,y,z)) > log10Mturn_max)
                                        log10Mturn_max = *((float *)log10_Mturnover_filtered + HII_R_FFT_INDEX(x,y,z));
                                    if (*((float *)log10_Mturnover_MINI_filtered + HII_R_FFT_INDEX(x,y,z)) < log10Mturn_min_MINI)
                                        log10Mturn_min_MINI = *((float *)log10_Mturnover_MINI_filtered + HII_R_FFT_INDEX(x,y,z));
                                    if (*((float *)log10_Mturnover_MINI_filtered + HII_R_FFT_INDEX(x,y,z)) > log10Mturn_max_MINI)
                                        log10Mturn_max_MINI = *((float *)log10_Mturnover_MINI_filtered + HII_R_FFT_INDEX(x,y,z));
                                }
                            }
                        }
                    }

                    log10Mturn_min = log10Mturn_min *0.99;
                    log10Mturn_max = log10Mturn_max *1.01;
                    log10Mturn_min_MINI = log10Mturn_min_MINI *0.99;
                    log10Mturn_max_MINI = log10Mturn_max_MINI *1.01;

                    log10Mturn_bin_width = (log10Mturn_max - log10Mturn_min) / NMTURN;
                    log10Mturn_bin_width_inv = 1./log10Mturn_bin_width;
                    log10Mturn_bin_width_MINI = (log10Mturn_max_MINI - log10Mturn_min_MINI) / NMTURN;
                    log10Mturn_bin_width_inv_MINI = 1./log10Mturn_bin_width_MINI;
                }

                initialiseGL_Nion(NGL_SFR, M_MIN,massofscaleR);

                if(flag_options->USE_MINI_HALOS){
                    if(initialise_Nion_General_spline_MINI(redshift,Mcrit_atom,min_density,max_density,massofscaleR,M_MIN,
                                                           log10Mturn_min,log10Mturn_max,log10Mturn_min_MINI,log10Mturn_max_MINI,
                                                           astro_params->ALPHA_STAR,astro_params->ALPHA_ESC,astro_params->F_STAR10,
                                                           astro_params->F_ESC10,Mlim_Fstar,Mlim_Fesc,astro_params->F_STAR7_MINI,
                                                           astro_params->F_ESC7_MINI,Mlim_Fstar_MINI, Mlim_Fesc_MINI)!=0) {
                        LOG_ERROR("I have encountered an infinite or a NaN value in initialise_Nion_General_spline_MINI");
                        return(2);
                    }
                    if (previous_ionize_box->mean_f_coll_MINI * ION_EFF_FACTOR + previous_ionize_box->mean_f_coll * ION_EFF_FACTOR > 1e-4){
                        if(initialise_Nion_General_spline_MINI_prev(prev_redshift,Mcrit_atom,prev_min_density,prev_max_density,
                                                                    massofscaleR,M_MIN,log10Mturn_min,log10Mturn_max,log10Mturn_min_MINI,
                                                                    log10Mturn_max_MINI,astro_params->ALPHA_STAR,astro_params->ALPHA_ESC,
                                                                    astro_params->F_STAR10,astro_params->F_ESC10,Mlim_Fstar,Mlim_Fesc,
                                                                    astro_params->F_STAR7_MINI,astro_params->F_ESC7_MINI,
                                                                    Mlim_Fstar_MINI, Mlim_Fesc_MINI)!=0) {
                            LOG_ERROR("I have encountered an infinite or a NaN value in initialise_Nion_General_spline_MINI for prev");
                            return(2);
                        }
                    }
                }
                else{
                    if(initialise_Nion_General_spline(redshift,min_density,max_density,massofscaleR,astro_params->M_TURN,
                                                      astro_params->ALPHA_STAR,astro_params->ALPHA_ESC,astro_params->F_STAR10,
                                                      astro_params->F_ESC10,Mlim_Fstar,Mlim_Fesc)!=0) {
                        LOG_ERROR("I have encountered an infinite or a NaN value in initialise_Nion_General_spline");
                        return(2);
                    }
                }
            } else {

                erfc_denom = 2. * (pow(sigma_z0(M_MIN), 2) - pow(sigma_z0(massofscaleR), 2));
                if (erfc_denom < 0) { // our filtering scale has become too small
                    break;
                }
                erfc_denom = sqrt(erfc_denom);
                erfc_denom = 1. / (growth_factor * erfc_denom);

            }

            // Determine the global averaged f_coll for the overall normalisation

            // Reset value of int check to see if we are over-stepping our interpolation table
            for (i = 0; i < user_params->N_THREADS; i++) {
                overdense_int_boundexceeded_threaded[i] = 0;
            }

            // renormalize the collapse fraction so that the mean matches ST,
            // since we are using the evolved (non-linear) density field
#pragma omp parallel shared(deltax_filtered,N_rec_filtered,xe_filtered,overdense_int_boundexceeded,log10_Nion_spline,Nion_spline,erfc_denom,erfc_arg_min,\
                            erfc_arg_max,InvArgBinWidth,ArgBinWidth,ERFC_VALS_DIFF,ERFC_VALS,log10_Mturnover_filtered,log10Mturn_min,log10Mturn_bin_width_inv, \
                            log10_Mturnover_MINI_filtered,log10Mturn_bin_width_inv_MINI,log10_Nion_spline_MINI,prev_deltax_filtered,previous_ionize_box,ION_EFF_FACTOR,\
                            prev_overdense_small_min,prev_overdense_small_bin_width_inv,prev_log10_Nion_spline,prev_log10_Nion_spline_MINI,prev_overdense_large_min,\
                            prev_overdense_large_bin_width_inv,prev_Nion_spline,prev_Nion_spline_MINI,box,counter) \
                    private(x,y,z,curr_dens,Splined_Fcoll,Splined_Fcoll_MINI,dens_val,overdense_int,erfc_arg_val,erfc_arg_val_index,log10_Mturnover,\
                            log10_Mturnover_int,log10_Mturnover_MINI,log10_Mturnover_MINI_int,prev_dens,prev_Splined_Fcoll,prev_Splined_Fcoll_MINI,\
                            prev_dens_val,) \
                    num_threads(user_params->N_THREADS)
            {
#pragma omp for reduction(+:f_coll,f_coll_MINI)
                for (x = 0; x < user_params->HII_DIM; x++) {
                    for (y = 0; y < user_params->HII_DIM; y++) {
                        for (z = 0; z < user_params->HII_DIM; z++) {

                            // delta cannot be less than -1
                            *((float *) deltax_filtered + HII_R_FFT_INDEX(x, y, z)) = FMAX(
                                    *((float *) deltax_filtered + HII_R_FFT_INDEX(x, y, z)), -1. + FRACT_FLOAT_ERR);

                            // <N_rec> cannot be less than zero
                            if (flag_options->INHOMO_RECO) {
                                *((float *) N_rec_filtered + HII_R_FFT_INDEX(x, y, z)) = FMAX(
                                        *((float *) N_rec_filtered + HII_R_FFT_INDEX(x, y, z)), 0.0);
                            }

                            // x_e has to be between zero and unity
                            if (flag_options->USE_TS_FLUCT) {
                                *((float *) xe_filtered + HII_R_FFT_INDEX(x, y, z)) = FMAX(
                                        *((float *) xe_filtered + HII_R_FFT_INDEX(x, y, z)), 0.);
                                *((float *) xe_filtered + HII_R_FFT_INDEX(x, y, z)) = FMIN(
                                        *((float *) xe_filtered + HII_R_FFT_INDEX(x, y, z)), 0.999);
                            }

                            curr_dens = *((float *) deltax_filtered + HII_R_FFT_INDEX(x, y, z));

                            if (flag_options->USE_MASS_DEPENDENT_ZETA) {

                                if (flag_options->USE_MINI_HALOS){
	                                log10_Mturnover = (*((float *)log10_Mturnover_filtered + HII_R_FFT_INDEX(x,y,z)) -
                                                       log10Mturn_min ) * log10Mturn_bin_width_inv;
        	                        log10_Mturnover_int = (int)floorf( log10_Mturnover );
                	                log10_Mturnover_MINI = (*((float *)log10_Mturnover_MINI_filtered + HII_R_FFT_INDEX(x,y,z)) - \
                                                            log10Mturn_min_MINI ) * log10Mturn_bin_width_inv_MINI;
                        	        log10_Mturnover_MINI_int = (int)floorf( log10_Mturnover_MINI );

                                    if (curr_dens < global_params.CRIT_DENS_TRANSITION){

                                        if (curr_dens <= -1.) {
                                            Splined_Fcoll = 0;
                                            Splined_Fcoll_MINI = 0;
                                        }
                                        else {
                                            dens_val = (log10f(curr_dens+1.) - overdense_small_min)*overdense_small_bin_width_inv;
                                            overdense_int = (int)floorf( dens_val );

                                            if(overdense_int < 0 || (overdense_int + 1) > (NSFR_low - 1)) {
                                                overdense_int_boundexceeded_threaded[omp_get_thread_num()] = 1;
                                            }

                                            Splined_Fcoll = ( \
                                                             log10_Nion_spline[overdense_int + NSFR_low*log10_Mturnover_int]*( 1 + (float)overdense_int - dens_val ) + \
                                                             log10_Nion_spline[overdense_int + 1 + NSFR_low*log10_Mturnover_int]*( dens_val - (float)overdense_int ) \
                                                             ) * (1 + (float)log10_Mturnover_int - log10_Mturnover) + \
                                                            ( \
                                                             log10_Nion_spline[overdense_int + NSFR_low*(log10_Mturnover_int+1)]*( 1 + (float)overdense_int - dens_val ) + \
                                                             log10_Nion_spline[overdense_int + 1 + NSFR_low*(log10_Mturnover_int+1)]*( dens_val - (float)overdense_int ) \
                                                            ) * (log10_Mturnover - (float)log10_Mturnover_int);
                                            Splined_Fcoll = expf(Splined_Fcoll);

                                            Splined_Fcoll_MINI = ( \
                                                                  log10_Nion_spline_MINI[overdense_int + NSFR_low*log10_Mturnover_MINI_int]*( 1 + (float)overdense_int - dens_val ) + \
                                                                  log10_Nion_spline_MINI[overdense_int + 1 + NSFR_low*log10_Mturnover_MINI_int]*( dens_val - (float)overdense_int ) \
                                                                  ) * (1 + (float)log10_Mturnover_MINI_int - log10_Mturnover_MINI) + \
                                                                ( \
                                                                 log10_Nion_spline_MINI[overdense_int + NSFR_low*(log10_Mturnover_MINI_int+1)]*( 1 + (float)overdense_int - dens_val ) + \
                                                                 log10_Nion_spline_MINI[overdense_int + 1 + NSFR_low*(log10_Mturnover_MINI_int+1)]*( dens_val - (float)overdense_int ) \
                                                                 ) * (log10_Mturnover_MINI - (float)log10_Mturnover_MINI_int);
                                            Splined_Fcoll_MINI = expf(Splined_Fcoll_MINI);
                                        }
                                    }
                                    else {
                                        if (curr_dens < 0.99*Deltac) {

                                            dens_val = (curr_dens - overdense_large_min)*overdense_large_bin_width_inv;

                                            overdense_int = (int)floorf( dens_val );

                                            if(overdense_int < 0 || (overdense_int + 1) > (NSFR_high - 1)) {
                                                overdense_int_boundexceeded_threaded[omp_get_thread_num()] = 1;
                                            }

                                            Splined_Fcoll = ( \
                                                             Nion_spline[overdense_int + NSFR_high* log10_Mturnover_int]*( 1 + (float)overdense_int - dens_val ) + \
                                                             Nion_spline[overdense_int + 1 + NSFR_high* log10_Mturnover_int]*( dens_val - (float)overdense_int ) \
                                                             ) * (1 + (float)log10_Mturnover_int - log10_Mturnover) + \
                                                            ( \
                                                             Nion_spline[overdense_int + NSFR_high*(log10_Mturnover_int+1)]*( 1 + (float)overdense_int - dens_val ) + \
                                                             Nion_spline[overdense_int+ 1 + NSFR_high*(log10_Mturnover_int+1)]*( dens_val - (float)overdense_int ) \
                                                             ) * (log10_Mturnover - (float)log10_Mturnover_int);

                                            Splined_Fcoll_MINI = ( \
                                                                  Nion_spline_MINI[overdense_int + NSFR_high* log10_Mturnover_MINI_int]*( 1 + (float)overdense_int - dens_val ) + \
                                                                  Nion_spline_MINI[overdense_int + 1 + NSFR_high* log10_Mturnover_MINI_int]*( dens_val - (float)overdense_int ) \
                                                                  ) * (1 + (float)log10_Mturnover_MINI_int - log10_Mturnover_MINI) + \
                                                                ( \
                                                                 Nion_spline_MINI[overdense_int + NSFR_high*(log10_Mturnover_MINI_int+1)]*( 1 + (float)overdense_int - dens_val ) + \
                                                                 Nion_spline_MINI[overdense_int + 1 + NSFR_high*(log10_Mturnover_MINI_int+1)]*( dens_val - (float)overdense_int ) \
                                                                 ) * (log10_Mturnover_MINI - (float)log10_Mturnover_MINI_int);
                                        }
                                        else {
                                            Splined_Fcoll = 1.;
                                            Splined_Fcoll_MINI = 1.;
                                        }
                                    }

                                    prev_dens = *((float *)prev_deltax_filtered + HII_R_FFT_INDEX(x,y,z));

                                    if (previous_ionize_box->mean_f_coll_MINI * ION_EFF_FACTOR + previous_ionize_box->mean_f_coll * ION_EFF_FACTOR > 1e-4){
                                        if (prev_dens < global_params.CRIT_DENS_TRANSITION){

                                            if (prev_dens < -1.) {
                                                prev_Splined_Fcoll = 0;
                                                prev_Splined_Fcoll_MINI = 0;
                                            }
                                            else{
                                                prev_dens_val = (log10f(prev_dens+1.) - prev_overdense_small_min)*prev_overdense_small_bin_width_inv;
                                                overdense_int = (int)floorf( prev_dens_val );

                                                if(overdense_int < 0 || (overdense_int + 1) > (NSFR_low - 1)) {
                                                    overdense_int_boundexceeded_threaded[omp_get_thread_num()] = 1;
                                                }

                                                prev_Splined_Fcoll = ( \
                                                        prev_log10_Nion_spline[overdense_int + NSFR_low* log10_Mturnover_int]*( 1 + (float)overdense_int - prev_dens_val ) +\
                                                        prev_log10_Nion_spline[overdense_int + 1 + NSFR_low* log10_Mturnover_int]*( prev_dens_val - (float)overdense_int ) \
                                                    ) * (1 + (float)log10_Mturnover_int - log10_Mturnover) + \
                                                    ( \
                                                        prev_log10_Nion_spline[overdense_int + NSFR_low*(log10_Mturnover_int+1)]*( 1 + (float)overdense_int - prev_dens_val ) +\
                                                        prev_log10_Nion_spline[overdense_int + 1 + NSFR_low*(log10_Mturnover_int+1)]*( prev_dens_val - (float)overdense_int )\
                                                    ) * (log10_Mturnover - (float)log10_Mturnover_int);

                                                prev_Splined_Fcoll = expf(prev_Splined_Fcoll);

                                                prev_Splined_Fcoll_MINI = (\
                                                        prev_log10_Nion_spline_MINI[overdense_int + NSFR_low* log10_Mturnover_MINI_int]*( 1 + (float)overdense_int - prev_dens_val ) +\
                                                        prev_log10_Nion_spline_MINI[overdense_int + 1 + NSFR_low* log10_Mturnover_MINI_int]*( prev_dens_val - (float)overdense_int )\
                                                    ) * (1 + (float)log10_Mturnover_MINI_int - log10_Mturnover_MINI) + \
                                                    (\
                                                        prev_log10_Nion_spline_MINI[overdense_int + NSFR_low*(log10_Mturnover_MINI_int+1)]*( 1 + (float)overdense_int - prev_dens_val ) +\
                                                        prev_log10_Nion_spline_MINI[overdense_int + 1 + NSFR_low*(log10_Mturnover_MINI_int+1)]*( prev_dens_val - (float)overdense_int )\
                                                    ) * (log10_Mturnover_MINI - (float)log10_Mturnover_MINI_int);
                                                prev_Splined_Fcoll_MINI = expf(prev_Splined_Fcoll_MINI);

                                            }
                                        }
                                        else {
                                            if (prev_dens < 0.99*Deltac) {

                                                prev_dens_val = (prev_dens - prev_overdense_large_min)*prev_overdense_large_bin_width_inv;

                                                overdense_int = (int)floorf( prev_dens_val );

                                                if(overdense_int < 0 || (overdense_int + 1) > (NSFR_high - 1)) {
                                                    overdense_int_boundexceeded_threaded[omp_get_thread_num()] = 1;
                                                }

                                                prev_Splined_Fcoll = (\
                                                        prev_Nion_spline[overdense_int   + NSFR_high* log10_Mturnover_int   ]*( 1 + (float)overdense_int - prev_dens_val ) +\
                                                        prev_Nion_spline[overdense_int+1 + NSFR_high* log10_Mturnover_int   ]*( prev_dens_val - (float)overdense_int )\
                                                    ) * (1 + (float)log10_Mturnover_int - log10_Mturnover) + \
                                                    (\
                                                        prev_Nion_spline[overdense_int   + NSFR_high*(log10_Mturnover_int+1)]*( 1 + (float)overdense_int - prev_dens_val ) +\
                                                        prev_Nion_spline[overdense_int+1 + NSFR_high*(log10_Mturnover_int+1)]*( prev_dens_val - (float)overdense_int )\
                                                    ) * (log10_Mturnover - (float)log10_Mturnover_int);

                                                prev_Splined_Fcoll_MINI = (\
                                                        prev_Nion_spline_MINI[overdense_int   + NSFR_high* log10_Mturnover_MINI_int   ]*( 1 + (float)overdense_int - prev_dens_val ) +\
                                                        prev_Nion_spline_MINI[overdense_int +1+ NSFR_high* log10_Mturnover_MINI_int   ]*( prev_dens_val - (float)overdense_int )\
                                                    ) * (1 + (float)log10_Mturnover_MINI_int - log10_Mturnover_MINI) +\
                                                    (\
                                                        prev_Nion_spline_MINI[overdense_int   + NSFR_high*(log10_Mturnover_MINI_int+1)]*( 1 + (float)overdense_int - prev_dens_val ) +\
                                                        prev_Nion_spline_MINI[overdense_int +1+ NSFR_high*(log10_Mturnover_MINI_int+1)]*( prev_dens_val - (float)overdense_int )\
                                                    ) * (log10_Mturnover_MINI - (float)log10_Mturnover_MINI_int);
                                            }
                                            else {
                                                prev_Splined_Fcoll = 1.;
                                                prev_Splined_Fcoll_MINI = 1.;
                                            }
                                        }
                                    }
                                    else{
                                        prev_Splined_Fcoll = 0.;
                                        prev_Splined_Fcoll_MINI = 0.;
                                    }
                                }
                                else{
                                    if (curr_dens < global_params.CRIT_DENS_TRANSITION) {

                                        if (curr_dens <= -1.) {
                                            Splined_Fcoll = 0;
                                        } else {
                                            dens_val = (log10f(curr_dens + 1.) - overdense_small_min) * overdense_small_bin_width_inv;
                                            overdense_int = (int) floorf(dens_val);

                                            if (overdense_int < 0 || (overdense_int + 1) > (NSFR_low - 1)) {
                                                overdense_int_boundexceeded_threaded[omp_get_thread_num()] = 1;
                                            }

                                            Splined_Fcoll = log10_Nion_spline[overdense_int] * (1 + (float) overdense_int - dens_val) + \
                                                            log10_Nion_spline[overdense_int + 1] * (dens_val - (float) overdense_int);
                                            Splined_Fcoll = expf(Splined_Fcoll);

                                        }
                                    } else {
                                        if (curr_dens < 0.99 * Deltac) {

                                            dens_val = (curr_dens - overdense_large_min) * overdense_large_bin_width_inv;

                                            overdense_int = (int) floorf(dens_val);

                                            if (overdense_int < 0 || (overdense_int + 1) > (NSFR_high - 1)) {
                                                overdense_int_boundexceeded_threaded[omp_get_thread_num()] = 1;
                                            }

                                            Splined_Fcoll = Nion_spline[overdense_int] * (1 + (float) overdense_int - dens_val) + \
                                                            Nion_spline[overdense_int + 1] * (dens_val - (float) overdense_int);
                                        } else {
                                            Splined_Fcoll = 1.;
                                        }
                                    }
                                }
                            }
                            else {
                                erfc_arg_val = (Deltac - curr_dens) * erfc_denom;
                                if (erfc_arg_val < erfc_arg_min || erfc_arg_val > erfc_arg_max) {
                                    Splined_Fcoll = splined_erfc(erfc_arg_val);
                                } else {
                                    erfc_arg_val_index = (int) floor((erfc_arg_val - erfc_arg_min) * InvArgBinWidth);

                                    Splined_Fcoll = ERFC_VALS[erfc_arg_val_index] + \
                                            (erfc_arg_val - (erfc_arg_min + ArgBinWidth * (double) erfc_arg_val_index)) * ERFC_VALS_DIFF[erfc_arg_val_index] *InvArgBinWidth;
                                }
                            }

                            // save the value of the collasped fraction into the Fcoll array
                            if (flag_options->USE_MINI_HALOS){
                                if (Splined_Fcoll > 1.) Splined_Fcoll = 1.;
                                if (Splined_Fcoll < 0.) Splined_Fcoll = 1e-40;
                                if (prev_Splined_Fcoll > 1.) prev_Splined_Fcoll = 1.;
                                if (prev_Splined_Fcoll < 0.) prev_Splined_Fcoll = 1e-40;
                                box->Fcoll[counter * HII_TOT_NUM_PIXELS + HII_R_INDEX(x,y,z)] = \
                                        previous_ionize_box->Fcoll[counter * HII_TOT_NUM_PIXELS + HII_R_INDEX(x,y,z)] + Splined_Fcoll - prev_Splined_Fcoll;

                                if (box->Fcoll[counter * HII_TOT_NUM_PIXELS + HII_R_INDEX(x,y,z)] >1.) box->Fcoll[counter * HII_TOT_NUM_PIXELS + HII_R_INDEX(x,y,z)] = 1.;
                                //if (box->Fcoll[counter * HII_TOT_NUM_PIXELS + HII_R_INDEX(x,y,z)] <0.) box->Fcoll[counter * HII_TOT_NUM_PIXELS + HII_R_INDEX(x,y,z)] = 1e-40;
                                //if (box->Fcoll[counter * HII_TOT_NUM_PIXELS + HII_R_INDEX(x,y,z)] < previous_ionize_box->Fcoll[counter * HII_TOT_NUM_PIXELS + HII_R_INDEX(x,y,z)])
                                //    box->Fcoll[counter * HII_TOT_NUM_PIXELS + HII_R_INDEX(x,y,z)] = previous_ionize_box->Fcoll[counter * HII_TOT_NUM_PIXELS + HII_R_INDEX(x,y,z)];
                                f_coll += box->Fcoll[counter * HII_TOT_NUM_PIXELS + HII_R_INDEX(x,y,z)];
                                if(isfinite(f_coll)==0) {
                                    LOG_ERROR("f_coll is either finite or NaN!(%d,%d,%d)%g,%g,%g,%g,%g,%g,%g,%g,%g",\
                                            x,y,z,curr_dens,prev_dens,previous_ionize_box->Fcoll[counter * HII_TOT_NUM_PIXELS + HII_R_INDEX(x,y,z)],\
                                            Splined_Fcoll, prev_Splined_Fcoll, curr_dens, prev_dens, \
                                            log10_Mturnover, *((float *)log10_Mturnover_filtered + HII_R_FFT_INDEX(x,y,z)));
//                                    return(2);
                                }

                                if (Splined_Fcoll_MINI > 1.) Splined_Fcoll_MINI = 1.;
                                if (Splined_Fcoll_MINI < 0.) Splined_Fcoll_MINI = 1e-40;
                                if (prev_Splined_Fcoll_MINI > 1.) prev_Splined_Fcoll_MINI = 1.;
                                if (prev_Splined_Fcoll_MINI < 0.) prev_Splined_Fcoll_MINI = 1e-40;
                                box->Fcoll_MINI[counter * HII_TOT_NUM_PIXELS + HII_R_INDEX(x,y,z)] = \
                                            previous_ionize_box->Fcoll_MINI[counter * HII_TOT_NUM_PIXELS + HII_R_INDEX(x,y,z)] + Splined_Fcoll_MINI - prev_Splined_Fcoll_MINI;

                                if (box->Fcoll_MINI[counter * HII_TOT_NUM_PIXELS + HII_R_INDEX(x,y,z)] >1.) box->Fcoll_MINI[counter * HII_TOT_NUM_PIXELS + HII_R_INDEX(x,y,z)] = 1.;
                                //if (box->Fcoll_MINI[counter * HII_TOT_NUM_PIXELS + HII_R_INDEX(x,y,z)] <0.) box->Fcoll_MINI[counter * HII_TOT_NUM_PIXELS + HII_R_INDEX(x,y,z)] = 1e-40;
                                //if (box->Fcoll_MINI[counter * HII_TOT_NUM_PIXELS + HII_R_INDEX(x,y,z)] < previous_ionize_box->Fcoll_MINI[counter * HII_TOT_NUM_PIXELS + HII_R_INDEX(x,y,z)])
                                //    box->Fcoll_MINI[counter * HII_TOT_NUM_PIXELS + HII_R_INDEX(x,y,z)] = previous_ionize_box->Fcoll_MINI[counter * HII_TOT_NUM_PIXELS + HII_R_INDEX(x,y,z)];
                                f_coll_MINI += box->Fcoll_MINI[counter * HII_TOT_NUM_PIXELS + HII_R_INDEX(x,y,z)];
                                if(isfinite(f_coll_MINI)==0) {
                                    LOG_ERROR("f_coll_MINI is either finite or NaN!(%d,%d,%d)%g,%g,%g,%g,%g,%g,%g",\
                                              x,y,z,curr_dens, prev_dens, previous_ionize_box->Fcoll_MINI[counter * HII_TOT_NUM_PIXELS + HII_R_INDEX(x,y,z)],\
                                              Splined_Fcoll_MINI, prev_Splined_Fcoll_MINI, log10_Mturnover_MINI,\
                                              *((float *)log10_Mturnover_MINI_filtered + HII_R_FFT_INDEX(x,y,z)));
                                    LOG_DEBUG("%g,%g",previous_ionize_box->Fcoll[counter * HII_TOT_NUM_PIXELS + HII_R_INDEX(x,y,z)],\
                                              previous_ionize_box->Fcoll_MINI[counter * HII_TOT_NUM_PIXELS + HII_R_INDEX(x,y,z)]);
                                    LOG_DEBUG("%g,%g,%g,%g,%g,%g,%g,%g,",log10Mturn_min, log10Mturn_max, log10Mturn_bin_width, \
                                              log10Mturn_bin_width_inv, log10Mturn_max_MINI, log10Mturn_min_MINI, \
                                              log10Mturn_bin_width_MINI, log10Mturn_bin_width_inv_MINI);
                                    LOG_DEBUG("%g,%g,%g,%g,%d",curr_dens, overdense_small_min, overdense_small_bin_width_inv, dens_val, overdense_int);
                                    LOG_DEBUG("%d,%g,%g,%g",log10_Mturnover_MINI_int, log10_Mturnover_MINI, log10Mturn_min_MINI, log10Mturn_bin_width_inv_MINI);
                                    LOG_DEBUG("%g", *((float *)log10_Mturnover_MINI_filtered + HII_R_FFT_INDEX(x,y,z)));
                                    LOG_DEBUG("%d", counter);
                                    LOG_DEBUG("%g,%g,%g,%g",log10_Nion_spline_MINI[overdense_int   + NSFR_low* log10_Mturnover_MINI_int   ], \
                                              log10_Nion_spline_MINI[overdense_int +1+ NSFR_low* log10_Mturnover_MINI_int   ], \
                                              log10_Nion_spline_MINI[overdense_int   + NSFR_low*(log10_Mturnover_MINI_int+1)],  \
                                              log10_Nion_spline_MINI[overdense_int +1+ NSFR_low*(log10_Mturnover_MINI_int+1)]);
//                                    return(2);
                                }
                            }
                            else{
                                box->Fcoll[counter * HII_TOT_NUM_PIXELS + HII_R_INDEX(x,y,z)] = Splined_Fcoll;
                                f_coll += Splined_Fcoll;
                            }
                        }
                    }
                }
            } //  end loop through Fcoll box

            for (i = 0; i < user_params->N_THREADS; i++) {
                if (overdense_int_boundexceeded_threaded[i] == 1) {
                    LOG_ERROR("I have overstepped my allocated memory for one of the interpolation tables for the nion_splines");
                    return (2);
                }
            }

            if(isfinite(f_coll)==0) {
                LOG_ERROR("f_coll is either infinite or NaN!");
                return (2);
            }
            f_coll /= (double) HII_TOT_NUM_PIXELS;

            if(isfinite(f_coll_MINI)==0) {
                LOG_ERROR("f_coll_MINI is either finite or NaN!");
                return(2);
            }

            f_coll_MINI /= (double) HII_TOT_NUM_PIXELS;

            // To avoid ST_over_PS becoming nan when f_coll = 0, I set f_coll = FRACT_FLOAT_ERR.
            if (flag_options->USE_MASS_DEPENDENT_ZETA) {
                if (f_coll <= f_coll_min) f_coll = f_coll_min;
                if (flag_options->USE_MINI_HALOS){
                    if (f_coll_MINI <= f_coll_min_MINI) f_coll_MINI = f_coll_min_MINI;
                }
            }
            else {
                if (f_coll <= FRACT_FLOAT_ERR) f_coll = FRACT_FLOAT_ERR;
            }

            ST_over_PS = box->mean_f_coll/f_coll;
            ST_over_PS_MINI = box->mean_f_coll_MINI/f_coll_MINI;

            //////////////////////////////  MAIN LOOP THROUGH THE BOX ///////////////////////////////////
            // now lets scroll through the filtered box
<<<<<<< HEAD
=======

            rec = 0.;

            xHII_from_xrays = 0;
>>>>>>> 2006628c
            Gamma_R_prefactor = (R*CMperMPC) * SIGMA_HI * global_params.ALPHA_UVB / (global_params.ALPHA_UVB+2.75) * N_b0 * ION_EFF_FACTOR / 1.0e-12;
            Gamma_R_prefactor_MINI = (R*CMperMPC) * SIGMA_HI * global_params.ALPHA_UVB / (global_params.ALPHA_UVB+2.75) * N_b0 * ION_EFF_FACTOR_MINI / 1.0e-12;
            if(flag_options->PHOTON_CONS) {
                // Used for recombinations, which means we want to use the original redshift not the adjusted redshift
                Gamma_R_prefactor *= pow(1+stored_redshift, 2);
                Gamma_R_prefactor_MINI *= pow(1+stored_redshift, 2);
            }
            else {
                Gamma_R_prefactor *= pow(1+redshift, 2);
                Gamma_R_prefactor_MINI *= pow(1+redshift, 2);
            }

            Gamma_R_prefactor /= t_ast;
            Gamma_R_prefactor_MINI /= t_ast;

            if (global_params.FIND_BUBBLE_ALGORITHM != 2 && global_params.FIND_BUBBLE_ALGORITHM != 1) { // center method
                LOG_ERROR("Incorrect choice of find bubble algorithm: %i\nAborting...",
                          global_params.FIND_BUBBLE_ALGORITHM);
                return (2);
            }

#pragma omp parallel shared(deltax_filtered,N_rec_filtered,xe_filtered,box,ST_over_PS,pixel_mass,M_MIN,r,f_coll_min,Gamma_R_prefactor,\
                            ION_EFF_FACTOR,ION_EFF_FACTOR_MINI,LAST_FILTER_STEP,counter,ST_over_PS_MINI,f_coll_min_MINI,Gamma_R_prefactor_MINI) \
                    private(x,y,z,curr_dens,Splined_Fcoll,f_coll,ave_M_coll_cell,ave_N_min_cell,N_halos_in_cell,rec,xHI_from_xrays,res_xH,\
                            Splined_Fcoll_MINI,f_coll_MINI) \
                    num_threads(user_params->N_THREADS)
            {
#pragma omp for
                for (x = 0; x < user_params->HII_DIM; x++) {
                    for (y = 0; y < user_params->HII_DIM; y++) {
                        for (z = 0; z < user_params->HII_DIM; z++) {

                            curr_dens = *((float *)deltax_filtered + HII_R_FFT_INDEX(x,y,z));

                            Splined_Fcoll = box->Fcoll[counter * HII_TOT_NUM_PIXELS + HII_R_INDEX(x,y,z)];

                            f_coll = ST_over_PS * Splined_Fcoll;

                            if (flag_options->USE_MINI_HALOS){
                                Splined_Fcoll_MINI = box->Fcoll_MINI[counter * HII_TOT_NUM_PIXELS + HII_R_INDEX(x,y,z)];
                                f_coll_MINI = ST_over_PS_MINI * Splined_Fcoll_MINI;
                            }
                            else{
                                f_coll_MINI = 0.;
                            }
<<<<<<< HEAD

                            if (LAST_FILTER_STEP){
                                ave_M_coll_cell = (f_coll + f_coll_MINI) * pixel_mass * (1. + curr_dens);
                                ave_N_min_cell = ave_M_coll_cell / M_MIN; // ave # of M_MIN halos in cell
                                N_halos_in_cell = (int) gsl_ran_poisson(r[omp_get_thread_num()],
                                                                        global_params.N_POISSON);
                            }
=======
                        }

                        if (flag_options->INHOMO_RECO){
                            rec = (*((float *)N_rec_filtered + HII_R_FFT_INDEX(x,y,z))); // number of recombinations per mean baryon
                            rec /= (1. + curr_dens); // number of recombinations per baryon inside <R>
                        }

                        // adjust the denominator of the collapse fraction for the residual electron fraction in the neutral medium
                        if (flag_options->USE_TS_FLUCT){
                            xHII_from_xrays = *((float *)xe_filtered + HII_R_FFT_INDEX(x,y,z));
                        }

                        // check if fully ionized!
                        if ( (f_coll * ION_EFF_FACTOR + f_coll_MINI * ION_EFF_FACTOR_MINI> (1. - xHII_from_xrays)*(1.0+rec)) ){ //IONIZED!!
>>>>>>> 2006628c

                            if (flag_options->USE_MASS_DEPENDENT_ZETA) {
                                if (f_coll <= f_coll_min) f_coll = f_coll_min;
                                if (flag_options->USE_MINI_HALOS){
                                    if (f_coll_MINI <= f_coll_min_MINI) f_coll_MINI = f_coll_min_MINI;
                                }
                            }

<<<<<<< HEAD
                            if (flag_options->INHOMO_RECO) {
                                rec = (*((float *) N_rec_filtered +
                                         HII_R_FFT_INDEX(x, y, z))); // number of recombinations per mean baryon
                                rec /= (1. + curr_dens); // number of recombinations per baryon inside <R>
                            } else {
                                rec = 0.;
=======
                            // keep track of the first time this cell is ionized (earliest time)
                            if (previous_ionize_box->z_re_box[HII_R_INDEX(x,y,z)] < 0){
                                box->z_re_box[HII_R_INDEX(x,y,z)] = redshift;
>>>>>>> 2006628c
                            }
                            else{
                                box->z_re_box[HII_R_INDEX(x,y,z)] = previous_ionize_box->z_re_box[HII_R_INDEX(x,y,z)];
                            }

                            // adjust the denominator of the collapse fraction for the residual electron fraction in the neutral medium
                            if (flag_options->USE_TS_FLUCT){
                                xHI_from_xrays = (1. - *((float *)xe_filtered + HII_R_FFT_INDEX(x,y,z)));
                            } else {
                                xHI_from_xrays = 1.;
                            }

                            // check if fully ionized!
                            if ( (f_coll * ION_EFF_FACTOR + f_coll_MINI * ION_EFF_FACTOR_MINI> (xHI_from_xrays)*(1.0+rec)) ){ //IONIZED!!
                                // if this is the first crossing of the ionization barrier for this cell (largest R), record the gamma
                                // this assumes photon-starved growth of HII regions...  breaks down post EoR
                                if (flag_options->INHOMO_RECO && (box->xH_box[HII_R_INDEX(x,y,z)] > FRACT_FLOAT_ERR) ){
                                    box->Gamma12_box[HII_R_INDEX(x,y,z)] = Gamma_R_prefactor * f_coll + Gamma_R_prefactor_MINI * f_coll_MINI;
                                }

                                // keep track of the first time this cell is ionized (earliest time)
                                if (flag_options->INHOMO_RECO &&
                                    (previous_ionize_box->z_re_box[HII_R_INDEX(x, y, z)] < 0)) {
                                    box->z_re_box[HII_R_INDEX(x, y, z)] = redshift;
                                }

                                // FLAG CELL(S) AS IONIZED
                                if (global_params.FIND_BUBBLE_ALGORITHM == 2) // center method
                                    box->xH_box[HII_R_INDEX(x,y,z)] = 0;
                                if (global_params.FIND_BUBBLE_ALGORITHM == 1) // sphere method
                                    update_in_sphere(box->xH_box, user_params->HII_DIM, R/(user_params->BOX_LEN), \
                                                     x/(user_params->HII_DIM+0.0), y/(user_params->HII_DIM+0.0), z/(user_params->HII_DIM+0.0));
                            } // end ionized
                                // If not fully ionized, then assign partial ionizations
                            else if (LAST_FILTER_STEP && (box->xH_box[HII_R_INDEX(x, y, z)] > TINY)) {

                                if (f_coll>1) f_coll=1;
                                if (f_coll_MINI>1) f_coll_MINI=1;

                                if(ave_N_min_cell < global_params.N_POISSON) {
                                    f_coll = N_halos_in_cell * ( ave_M_coll_cell / (float)global_params.N_POISSON ) / (pixel_mass*(1. + curr_dens));
                                    if (flag_options->USE_MINI_HALOS){
                                        f_coll_MINI = f_coll * (f_coll_MINI * ION_EFF_FACTOR_MINI) / (f_coll * ION_EFF_FACTOR + f_coll_MINI * ION_EFF_FACTOR_MINI);
                                        f_coll = f_coll - f_coll_MINI;
                                    }
                                    else{
                                        f_coll_MINI = 0.;
                                    }
                                }

                                if (ave_M_coll_cell < (M_MIN / 5.)) {
                                    f_coll = 0.;
                                    f_coll_MINI = 0.;
                                }

<<<<<<< HEAD
                                if (f_coll>1) f_coll=1;
                                if (f_coll_MINI>1) f_coll_MINI=1;
                                res_xH = xHI_from_xrays - f_coll * ION_EFF_FACTOR - f_coll_MINI * ION_EFF_FACTOR_MINI;
=======
                            if (f_coll>1) f_coll=1;
                            if (f_coll_MINI>1) f_coll_MINI=1;
                            res_xH = 1. - f_coll * ION_EFF_FACTOR - f_coll_MINI * ION_EFF_FACTOR_MINI;
                            // put the partial ionization here because we need to exclude xHII_from_xrays...
                            if (flag_options->USE_TS_FLUCT){
                                box->temp_kinetic_all_gas[HII_R_INDEX(x,y,z)] = ComputePartiallyIoinizedTemperature(spin_temp->Tk_box[HII_R_INDEX(x,y,z)], res_xH);
                            }
                            else{
                                box->temp_kinetic_all_gas[HII_R_INDEX(x,y,z)] = ComputePartiallyIoinizedTemperature(TK, res_xH);
                            }
                            res_xH -= xHII_from_xrays;
>>>>>>> 2006628c

                                // and make sure fraction doesn't blow up for underdense pixels
                                if (res_xH < 0)
                                    res_xH = 0;
                                else if (res_xH > 1)
                                    res_xH = 1;

                                box->xH_box[HII_R_INDEX(x, y, z)] = res_xH;

                            } // end partial ionizations at last filtering step
                        } // k
                    } // j
                } // i
            }

            if (first_step_R) {
                R = stored_R;
                first_step_R = 0;
            } else {
                R /= (global_params.DELTA_R_HII_FACTOR);
            }
            if (flag_options->USE_MINI_HALOS)
                counter += 1;
        }


        for (x=0; x<user_params->HII_DIM; x++){
            for (y=0; y<user_params->HII_DIM; y++){
                for (z=0; z<user_params->HII_DIM; z++){
                    if ((box->z_re_box[HII_R_INDEX(x,y,z)]>0) && (box->xH_box[HII_R_INDEX(x,y,z)] < TINY)){
                        box->temp_kinetic_all_gas[HII_R_INDEX(x,y,z)] = ComputeFullyIoinizedTemperature(box->z_re_box[HII_R_INDEX(x,y,z)], redshift, *((float *)deltax_unfiltered_original + HII_R_FFT_INDEX(x,y,z)));
                        // Below sometimes (very rare though) can happen when the density drops too fast and to below T_HI
                        if (flag_options->USE_TS_FLUCT){
                            if (box->temp_kinetic_all_gas[HII_R_INDEX(x,y,z)] < spin_temp->Tk_box[HII_R_INDEX(x,y,z)])
                                box->temp_kinetic_all_gas[HII_R_INDEX(x,y,z)] = spin_temp->Tk_box[HII_R_INDEX(x,y,z)];
                            }
                        else{
                            if (box->temp_kinetic_all_gas[HII_R_INDEX(x,y,z)] < TK)
                                box->temp_kinetic_all_gas[HII_R_INDEX(x,y,z)] = TK;
                        }
                        if(isfinite(box->temp_kinetic_all_gas[HII_R_INDEX(x,y,z)])==0){
                            LOG_ERROR("Tk after fully ioinzation is either infinite or a Nan. Something has gone wrong in the temperature calculation: z_re=%.4f, redshift=%.4f, curr_dens=%.4e", box->z_re_box[HII_R_INDEX(x,y,z)], redshift, curr_dens);
                            return(2);
                        }
                    }
                }
            }
        }
        // find the neutral fraction
        if (LOG_LEVEL >= DEBUG_LEVEL) {
            global_xH = 0;

#pragma omp parallel shared(box) private(ct) num_threads(user_params->N_THREADS)
            {
#pragma omp for reduction(+:global_xH)
                for (ct = 0; ct < HII_TOT_NUM_PIXELS; ct++) {
                    global_xH += box->xH_box[ct];
                }
            }
            global_xH /= (float) HII_TOT_NUM_PIXELS;
        }

        if (isfinite(global_xH) == 0) {
            LOG_ERROR(
                    "Neutral fraction is either infinite or a Nan. Something has gone wrong in the ionisation calculation!");
            return (2);
        }

        // update the N_rec field
        if (flag_options->INHOMO_RECO) {

#pragma omp parallel shared(perturbed_field, adjustment_factor, stored_redshift, redshift, box, previous_ionize_box, \
                            fabs_dtdz, ZSTEP, something_finite_or_infinite) \
                    private(x, y, z, curr_dens, z_eff, dNrec) num_threads(user_params->N_THREADS)
            {
#pragma omp for
                for (x = 0; x < user_params->HII_DIM; x++) {
                    for (y = 0; y < user_params->HII_DIM; y++) {
                        for (z = 0; z < user_params->HII_DIM; z++) {

                            // use the original density and redshift for the snapshot (not the adjusted redshift)
                            // Only want to use the adjusted redshift for the ionisation field
                            curr_dens = 1.0 + (perturbed_field->density[HII_R_INDEX(x, y, z)]) / adjustment_factor;
                            z_eff = pow(curr_dens, 1.0 / 3.0);

                            if (flag_options->PHOTON_CONS) {
                                z_eff *= (1 + stored_redshift);
                            } else {
                                z_eff *= (1 + redshift);
                            }

                            dNrec = splined_recombination_rate(z_eff - 1., box->Gamma12_box[HII_R_INDEX(x, y, z)]) *
                                    fabs_dtdz * ZSTEP * (1. - box->xH_box[HII_R_INDEX(x, y, z)]);

                            if (isfinite(dNrec) == 0) {
                                something_finite_or_infinite = 1;
                            }

                            box->dNrec_box[HII_R_INDEX(x, y, z)] =
                                    previous_ionize_box->dNrec_box[HII_R_INDEX(x, y, z)] + dNrec;
                        }
                    }
                }
            }

            if (something_finite_or_infinite) {
                LOG_ERROR("Recombinations have returned either an infinite or NaN value.");
                return (2);
            }
        }

        fftwf_cleanup_threads();
        fftwf_cleanup();
        fftwf_forget_wisdom();
    }

    for (i=0; i<user_params->N_THREADS; i++) {
        gsl_rng_free (r[i]);
    }

LOG_DEBUG("global_xH = %e",global_xH);

    fftwf_free(deltax_unfiltered);
    fftwf_free(deltax_unfiltered_original);
    fftwf_free(deltax_filtered);
    if(flag_options->USE_MINI_HALOS){
        fftwf_free(prev_deltax_unfiltered);
        fftwf_free(prev_deltax_filtered);
    }
    if(flag_options->USE_TS_FLUCT) {
        fftwf_free(xe_unfiltered);
        fftwf_free(xe_filtered);
    }
    if (flag_options->INHOMO_RECO){
        fftwf_free(N_rec_unfiltered);
        fftwf_free(N_rec_filtered);
    }

LOG_SUPER_DEBUG("freed fftw boxes");

    if(flag_options->USE_MASS_DEPENDENT_ZETA) {
        free(xi_SFR);
        free(wi_SFR);

        free(log10_overdense_spline_SFR);
        free(log10_Nion_spline);
        free(Overdense_spline_SFR);
        free(Nion_spline);
        //fftwf_free(Mcrit_RE_grid);
        //fftwf_free(Mcrit_LW_grid);
        if(flag_options->USE_MINI_HALOS){
            free(log10_Nion_spline_MINI);
            free(Nion_spline_MINI);
            free(prev_log10_overdense_spline_SFR);
            free(prev_Overdense_spline_SFR);
            free(prev_log10_Nion_spline);
            free(prev_Nion_spline);
            free(prev_log10_Nion_spline_MINI);
            free(prev_Nion_spline_MINI);
            free(Mturns);
            free(Mturns_MINI);
            fftwf_free(log10_Mturnover_unfiltered);
            fftwf_free(log10_Mturnover_filtered);
            fftwf_free(log10_Mturnover_MINI_unfiltered);
            fftwf_free(log10_Mturnover_MINI_filtered);
        }
    }

    if(!flag_options->USE_TS_FLUCT) {
        freeSigmaMInterpTable();
    }

    free(overdense_int_boundexceeded_threaded);

LOG_DEBUG("finished!\n");
    return(0);
}<|MERGE_RESOLUTION|>--- conflicted
+++ resolved
@@ -95,19 +95,14 @@
 
     float adjusted_redshift, required_NF, stored_redshift, adjustment_factor, future_z;
 
-<<<<<<< HEAD
     gsl_rng * r[user_params->N_THREADS];
-=======
+
 LOG_SUPER_DEBUG("initing heat");
     init_heat();
     float TK;
     TK = T_RECFAST(redshift,0);
 LOG_SUPER_DEBUG("inited heat");
 
-    const gsl_rng_type * T;
-    gsl_rng * r;
->>>>>>> 2006628c
-
     init_ps();
 
 LOG_SUPER_DEBUG("defined parameters");
@@ -132,25 +127,24 @@
 
         ZSTEP = prev_redshift - redshift;
 
-<<<<<<< HEAD
 #pragma omp parallel shared(box) private(ct) num_threads(user_params->N_THREADS)
         {
 #pragma omp for
             for (ct=0; ct<HII_TOT_NUM_PIXELS; ct++) {
                 box->Gamma12_box[ct] = 0.0;
-                box->z_re_box[ct] = -1.0;
-            }
-        }
-=======
-        for (ct=0; ct<HII_TOT_NUM_PIXELS; ct++)
-            box->Gamma12_box[ct] = 0.0;
->>>>>>> 2006628c
+            }
+        }
     }
     else {
         ZSTEP = 0.2;
     }
-    for (ct=0; ct<HII_TOT_NUM_PIXELS; ct++){
-        box->z_re_box[ct] = -1.0;
+
+#pragma omp parallel shared(box) private(ct) num_threads(user_params->N_THREADS)
+    {
+#pragma omp for
+        for (ct=0; ct<HII_TOT_NUM_PIXELS; ct++) {
+            box->z_re_box[ct] = -1.0;
+        }
     }
 
     fabs_dtdz = fabs(dtdz(redshift));
@@ -315,10 +309,14 @@
     if (prev_redshift < 1){
 LOG_DEBUG("first redshift, do some initialization");
         previous_ionize_box->z_re_box    = (float *) calloc(HII_TOT_NUM_PIXELS, sizeof(float));
-        for (i=0; i<user_params->HII_DIM; i++){
-            for (j=0; j<user_params->HII_DIM; j++){
-                for (k=0; k<user_params->HII_DIM; k++){
-                    previous_ionize_box->z_re_box[HII_R_INDEX(i, j, k)] = -1.0;
+#pragma omp parallel shared(previous_ionize_box) private(i,j,k) num_threads(user_params->N_THREADS)
+        {
+#pragma omp for
+            for (i=0; i<user_params->HII_DIM; i++){
+                for (j=0; j<user_params->HII_DIM; j++){
+                    for (k=0; k<user_params->HII_DIM; k++){
+                        previous_ionize_box->z_re_box[HII_R_INDEX(i, j, k)] = -1.0;
+                    }
                 }
             }
         }
@@ -350,22 +348,14 @@
                 previous_ionize_box->mean_f_coll = 0.0;
                 previous_ionize_box->mean_f_coll_MINI = 0.0;
 
-<<<<<<< HEAD
-#pragma omp parallel shared(prev_deltax_unfiltered,previous_ionize_box) private(i,j,k) num_threads(user_params->N_THREADS)
+#pragma omp parallel shared(prev_deltax_unfiltered) private(i,j,k) num_threads(user_params->N_THREADS)
                 {
 #pragma omp for
                     for (i=0; i<user_params->HII_DIM; i++){
                         for (j=0; j<user_params->HII_DIM; j++){
                             for (k=0; k<user_params->HII_DIM; k++){
                                 *((float *)prev_deltax_unfiltered + HII_R_FFT_INDEX(i,j,k)) = -1.5;
-                                previous_ionize_box->z_re_box[HII_R_INDEX(i, j, k)] = -1.0;
-                            }
-=======
-                for (i=0; i<user_params->HII_DIM; i++){
-                    for (j=0; j<user_params->HII_DIM; j++){
-                        for (k=0; k<user_params->HII_DIM; k++){
-                            *((float *)prev_deltax_unfiltered + HII_R_FFT_INDEX(i,j,k)) = -1.5;
->>>>>>> 2006628c
+                            }
                         }
                     }
                 }
@@ -553,39 +543,27 @@
 
         // find the neutral fraction
         if(flag_options->USE_TS_FLUCT) {
-<<<<<<< HEAD
 #pragma omp parallel shared(box,spin_temp) private(ct) num_threads(user_params->N_THREADS)
             {
 #pragma omp for reduction(+:global_xH)
                 for (ct=0; ct<HII_TOT_NUM_PIXELS; ct++){
                     box->xH_box[ct] = 1.-spin_temp->x_e_box[ct]; // convert from x_e to xH
                     global_xH += box->xH_box[ct];
-                }
-=======
-            for (ct=0; ct<HII_TOT_NUM_PIXELS; ct++){
-                box->xH_box[ct] = 1-spin_temp->x_e_box[ct]; // convert from x_e to xH
-                global_xH += box->xH_box[ct];
-                box->temp_kinetic_all_gas[ct] = spin_temp->Tk_box[ct];
->>>>>>> 2006628c
+                    box->temp_kinetic_all_gas[ct] = spin_temp->Tk_box[ct];
+                }
             }
             global_xH /= (double)HII_TOT_NUM_PIXELS;
         }
         else {
             global_xH = 1. - xion_RECFAST(redshift, 0);
-<<<<<<< HEAD
-
-#pragma omp parallel shared(box,global_xH) private(ct) num_threads(user_params->N_THREADS)
+          
+#pragma omp parallel shared(box,global_xH,TK) private(ct) num_threads(user_params->N_THREADS)
             {
 #pragma omp for
                 for (ct=0; ct<HII_TOT_NUM_PIXELS; ct++){
                     box->xH_box[ct] = global_xH;
-                }
-=======
-//            destruct_heat();
-            for (ct=0; ct<HII_TOT_NUM_PIXELS; ct++){
-                box->xH_box[ct] = global_xH;
-                box->temp_kinetic_all_gas[ct] = TK;
->>>>>>> 2006628c
+                    box->temp_kinetic_all_gas[ct] = TK;
+                }
             }
         }
     }
@@ -991,12 +969,9 @@
                 }
 
                 overdense_small_bin_width_inv = 1./overdense_small_bin_width;
-<<<<<<< HEAD
-LOG_SUPER_DEBUG("R=%f, min_density=%f, max_density=%f, overdense_small_min=%f, overdense_small_bin_width=%f",\
+
+LOG_ULTRA_DEBUG("R=%f, min_density=%f, max_density=%f, overdense_small_min=%f, overdense_small_bin_width=%f",\
                 R, min_density, max_density, overdense_small_min, overdense_small_bin_width);
-=======
-LOG_ULTRA_DEBUG("R=%f, min_density=%f, max_density=%f, overdense_small_min=%f, overdense_small_bin_width=%f", R, min_density, max_density, overdense_small_min, overdense_small_bin_width);
->>>>>>> 2006628c
 
                 if (flag_options->USE_MINI_HALOS){
                     // do the same for prev
@@ -1501,13 +1476,6 @@
 
             //////////////////////////////  MAIN LOOP THROUGH THE BOX ///////////////////////////////////
             // now lets scroll through the filtered box
-<<<<<<< HEAD
-=======
-
-            rec = 0.;
-
-            xHII_from_xrays = 0;
->>>>>>> 2006628c
             Gamma_R_prefactor = (R*CMperMPC) * SIGMA_HI * global_params.ALPHA_UVB / (global_params.ALPHA_UVB+2.75) * N_b0 * ION_EFF_FACTOR / 1.0e-12;
             Gamma_R_prefactor_MINI = (R*CMperMPC) * SIGMA_HI * global_params.ALPHA_UVB / (global_params.ALPHA_UVB+2.75) * N_b0 * ION_EFF_FACTOR_MINI / 1.0e-12;
             if(flag_options->PHOTON_CONS) {
@@ -1530,8 +1498,8 @@
             }
 
 #pragma omp parallel shared(deltax_filtered,N_rec_filtered,xe_filtered,box,ST_over_PS,pixel_mass,M_MIN,r,f_coll_min,Gamma_R_prefactor,\
-                            ION_EFF_FACTOR,ION_EFF_FACTOR_MINI,LAST_FILTER_STEP,counter,ST_over_PS_MINI,f_coll_min_MINI,Gamma_R_prefactor_MINI) \
-                    private(x,y,z,curr_dens,Splined_Fcoll,f_coll,ave_M_coll_cell,ave_N_min_cell,N_halos_in_cell,rec,xHI_from_xrays,res_xH,\
+                            ION_EFF_FACTOR,ION_EFF_FACTOR_MINI,LAST_FILTER_STEP,counter,ST_over_PS_MINI,f_coll_min_MINI,Gamma_R_prefactor_MINI,TK) \
+                    private(x,y,z,curr_dens,Splined_Fcoll,f_coll,ave_M_coll_cell,ave_N_min_cell,N_halos_in_cell,rec,xHII_from_xrays,res_xH,\
                             Splined_Fcoll_MINI,f_coll_MINI) \
                     num_threads(user_params->N_THREADS)
             {
@@ -1553,7 +1521,6 @@
                             else{
                                 f_coll_MINI = 0.;
                             }
-<<<<<<< HEAD
 
                             if (LAST_FILTER_STEP){
                                 ave_M_coll_cell = (f_coll + f_coll_MINI) * pixel_mass * (1. + curr_dens);
@@ -1561,22 +1528,6 @@
                                 N_halos_in_cell = (int) gsl_ran_poisson(r[omp_get_thread_num()],
                                                                         global_params.N_POISSON);
                             }
-=======
-                        }
-
-                        if (flag_options->INHOMO_RECO){
-                            rec = (*((float *)N_rec_filtered + HII_R_FFT_INDEX(x,y,z))); // number of recombinations per mean baryon
-                            rec /= (1. + curr_dens); // number of recombinations per baryon inside <R>
-                        }
-
-                        // adjust the denominator of the collapse fraction for the residual electron fraction in the neutral medium
-                        if (flag_options->USE_TS_FLUCT){
-                            xHII_from_xrays = *((float *)xe_filtered + HII_R_FFT_INDEX(x,y,z));
-                        }
-
-                        // check if fully ionized!
-                        if ( (f_coll * ION_EFF_FACTOR + f_coll_MINI * ION_EFF_FACTOR_MINI> (1. - xHII_from_xrays)*(1.0+rec)) ){ //IONIZED!!
->>>>>>> 2006628c
 
                             if (flag_options->USE_MASS_DEPENDENT_ZETA) {
                                 if (f_coll <= f_coll_min) f_coll = f_coll_min;
@@ -1585,32 +1536,23 @@
                                 }
                             }
 
-<<<<<<< HEAD
                             if (flag_options->INHOMO_RECO) {
                                 rec = (*((float *) N_rec_filtered +
                                          HII_R_FFT_INDEX(x, y, z))); // number of recombinations per mean baryon
                                 rec /= (1. + curr_dens); // number of recombinations per baryon inside <R>
                             } else {
                                 rec = 0.;
-=======
-                            // keep track of the first time this cell is ionized (earliest time)
-                            if (previous_ionize_box->z_re_box[HII_R_INDEX(x,y,z)] < 0){
-                                box->z_re_box[HII_R_INDEX(x,y,z)] = redshift;
->>>>>>> 2006628c
-                            }
-                            else{
-                                box->z_re_box[HII_R_INDEX(x,y,z)] = previous_ionize_box->z_re_box[HII_R_INDEX(x,y,z)];
                             }
 
                             // adjust the denominator of the collapse fraction for the residual electron fraction in the neutral medium
                             if (flag_options->USE_TS_FLUCT){
-                                xHI_from_xrays = (1. - *((float *)xe_filtered + HII_R_FFT_INDEX(x,y,z)));
+                                xHII_from_xrays = *((float *)xe_filtered + HII_R_FFT_INDEX(x,y,z));
                             } else {
-                                xHI_from_xrays = 1.;
+                                xHII_from_xrays = 0.;
                             }
 
                             // check if fully ionized!
-                            if ( (f_coll * ION_EFF_FACTOR + f_coll_MINI * ION_EFF_FACTOR_MINI> (xHI_from_xrays)*(1.0+rec)) ){ //IONIZED!!
+                            if ( (f_coll * ION_EFF_FACTOR + f_coll_MINI * ION_EFF_FACTOR_MINI> (1. - xHII_from_xrays)*(1.0+rec)) ){ //IONIZED!!
                                 // if this is the first crossing of the ionization barrier for this cell (largest R), record the gamma
                                 // this assumes photon-starved growth of HII regions...  breaks down post EoR
                                 if (flag_options->INHOMO_RECO && (box->xH_box[HII_R_INDEX(x,y,z)] > FRACT_FLOAT_ERR) ){
@@ -1618,9 +1560,10 @@
                                 }
 
                                 // keep track of the first time this cell is ionized (earliest time)
-                                if (flag_options->INHOMO_RECO &&
-                                    (previous_ionize_box->z_re_box[HII_R_INDEX(x, y, z)] < 0)) {
-                                    box->z_re_box[HII_R_INDEX(x, y, z)] = redshift;
+                                if (previous_ionize_box->z_re_box[HII_R_INDEX(x,y,z)] < 0){
+                                    box->z_re_box[HII_R_INDEX(x,y,z)] = redshift;
+                                } else{
+                                    box->z_re_box[HII_R_INDEX(x,y,z)] = previous_ionize_box->z_re_box[HII_R_INDEX(x,y,z)];
                                 }
 
                                 // FLAG CELL(S) AS IONIZED
@@ -1652,23 +1595,17 @@
                                     f_coll_MINI = 0.;
                                 }
 
-<<<<<<< HEAD
                                 if (f_coll>1) f_coll=1;
                                 if (f_coll_MINI>1) f_coll_MINI=1;
-                                res_xH = xHI_from_xrays - f_coll * ION_EFF_FACTOR - f_coll_MINI * ION_EFF_FACTOR_MINI;
-=======
-                            if (f_coll>1) f_coll=1;
-                            if (f_coll_MINI>1) f_coll_MINI=1;
-                            res_xH = 1. - f_coll * ION_EFF_FACTOR - f_coll_MINI * ION_EFF_FACTOR_MINI;
-                            // put the partial ionization here because we need to exclude xHII_from_xrays...
-                            if (flag_options->USE_TS_FLUCT){
-                                box->temp_kinetic_all_gas[HII_R_INDEX(x,y,z)] = ComputePartiallyIoinizedTemperature(spin_temp->Tk_box[HII_R_INDEX(x,y,z)], res_xH);
-                            }
-                            else{
-                                box->temp_kinetic_all_gas[HII_R_INDEX(x,y,z)] = ComputePartiallyIoinizedTemperature(TK, res_xH);
-                            }
-                            res_xH -= xHII_from_xrays;
->>>>>>> 2006628c
+                                res_xH = 1. - f_coll * ION_EFF_FACTOR - f_coll_MINI * ION_EFF_FACTOR_MINI;
+                                // put the partial ionization here because we need to exclude xHII_from_xrays...
+                                if (flag_options->USE_TS_FLUCT){
+                                    box->temp_kinetic_all_gas[HII_R_INDEX(x,y,z)] = ComputePartiallyIoinizedTemperature(spin_temp->Tk_box[HII_R_INDEX(x,y,z)], res_xH);
+                                }
+                                else{
+                                    box->temp_kinetic_all_gas[HII_R_INDEX(x,y,z)] = ComputePartiallyIoinizedTemperature(TK, res_xH);
+                                }
+                                res_xH -= xHII_from_xrays;                              
 
                                 // and make sure fraction doesn't blow up for underdense pixels
                                 if (res_xH < 0)
@@ -1695,28 +1632,42 @@
         }
 
 
+#pragma omp parallel shared(box,spin_temp,redshift,deltax_unfiltered_original,TK) private(x,y,z) num_threads(user_params->N_THREADS)
+        {
+#pragma omp for
+            for (x=0; x<user_params->HII_DIM; x++){
+                for (y=0; y<user_params->HII_DIM; y++){
+                    for (z=0; z<user_params->HII_DIM; z++){
+                        if ((box->z_re_box[HII_R_INDEX(x,y,z)]>0) && (box->xH_box[HII_R_INDEX(x,y,z)] < TINY)){
+                            box->temp_kinetic_all_gas[HII_R_INDEX(x,y,z)] = ComputeFullyIoinizedTemperature(box->z_re_box[HII_R_INDEX(x,y,z)], \
+                                                                        redshift, *((float *)deltax_unfiltered_original + HII_R_FFT_INDEX(x,y,z)));
+                            // Below sometimes (very rare though) can happen when the density drops too fast and to below T_HI
+                            if (flag_options->USE_TS_FLUCT){
+                                if (box->temp_kinetic_all_gas[HII_R_INDEX(x,y,z)] < spin_temp->Tk_box[HII_R_INDEX(x,y,z)])
+                                    box->temp_kinetic_all_gas[HII_R_INDEX(x,y,z)] = spin_temp->Tk_box[HII_R_INDEX(x,y,z)];
+                                }
+                            else{
+                                if (box->temp_kinetic_all_gas[HII_R_INDEX(x,y,z)] < TK)
+                                    box->temp_kinetic_all_gas[HII_R_INDEX(x,y,z)] = TK;
+                            }
+                        }
+                    }
+                }
+            }
+        }
+        
         for (x=0; x<user_params->HII_DIM; x++){
             for (y=0; y<user_params->HII_DIM; y++){
                 for (z=0; z<user_params->HII_DIM; z++){
-                    if ((box->z_re_box[HII_R_INDEX(x,y,z)]>0) && (box->xH_box[HII_R_INDEX(x,y,z)] < TINY)){
-                        box->temp_kinetic_all_gas[HII_R_INDEX(x,y,z)] = ComputeFullyIoinizedTemperature(box->z_re_box[HII_R_INDEX(x,y,z)], redshift, *((float *)deltax_unfiltered_original + HII_R_FFT_INDEX(x,y,z)));
-                        // Below sometimes (very rare though) can happen when the density drops too fast and to below T_HI
-                        if (flag_options->USE_TS_FLUCT){
-                            if (box->temp_kinetic_all_gas[HII_R_INDEX(x,y,z)] < spin_temp->Tk_box[HII_R_INDEX(x,y,z)])
-                                box->temp_kinetic_all_gas[HII_R_INDEX(x,y,z)] = spin_temp->Tk_box[HII_R_INDEX(x,y,z)];
-                            }
-                        else{
-                            if (box->temp_kinetic_all_gas[HII_R_INDEX(x,y,z)] < TK)
-                                box->temp_kinetic_all_gas[HII_R_INDEX(x,y,z)] = TK;
-                        }
-                        if(isfinite(box->temp_kinetic_all_gas[HII_R_INDEX(x,y,z)])==0){
-                            LOG_ERROR("Tk after fully ioinzation is either infinite or a Nan. Something has gone wrong in the temperature calculation: z_re=%.4f, redshift=%.4f, curr_dens=%.4e", box->z_re_box[HII_R_INDEX(x,y,z)], redshift, curr_dens);
-                            return(2);
-                        }
-                    }
-                }
-            }
-        }
+                    if(isfinite(box->temp_kinetic_all_gas[HII_R_INDEX(x,y,z)])==0){
+                        LOG_ERROR("Tk after fully ioinzation is either infinite or a Nan. Something has gone wrong \
+                                  in the temperature calculation: z_re=%.4f, redshift=%.4f, curr_dens=%.4e", box->z_re_box[HII_R_INDEX(x,y,z)], redshift, curr_dens);
+                        return(2);
+                    }
+                }
+            }
+        }
+      
         // find the neutral fraction
         if (LOG_LEVEL >= DEBUG_LEVEL) {
             global_xH = 0;
