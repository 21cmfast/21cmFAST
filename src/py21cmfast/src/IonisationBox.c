--- conflicted
+++ resolved
@@ -196,18 +196,12 @@
     if(consts->mturn_m_nofb < astro_params->M_TURN)consts->mturn_m_nofb = astro_params->M_TURN;
     if(consts->mturn_a_nofb < astro_params->M_TURN)consts->mturn_a_nofb = astro_params->M_TURN;
 
-<<<<<<< HEAD
-    if(flag_options->FIXED_HALO_GRIDS || user_params_global->AVG_BELOW_SAMPLER){
-        consts->Mlim_Fstar = Mass_limit_bisection(M_MIN_INTEGRAL, M_MAX_INTEGRAL, consts->alpha_star, consts->fstar_10);
-        consts->Mlim_Fesc = Mass_limit_bisection(M_MIN_INTEGRAL, M_MAX_INTEGRAL, consts->alpha_esc, consts->fesc_10);
-=======
     if(!flag_options_global->USE_HALO_FIELD || \
         flag_options->FIXED_HALO_GRIDS || \
         user_params_global->AVG_BELOW_SAMPLER)
     {
-        consts->Mlim_Fstar = Mass_limit_bisection(global_params.M_MIN_INTEGRAL, global_params.M_MAX_INTEGRAL, consts->alpha_star, consts->fstar_10);
-        consts->Mlim_Fesc = Mass_limit_bisection(global_params.M_MIN_INTEGRAL, global_params.M_MAX_INTEGRAL, consts->alpha_esc, consts->fesc_10);
->>>>>>> 232130f3
+        consts->Mlim_Fstar = Mass_limit_bisection(M_MIN_INTEGRAL, M_MAX_INTEGRAL, consts->alpha_star, consts->fstar_10);
+        consts->Mlim_Fesc = Mass_limit_bisection(M_MIN_INTEGRAL, M_MAX_INTEGRAL, consts->alpha_esc, consts->fesc_10);
 
         if(flag_options->USE_MINI_HALOS){
             consts->Mlim_Fstar_mini = Mass_limit_bisection(M_MIN_INTEGRAL, M_MAX_INTEGRAL, consts->alpha_star_mini,
