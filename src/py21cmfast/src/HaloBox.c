--- conflicted
+++ resolved
@@ -85,15 +85,10 @@
 void set_hbox_constants(double redshift, AstroParams *astro_params, FlagOptions *flag_options, struct HaloBoxConstants *consts){
     consts->redshift = redshift;
 
-    //whether to fix *integrated* (not sampled) galaxy properties to the expected mean
-<<<<<<< HEAD
-    //  constant for now, to be a flag later
-    consts->fix_mean = true;
-    consts->scaling_median = flag_options->HALO_SCALING_RELATIONS_MEDIAN;
-=======
     //Set on for the fixed grid case since we are missing halos above the cell mass
     consts->fix_mean = flag_options->FIXED_HALO_GRIDS;
->>>>>>> 30e57721
+    //whether to fix *integrated* (not sampled) galaxy properties to the expected mean
+    consts->scaling_median = flag_options->HALO_SCALING_RELATIONS_MEDIAN;
 
     consts->fstar_10 = astro_params->F_STAR10;
     consts->alpha_star = astro_params->ALPHA_STAR;
