/* This file contains fucntions for calculating the HaloBox output for 21cmfast, containing the
 * gridded source properties, either from integrating the conditional mass functions in a cell or
 * from the halo sampler */
#include "HaloBox.h"

#include <gsl/gsl_sf_gamma.h>
#include <math.h>
#include <omp.h>
#include <stdbool.h>
#include <stdio.h>
#include <stdlib.h>

#include "Constants.h"
#include "InputParameters.h"
#include "OutputStructs.h"
#include "cexcept.h"
#include "cosmology.h"
#include "debugging.h"
#include "exceptions.h"
#include "hmf.h"
#include "indexing.h"
#include "interp_tables.h"
#include "logger.h"
#include "map_mass.h"
#include "scaling_relations.h"
#include "thermochem.h"

// TODO: this should probably be somewhere else
void set_integral_constants(IntegralCondition *consts, double redshift, double M_min, double M_max,
                            double M_cell) {
    consts->redshift = redshift;
    consts->growth_factor = dicke(redshift);
    consts->M_min = M_min;
    consts->M_max = M_max;
    consts->lnM_min = log(M_min);
    consts->lnM_max = log(M_max);
    consts->M_cell = M_cell;
    consts->lnM_cell = log(M_cell);
    // no table since this should be called once
    consts->sigma_cell = sigma_z0(M_cell);
}

// calculates halo properties from astro parameters plus the correlated rng
// The inputs include all properties with a separate RNG
// The outputs include all sampled halo properties PLUS all properties which cannot be recovered
// when mixing all the halos together
//   i.e escape fraction weighting, minihalo stuff that has separate parameters
// Since there are so many spectral terms in the spin temperature calculation, it will be most
// efficient to split SFR into regular and minihalos
//   BUT not split the ionisedbox fields.
// in order to remain consistent with the minihalo treatment in default (Nion_a * exp(-M/M_a) +
// Nion_m * exp(-M/M_m - M_a/M))
//   we treat the minihalos as a shift in the mean, where each halo will have both components,
//   representing a smooth transition in halo mass from one set of SFR/emmissivity parameters to the
//   other.
void set_halo_properties(double halo_mass, double M_turn_a, double M_turn_m,
                         ScalingConstants *consts, double *input_rng, HaloProperties *output) {
    double n_ion_sample, wsfr_sample;
    double fesc;
    double fesc_mini = 0.;

    double stellar_mass, stellar_mass_mini;
    get_halo_stellarmass(halo_mass, M_turn_a, M_turn_m, input_rng[0], consts, &stellar_mass,
                         &stellar_mass_mini);

    double sfr, sfr_mini;
    get_halo_sfr(stellar_mass, stellar_mass_mini, input_rng[1], consts, &sfr, &sfr_mini);

    double metallicity = 0;
    double xray_lum = 0;
    if (astro_options_global->USE_TS_FLUCT) {
        get_halo_metallicity(sfr + sfr_mini, stellar_mass + stellar_mass_mini, consts->redshift,
                             &metallicity);
        get_halo_xray(sfr, sfr_mini, metallicity, input_rng[2], consts, &xray_lum);
    }

    // no rng for escape fraction yet
    fesc = fmin(consts->fesc_10 * pow(halo_mass / 1e10, consts->alpha_esc), 1);
    if (astro_options_global->USE_MINI_HALOS)
        fesc_mini = fmin(consts->fesc_7 * pow(halo_mass / 1e7, consts->alpha_esc), 1);

    n_ion_sample =
        stellar_mass * consts->pop2_ion * fesc + stellar_mass_mini * consts->pop3_ion * fesc_mini;
    wsfr_sample = sfr * consts->pop2_ion * fesc + sfr_mini * consts->pop3_ion * fesc_mini;

    output->halo_mass = halo_mass;
    output->stellar_mass = stellar_mass;
    output->stellar_mass_mini = stellar_mass_mini;
    output->halo_sfr = sfr;
    output->sfr_mini = sfr_mini;
    output->fescweighted_sfr = wsfr_sample;
    output->n_ion = n_ion_sample;
    output->metallicity = metallicity;
    output->halo_xray = xray_lum;
}

// Expected global averages for box quantities for mean adjustment
// WARNING: THESE AVERAGE BOXES ARE WRONG, CHECK THEM
int get_uhmf_averages(double M_min, double M_max, double M_turn_a, double M_turn_m,
                      ScalingConstants *consts, HaloProperties *averages_out) {
    LOG_SUPER_DEBUG("Getting Box averages z=%.2f M [%.2e %.2e] Mt [%.2e %.2e]", consts->redshift,
                    M_min, M_max, M_turn_a, M_turn_m);
    double t_h = consts->t_h;
    double lnMmax = log(M_max);
    double lnMmin = log(M_min);

    double prefactor_mass = RHOcrit * cosmo_params_global->OMm;
    double prefactor_stars = RHOcrit * cosmo_params_global->OMb * consts->fstar_10;
    double prefactor_stars_mini = RHOcrit * cosmo_params_global->OMb * consts->fstar_7;
    double prefactor_xray = RHOcrit * cosmo_params_global->OMm;

    double prefactor_sfr = prefactor_stars / consts->t_star / t_h;
    double prefactor_sfr_mini = prefactor_stars_mini / consts->t_star / t_h;
    double prefactor_nion = prefactor_stars * consts->fesc_10 * consts->pop2_ion;
    double prefactor_nion_mini = prefactor_stars_mini * consts->fesc_7 * consts->pop3_ion;
    double prefactor_wsfr = prefactor_sfr * consts->fesc_10 * consts->pop2_ion;
    double prefactor_wsfr_mini = prefactor_sfr_mini * consts->fesc_7 * consts->pop3_ion;

    double mass_intgrl;
    double intgrl_fesc_weighted, intgrl_stars_only;
    double intgrl_fesc_weighted_mini = 0., intgrl_stars_only_mini = 0., integral_xray = 0.;

    // NOTE: we use the atomic method for all halo mass/count here
    mass_intgrl = Fcoll_General(consts->redshift, lnMmin, lnMmax);
    ScalingConstants consts_sfrd = evolve_scaling_constants_sfr(consts);

    intgrl_fesc_weighted = Nion_General(consts->redshift, lnMmin, lnMmax, M_turn_a, consts);
    intgrl_stars_only = Nion_General(consts->redshift, lnMmin, lnMmax, M_turn_a, &consts_sfrd);
    if (astro_options_global->USE_MINI_HALOS) {
        intgrl_fesc_weighted_mini =
            Nion_General_MINI(consts->redshift, lnMmin, lnMmax, M_turn_m, consts);

        intgrl_stars_only_mini =
            Nion_General_MINI(consts->redshift, lnMmin, lnMmax, M_turn_m, &consts_sfrd);
    }
    if (astro_options_global->USE_TS_FLUCT) {
        integral_xray = Xray_General(consts->redshift, lnMmin, lnMmax, M_turn_a, M_turn_m, consts);
    }

    averages_out->halo_mass = mass_intgrl * prefactor_mass;
    averages_out->stellar_mass = intgrl_stars_only * prefactor_stars;
    averages_out->halo_sfr = intgrl_stars_only * prefactor_sfr;
    averages_out->stellar_mass_mini = intgrl_stars_only_mini * prefactor_stars_mini;
    averages_out->sfr_mini = intgrl_stars_only_mini * prefactor_sfr_mini;
    averages_out->n_ion =
        (intgrl_fesc_weighted * prefactor_nion) + (intgrl_fesc_weighted_mini * prefactor_nion_mini);
    averages_out->fescweighted_sfr =
        (intgrl_fesc_weighted * prefactor_wsfr) + (intgrl_fesc_weighted_mini * prefactor_wsfr_mini);
    averages_out->halo_xray = prefactor_xray * integral_xray;
    averages_out->m_turn_acg = M_turn_a;
    averages_out->m_turn_mcg = M_turn_m;

    return 0;
}
HaloProperties get_halobox_averages(HaloBox *grids) {
    int mean_count = 0;
    double mean_mass = 0., mean_stars = 0., mean_stars_mini = 0., mean_sfr = 0., mean_sfr_mini = 0.;
    double mean_n_ion = 0., mean_xray = 0., mean_wsfr = 0.;

#pragma omp parallel for reduction(+ : mean_count, mean_mass, mean_stars, mean_stars_mini, \
                                       mean_sfr, mean_sfr_mini, mean_n_ion, mean_xray, mean_wsfr)
    for (int i = 0; i < HII_TOT_NUM_PIXELS; i++) {
        mean_sfr += grids->halo_sfr[i];
        mean_n_ion += grids->n_ion[i];
        if (astro_options_global->USE_TS_FLUCT) {
            mean_xray += grids->halo_xray[i];
        }
        if (astro_options_global->USE_MINI_HALOS) {
            mean_sfr_mini += grids->halo_sfr_mini[i];
        }
        if (astro_options_global->INHOMO_RECO) mean_wsfr += grids->whalo_sfr[i];

        if (config_settings.EXTRA_HALOBOX_FIELDS) {
            mean_count += grids->count[i];
            mean_mass += grids->halo_mass[i];
            mean_stars += grids->halo_stars[i];
            if (astro_options_global->USE_MINI_HALOS) mean_stars_mini += grids->halo_stars_mini[i];
        }
    }

    HaloProperties averages = {
        .count = (double)mean_count / HII_TOT_NUM_PIXELS,
        .halo_mass = mean_mass / HII_TOT_NUM_PIXELS,
        .stellar_mass = mean_stars / HII_TOT_NUM_PIXELS,
        .stellar_mass_mini = mean_stars_mini / HII_TOT_NUM_PIXELS,
        .halo_sfr = mean_sfr / HII_TOT_NUM_PIXELS,
        .sfr_mini = mean_sfr_mini / HII_TOT_NUM_PIXELS,
        .n_ion = mean_n_ion / HII_TOT_NUM_PIXELS,
        .halo_xray = mean_xray / HII_TOT_NUM_PIXELS,
        .fescweighted_sfr = mean_wsfr / HII_TOT_NUM_PIXELS,
    };
    return averages;
}

// This takes a HaloBox struct and fixes it's mean to exactly what we expect from the UMF integrals.
//   Generally should only be done for the fixed portion of the grids, since
//   it will otherwise make the box inconsistent with the input catalogue
void mean_fix_grids(double M_min, double M_max, HaloBox *grids, ScalingConstants *consts) {
    HaloProperties averages_global;
    // NOTE: requires the mean mcrits to be set on the grids
    double M_turn_a_global = pow(10, grids->log10_Mcrit_ACG_ave);
    double M_turn_m_global = pow(10, grids->log10_Mcrit_MCG_ave);
    get_uhmf_averages(M_min, M_max, M_turn_a_global, M_turn_m_global, consts, &averages_global);
    HaloProperties averages_hbox;
    averages_hbox = get_halobox_averages(grids);

    unsigned long long int idx;
#pragma omp parallel for num_threads(simulation_options_global->N_THREADS) private(idx)
    for (idx = 0; idx < HII_TOT_NUM_PIXELS; idx++) {
        grids->halo_sfr[idx] *= averages_global.halo_sfr / averages_hbox.halo_sfr;
        grids->n_ion[idx] *= averages_global.n_ion / averages_hbox.n_ion;
        if (astro_options_global->USE_MINI_HALOS) {
            grids->halo_sfr_mini[idx] *= averages_global.sfr_mini / averages_hbox.sfr_mini;
        }
        if (astro_options_global->USE_TS_FLUCT) {
            grids->halo_xray[idx] *= averages_global.halo_xray / averages_hbox.halo_xray;
        }
        if (astro_options_global->INHOMO_RECO) {
            grids->whalo_sfr[idx] *=
                averages_global.fescweighted_sfr / averages_hbox.fescweighted_sfr;
        }

        if (config_settings.EXTRA_HALOBOX_FIELDS) {
            grids->halo_mass[idx] *= averages_global.halo_mass / averages_hbox.halo_mass;
            grids->halo_stars[idx] *= averages_global.stellar_mass / averages_hbox.stellar_mass;
            if (astro_options_global->USE_MINI_HALOS) {
                grids->halo_stars_mini[idx] *=
                    averages_global.stellar_mass_mini / averages_hbox.stellar_mass_mini;
            }
        }
    }
}

// Evaluate Mass function integrals given information from the cell
void get_cell_integrals(double dens, double l10_mturn_a, double l10_mturn_m,
                        ScalingConstants *consts, IntegralCondition *int_consts,
                        HaloProperties *properties) {
    double M_min = int_consts->M_min;
    double M_max = int_consts->M_max;
    double growth_z = int_consts->growth_factor;
    double M_cell = int_consts->M_cell;
    double sigma_cell = int_consts->sigma_cell;

    // set all fields to zero
    memset(properties, 0, sizeof(HaloProperties));

    // using the properties struct:
    // stellar_mass --> no F_esc integral ACG
    // stellar_mass_mini --> no F_esc integral MCG
    // n_ion --> F_esc integral ACG
    // fescweighted_sfr --> F_esc integral MCG
    // halo_xray --> Xray integral
    // halo_mass --> total mass
    properties->n_ion = EvaluateNion_Conditional(dens, l10_mturn_a, growth_z, M_min, M_max, M_cell,
                                                 sigma_cell, consts, false);
    properties->stellar_mass =
        EvaluateSFRD_Conditional(dens, growth_z, M_min, M_max, M_cell, sigma_cell, consts);
    // TODO: SFRD tables still assume no reion feedback, this should be fixed
    //   although it doesn't affect the histories (only used in Ts) it makes outputs wrong
    //   for post-processing
    if (astro_options_global->USE_MINI_HALOS) {
        properties->stellar_mass_mini = EvaluateSFRD_Conditional_MINI(
            dens, l10_mturn_m, growth_z, M_min, M_max, M_cell, sigma_cell, consts);
        // re-using field
        properties->fescweighted_sfr = EvaluateNion_Conditional_MINI(
            dens, l10_mturn_m, growth_z, M_min, M_max, M_cell, sigma_cell, consts, false);
    }

    if (astro_options_global->USE_TS_FLUCT) {
        properties->halo_xray =
            EvaluateXray_Conditional(dens, l10_mturn_m, consts->redshift, growth_z, M_min, M_max,
                                     M_cell, sigma_cell, consts);
    }

    if (config_settings.EXTRA_HALOBOX_FIELDS) {
        properties->halo_mass =
            EvaluateMcoll(dens, growth_z, log(M_min), log(M_max), M_cell, sigma_cell, dens);
    }
}

// Fixed halo grids, where each property is set as the integral of the CMF on the EULERIAN cell
// scale As per default 21cmfast (strange pretending that the lagrangian density is eulerian and
// then *(1+delta)) This outputs the UN-NORMALISED grids (before mean-adjustment)
int set_fixed_grids(double M_min, double M_max, InitialConditions *ini_boxes, float *mturn_a_grid,
                    float *mturn_m_grid, ScalingConstants *consts, HaloBox *grids) {
    double M_cell;
    double growthf = dicke(consts->redshift);

    // If our scaling relations define a median, the scatter will will increase the mean value
    // due to the asymmetry of the lognormal distribution, we mimic this in the
    // sub-sampler component. NOTE: this will also occur if FIXED_HALO_GRIDS is true, and it's
    // not obvious whether that's what a user would want.
    // TODO: redesign the USE_HALO_FIELD, FIXED_HALO_GRIDS, SCALING_RELATIONS_MEDIAN logic
    // to be more transparent, and perhaps allow the FIXED_HALO_GRIDS to be a replacement for the v3
    // source model
    ScalingConstants _ev_consts = *consts;
    ScalingConstants *ev_consts = &_ev_consts;

    if (astro_options_global->HALO_SCALING_RELATIONS_MEDIAN) {
        _ev_consts = mimic_scatter_in_consts(consts);
    }

    // find grid limits for tables
    double min_density = 0.;
    double max_density = 0.;
    double min_log10_mturn_a = log10(M_MAX_INTEGRAL);
    double min_log10_mturn_m = log10(M_MAX_INTEGRAL);
    double max_log10_mturn_a = log10(astro_params_global->M_TURN);
    double max_log10_mturn_m = log10(astro_params_global->M_TURN);

    float *vel_pointers[3];
    float *vel_pointers_2LPT[3];
    int grid_dim[3];
    unsigned long long int num_pixels;
    float *dens_pointer;
    int out_dim[3] = {simulation_options_global->HII_DIM, simulation_options_global->HII_DIM,
                      HII_D_PARA};  // always output to lowres grid
    if (matter_options_global->PERTURB_ON_HIGH_RES) {
        grid_dim[0] = simulation_options_global->DIM;
        grid_dim[1] = simulation_options_global->DIM;
        grid_dim[2] = D_PARA;
        vel_pointers[0] = ini_boxes->hires_vx;
        vel_pointers[1] = ini_boxes->hires_vy;
        vel_pointers[2] = ini_boxes->hires_vz;
        vel_pointers_2LPT[0] = ini_boxes->hires_vx_2LPT;
        vel_pointers_2LPT[1] = ini_boxes->hires_vy_2LPT;
        vel_pointers_2LPT[2] = ini_boxes->hires_vz_2LPT;
        dens_pointer = ini_boxes->hires_density;
        num_pixels = TOT_NUM_PIXELS;
        M_cell = RHOcrit * cosmo_params_global->OMm * VOLUME / TOT_NUM_PIXELS;
    } else {
        grid_dim[0] = simulation_options_global->HII_DIM;
        grid_dim[1] = simulation_options_global->HII_DIM;
        grid_dim[2] = HII_D_PARA;
        vel_pointers[0] = ini_boxes->lowres_vx;
        vel_pointers[1] = ini_boxes->lowres_vy;
        vel_pointers[2] = ini_boxes->lowres_vz;
        vel_pointers_2LPT[0] = ini_boxes->lowres_vx_2LPT;
        vel_pointers_2LPT[1] = ini_boxes->lowres_vy_2LPT;
        vel_pointers_2LPT[2] = ini_boxes->lowres_vz_2LPT;
        dens_pointer = ini_boxes->lowres_density;
        num_pixels = HII_TOT_NUM_PIXELS;
        M_cell = RHOcrit * cosmo_params_global->OMm * VOLUME / HII_TOT_NUM_PIXELS;
    }

    IntegralCondition integral_cond;
    set_integral_constants(&integral_cond, consts->redshift, M_min, M_max, M_cell);
#pragma omp parallel num_threads(simulation_options_global->N_THREADS)
    {
        unsigned long long int i;
        double dens;
<<<<<<< HEAD
#pragma omp for reduction(min : min_density) reduction(max : max_density)
        for (i = 0; i < num_pixels; i++) {
            dens = dens_pointer[i] * growthf;
=======
        double M_turn_m = ev_consts->mturn_m_nofb;
        double M_turn_a = ev_consts->mturn_a_nofb;
#pragma omp for reduction(min : min_density, min_log10_mturn_a, min_log10_mturn_m) \
    reduction(max : max_density, max_log10_mturn_a, max_log10_mturn_m)
        for (i = 0; i < HII_TOT_NUM_PIXELS; i++) {
            dens = ini_boxes->lowres_density[i] * growthf;
>>>>>>> cc360b05
            if (dens > max_density) max_density = dens;
            if (dens < min_density) min_density = dens;
        }

        double M_turn_m = consts->mturn_m_nofb;
        double M_turn_a = consts->mturn_a_nofb;
#pragma omp for reduction(min : min_log10_mturn_a, min_log10_mturn_m) \
    reduction(max : max_log10_mturn_a, max_log10_mturn_m)
        for (i = 0; i < HII_TOT_NUM_PIXELS; i++) {
            if (astro_options_global->USE_MINI_HALOS) {
                M_turn_a = mturn_a_grid[i];
                M_turn_m = mturn_m_grid[i];
                if (min_log10_mturn_a > M_turn_a) min_log10_mturn_a = M_turn_a;
                if (min_log10_mturn_m > M_turn_m) min_log10_mturn_m = M_turn_m;
                if (max_log10_mturn_a < M_turn_a) max_log10_mturn_a = M_turn_a;
                if (max_log10_mturn_m < M_turn_m) max_log10_mturn_m = M_turn_m;
            }
        }
    }
    // buffers for table ranges
    min_density = min_density * 1.001;  // negative
    max_density = max_density * 1.001;
    min_log10_mturn_a = min_log10_mturn_a * 0.999;
    min_log10_mturn_m = min_log10_mturn_m * 0.999;
    max_log10_mturn_a = max_log10_mturn_a * 1.001;
    max_log10_mturn_m = max_log10_mturn_m * 1.001;

    LOG_DEBUG("Mean halo boxes || M = [%.2e %.2e] | Mcell = %.2e", M_min, M_max, M_cell);
    // These tables are coarser than needed, an initial loop for Mturn to find limits may help
    if (matter_options_global->USE_INTERPOLATION_TABLES > 1) {
        if (astro_options_global->INTEGRATION_METHOD_ATOMIC == 1 ||
            (astro_options_global->USE_MINI_HALOS &&
             astro_options_global->INTEGRATION_METHOD_MINI == 1)) {
            initialise_GL(integral_cond.lnM_min, integral_cond.lnM_max);
        }
        // This table assumes no reionisation feedback
        initialise_SFRD_Conditional_table(ev_consts->redshift, min_density, max_density, M_min,
                                          M_max, M_cell, ev_consts);

        // This table includes reionisation feedback, but takes the atomic turnover anyway for the
        // upper turnover
        initialise_Nion_Conditional_spline(ev_consts->redshift, min_density, max_density, M_min,
                                           M_max, M_cell, min_log10_mturn_a, max_log10_mturn_a,
                                           min_log10_mturn_m, max_log10_mturn_m, ev_consts, false);

        initialise_dNdM_tables(min_density, max_density, integral_cond.lnM_min,
                               integral_cond.lnM_max, integral_cond.growth_factor,
                               integral_cond.lnM_cell, false);
        if (astro_options_global->USE_TS_FLUCT) {
            initialise_Xray_Conditional_table(ev_consts->redshift, min_density, max_density, M_min,
                                              M_max, M_cell, ev_consts);
        }
    }
<<<<<<< HEAD
    move_grid_galprops(consts->redshift, dens_pointer, grid_dim, vel_pointers, vel_pointers_2LPT,
                       grid_dim, grids, out_dim, mturn_a_grid, mturn_m_grid, consts,
                       &integral_cond);
=======

    int grid_dim[3] = {simulation_options_global->HII_DIM, simulation_options_global->HII_DIM,
                       HII_D_PARA};
    float *vel_pointers[3] = {ini_boxes->lowres_vx, ini_boxes->lowres_vy, ini_boxes->lowres_vz};
    float *vel_pointers_2LPT[3] = {ini_boxes->lowres_vx_2LPT, ini_boxes->lowres_vy_2LPT,
                                   ini_boxes->lowres_vz_2LPT};
    move_grid_galprops(ev_consts->redshift, ini_boxes->lowres_density, grid_dim, vel_pointers,
                       vel_pointers_2LPT, grid_dim, grids, grid_dim, mturn_a_grid, mturn_m_grid,
                       ev_consts, &integral_cond);
>>>>>>> cc360b05

    LOG_ULTRA_DEBUG("Cell 0 Totals: SF: %.2e, NI: %.2e", grids->halo_sfr[0], grids->n_ion[0]);
    if (astro_options_global->INHOMO_RECO) {
        LOG_ULTRA_DEBUG("FESC * SF %.2e", grids->whalo_sfr[0]);
    }
    if (astro_options_global->USE_TS_FLUCT) {
        LOG_ULTRA_DEBUG("X-ray %.2e", grids->halo_xray[0]);
    }
    if (astro_options_global->USE_MINI_HALOS) {
        LOG_ULTRA_DEBUG("MINI SM %.2e SF %.2e", grids->halo_stars_mini[0], grids->halo_sfr_mini[0]);
        LOG_ULTRA_DEBUG("Mturn_a %.2e Mturn_m %.2e", mturn_a_grid[0], mturn_m_grid[0]);
    }
    free_conditional_tables();

    if (ev_consts->fix_mean) mean_fix_grids(M_min, M_max, grids, ev_consts);

    return 0;
}

void halobox_debug_print_avg(HaloBox *halobox, ScalingConstants *consts, double M_min,
                             double M_max) {
    if (LOG_LEVEL < DEBUG_LEVEL) return;
    HaloProperties averages_box;
    averages_box = get_halobox_averages(halobox);
    HaloProperties averages_global;
    LOG_DEBUG("HALO BOXES REDSHIFT %.2f [%.2e %.2e]", consts->redshift, M_min, M_max);
    double mturn_a_avg = pow(10, halobox->log10_Mcrit_ACG_ave);
    double mturn_m_avg = pow(10, halobox->log10_Mcrit_MCG_ave);
    get_uhmf_averages(M_min, M_max, mturn_a_avg, mturn_m_avg, consts, &averages_global);

    LOG_DEBUG(
        "Exp. averages: (HM %11.3e, SM %11.3e SM_MINI %11.3e SFR %11.3e, SFR_MINI %11.3e, XRAY "
        "%11.3e, NION %11.3e)",
        averages_global.halo_mass, averages_global.stellar_mass, averages_global.stellar_mass_mini,
        averages_global.halo_sfr, averages_global.sfr_mini, averages_global.halo_xray,
        averages_global.n_ion);
    LOG_DEBUG(
        "Box. averages: (HM %11.3e, SM %11.3e SM_MINI %11.3e SFR %11.3e, SFR_MINI %11.3e, XRAY "
        "%11.3e, NION %11.3e)",
        averages_box.halo_mass, averages_box.stellar_mass, averages_box.stellar_mass_mini,
        averages_box.halo_sfr, averages_box.sfr_mini, averages_box.halo_xray, averages_box.n_ion);
}

// We need the mean log10 turnover masses for comparison with expected global Nion and SFRD.
// Sometimes we don't calculate these on the grid (if we use halos and no sub-sampler)
// So this function simply returns the volume-weighted average log10 turnover mass
void get_log10_turnovers(InitialConditions *ini_boxes, TsBox *previous_spin_temp,
                         IonizedBox *previous_ionize_box, float *mturn_a_grid, float *mturn_m_grid,
                         ScalingConstants *consts, double averages[2]) {
    averages[0] = log10(consts->mturn_a_nofb);
    averages[1] = log10(consts->mturn_m_nofb);
    if (!astro_options_global->USE_MINI_HALOS) {
        return;
    }
    double log10_mturn_m_avg = 0., log10_mturn_a_avg = 0.;

#pragma omp parallel num_threads(simulation_options_global->N_THREADS)
    {
        unsigned long long int i;
        double J21_val, Gamma12_val, zre_val;
        double curr_vcb = consts->vcb_norel;
        double M_turn_m;
        double M_turn_a = consts->mturn_a_nofb;
        double M_turn_r;

#pragma omp for reduction(+ : log10_mturn_m_avg, log10_mturn_a_avg)
        for (i = 0; i < HII_TOT_NUM_PIXELS; i++) {
            if (!astro_options_global->FIX_VCB_AVG &&
                matter_options_global->USE_RELATIVE_VELOCITIES) {
                curr_vcb = ini_boxes->lowres_vcb[i];
            }
            J21_val = Gamma12_val = zre_val = 0.;
            if (consts->redshift < simulation_options_global->Z_HEAT_MAX) {
                J21_val = previous_spin_temp->J_21_LW[i];
                Gamma12_val = previous_ionize_box->ionisation_rate_G12[i];
                zre_val = previous_ionize_box->z_reion[i];
            }
            M_turn_m = lyman_werner_threshold(consts->redshift, J21_val, curr_vcb);
            M_turn_r = reionization_feedback(consts->redshift, Gamma12_val, zre_val);
            M_turn_a = fmax(M_turn_a, fmax(M_turn_r, astro_params_global->M_TURN));
            M_turn_m = fmax(M_turn_m, fmax(M_turn_r, astro_params_global->M_TURN));

            mturn_a_grid[i] = log10(M_turn_a);
            log10_mturn_a_avg += log10(M_turn_a);
            mturn_m_grid[i] = log10(M_turn_m);
            log10_mturn_m_avg += log10(M_turn_m);
        }
    }

    // NOTE: This average log10 Mturn will be passed onto the spin temperature calculations where
    // It is used to perform the frequency integrals (over tau, dependent on <XHI>), and possibly
    // for mean fixing. It is the volume-weighted mean of LOG10 Mturn, although we could do another
    // weighting or use Mturn directly None of these are a perfect representation due to the
    // nonlinear way turnover mass affects N_ion
    log10_mturn_a_avg /= HII_TOT_NUM_PIXELS;
    log10_mturn_m_avg /= HII_TOT_NUM_PIXELS;
    averages[0] = log10_mturn_a_avg;
    averages[1] = log10_mturn_m_avg;
}

void sum_halos_onto_grid(double redshift, InitialConditions *ini_boxes, HaloCatalog *halos,
                         float *mturn_a_grid, float *mturn_m_grid, ScalingConstants *consts,
                         HaloBox *grids) {
    float *vel_pointers[3];
    float *vel_pointers_2LPT[3];
    int vel_dim[3];
    int out_dim[3] = {simulation_options_global->HII_DIM, simulation_options_global->HII_DIM,
                      HII_D_PARA};  // always output to lowres grid
    if (matter_options_global->PERTURB_ON_HIGH_RES) {
        vel_dim[0] = simulation_options_global->DIM;
        vel_dim[1] = simulation_options_global->DIM;
        vel_dim[2] = D_PARA;
        vel_pointers[0] = ini_boxes->hires_vx;
        vel_pointers[1] = ini_boxes->hires_vy;
        vel_pointers[2] = ini_boxes->hires_vz;
        vel_pointers_2LPT[0] = ini_boxes->hires_vx_2LPT;
        vel_pointers_2LPT[1] = ini_boxes->hires_vy_2LPT;
        vel_pointers_2LPT[2] = ini_boxes->hires_vz_2LPT;
    } else {
        vel_dim[0] = simulation_options_global->HII_DIM;
        vel_dim[1] = simulation_options_global->HII_DIM;
        vel_dim[2] = HII_D_PARA;
        vel_pointers[0] = ini_boxes->lowres_vx;
        vel_pointers[1] = ini_boxes->lowres_vy;
        vel_pointers[2] = ini_boxes->lowres_vz;
        vel_pointers_2LPT[0] = ini_boxes->lowres_vx_2LPT;
        vel_pointers_2LPT[1] = ini_boxes->lowres_vy_2LPT;
        vel_pointers_2LPT[2] = ini_boxes->lowres_vz_2LPT;
    }
    move_halo_galprops(redshift, halos, vel_pointers, vel_pointers_2LPT, vel_dim, mturn_a_grid,
                       mturn_m_grid, grids, out_dim, consts);

    LOG_SUPER_DEBUG("Cell 0 Totals: SF: %.2e NI: %.2e", grids->halo_sfr[0], grids->n_ion[0]);
    if (astro_options_global->INHOMO_RECO) {
        LOG_SUPER_DEBUG("FESC * SF %.2e", grids->whalo_sfr[0]);
    }
    if (astro_options_global->USE_TS_FLUCT) {
        LOG_SUPER_DEBUG("X-ray %.2e", grids->halo_xray[0]);
    }
    if (astro_options_global->USE_MINI_HALOS) {
        LOG_SUPER_DEBUG("MINI SM %.2e SF %.2e", grids->halo_stars_mini[0], grids->halo_sfr_mini[0]);
    }
}

// We grid a PERTURBED halofield into the necessary quantities for calculating radiative backgrounds
int ComputeHaloBox(double redshift, InitialConditions *ini_boxes, HaloCatalog *halos,
                   TsBox *previous_spin_temp, IonizedBox *previous_ionize_box, HaloBox *grids) {
    int status;
    Try {
        // get parameters

#if LOG_LEVEL >= SUPER_DEBUG_LEVEL
        writeSimulationOptions(simulation_options_global);
        writeCosmoParams(cosmo_params_global);
        writeMatterOptions(matter_options_global);
        writeAstroParams(astro_params_global);
        writeAstroOptions(astro_options_global);
#endif

        LOG_DEBUG("Resetting halobox dim %d %llu %llu", simulation_options_global->HII_DIM,
                  HII_D_PARA, HII_TOT_NUM_PIXELS);
        unsigned long long int idx;
#pragma omp parallel for num_threads(simulation_options_global->N_THREADS) private(idx)
        for (idx = 0; idx < HII_TOT_NUM_PIXELS; idx++) {
            grids->n_ion[idx] = 0.0;
            grids->halo_sfr[idx] = 0.0;
            if (astro_options_global->USE_TS_FLUCT) {
                grids->halo_xray[idx] = 0.0;
            }
            if (astro_options_global->USE_MINI_HALOS) {
                grids->halo_sfr_mini[idx] = 0.0;
            }
            if (astro_options_global->INHOMO_RECO) {
                grids->whalo_sfr[idx] = 0.0;
            }
            if (config_settings.EXTRA_HALOBOX_FIELDS) {
                grids->halo_mass[idx] = 0.0;
                grids->halo_stars[idx] = 0.0;
                grids->count[idx] = 0;
                if (astro_options_global->USE_MINI_HALOS) {
                    grids->halo_stars_mini[idx] = 0.0;
                }
            }
        }

        ScalingConstants hbox_consts;
        set_scaling_constants(redshift, &hbox_consts, true);

        LOG_DEBUG("Gridding %llu halos...", halos->n_halos);

        double M_min = minimum_source_mass(redshift, false);
        double M_max_integral;

        init_ps();
        if (matter_options_global->USE_INTERPOLATION_TABLES > 0) {
            // this needs to be initialised above MMax because of Nion_General
            initialiseSigmaMInterpTable(M_min / 2, M_MAX_INTEGRAL);
        }

        float *mturn_a_grid = NULL;
        float *mturn_m_grid = NULL;
        if (astro_options_global->USE_MINI_HALOS) {
            mturn_a_grid = calloc(HII_TOT_NUM_PIXELS, sizeof(float));
            mturn_m_grid = calloc(HII_TOT_NUM_PIXELS, sizeof(float));
        }
        double mturn_averages[2];
        get_log10_turnovers(ini_boxes, previous_spin_temp, previous_ionize_box, mturn_a_grid,
                            mturn_m_grid, &hbox_consts, mturn_averages);
        grids->log10_Mcrit_ACG_ave = mturn_averages[0];
        grids->log10_Mcrit_MCG_ave = mturn_averages[1];
        if (matter_options_global->FIXED_HALO_GRIDS) {
            M_max_integral = M_MAX_INTEGRAL;
            set_fixed_grids(M_min, M_max_integral, ini_boxes, mturn_a_grid, mturn_m_grid,
                            &hbox_consts, grids);
        } else {
            sum_halos_onto_grid(redshift, ini_boxes, halos, mturn_a_grid, mturn_m_grid,
                                &hbox_consts, grids);
            // set below-resolution properties
            if (astro_options_global->AVG_BELOW_SAMPLER) {
                if (matter_options_global->HALO_STOCHASTICITY) {
                    M_max_integral = simulation_options_global->SAMPLER_MIN_MASS;
                } else {
                    M_max_integral = RtoM(physconst.l_factor * simulation_options_global->BOX_LEN /
                                          simulation_options_global->DIM);
                }
                if (M_min < M_max_integral) {
                    set_fixed_grids(M_min, M_max_integral, ini_boxes, mturn_a_grid, mturn_m_grid,
                                    &hbox_consts, grids);
                    LOG_DEBUG("finished subsampler M[%.2e %.2e]", M_min, M_max_integral);
                }
            }
        }
        halobox_debug_print_avg(grids, &hbox_consts, M_min, M_MAX_INTEGRAL);

        if (astro_options_global->USE_MINI_HALOS) {
            free(mturn_a_grid);
            free(mturn_m_grid);
        }
        // NOTE: the density-grid based calculations (!USE_HALO_FIELD)
        //  use the cell-weighted average of the log10(Mturn) (see issue #369)
        LOG_SUPER_DEBUG("log10 Mutrn ACG: %.6e", pow(10, grids->log10_Mcrit_ACG_ave));
        LOG_SUPER_DEBUG("log10 Mutrn MCG: %.6e", pow(10, grids->log10_Mcrit_MCG_ave));

        if (matter_options_global->USE_INTERPOLATION_TABLES > 0) {
            freeSigmaMInterpTable();
        }
    }
    Catch(status) { return (status); }
    LOG_DEBUG("Done.");
    return 0;
}

// test function for getting halo properties from the wrapper, can use a lot of memory for large
// catalogs
int test_halo_props(double redshift, float *vcb_grid, float *J21_LW_grid, float *z_re_grid,
                    float *Gamma12_ion_grid, unsigned long long int n_halos, float *halo_masses,
                    float *halo_coords, float *star_rng, float *sfr_rng, float *xray_rng,
                    float *halo_props_out) {
    int status;
    Try {
        // get parameters

        ScalingConstants hbox_consts;
        set_scaling_constants(redshift, &hbox_consts, true);
        print_sc_consts(&hbox_consts);

        LOG_DEBUG("Getting props for %llu halos at z=%.2f", n_halos, redshift);

        double cell_length =
            simulation_options_global->BOX_LEN / simulation_options_global->HII_DIM;

        int box_dim[3] = {simulation_options_global->HII_DIM, simulation_options_global->HII_DIM,
                          HII_D_PARA};

#pragma omp parallel num_threads(simulation_options_global->N_THREADS)
        {
            int x, y, z;
            unsigned long long int i_halo, i_cell;
            double m;
            double J21_val, Gamma12_val, zre_val;

            double curr_vcb = hbox_consts.vcb_norel;
            double M_turn_m = hbox_consts.mturn_m_nofb;
            double M_turn_a = hbox_consts.mturn_a_nofb;
            double M_turn_r = 0.;

            double in_props[3], halo_pos[3];
            HaloProperties out_props;

#pragma omp for
            for (i_halo = 0; i_halo < n_halos; i_halo++) {
                m = halo_masses[i_halo];
                // It is sometimes useful to make cuts to the halo catalogues before gridding.
                //   We implement this in a simple way, if the user sets a halo's mass to zero we
                //   skip it
                if (m == 0.) {
                    continue;
                }

                for (int i = 0; i < 3; i++) {
                    halo_pos[i] = halo_coords[i + 3 * i_halo] / cell_length;
                    // This is a special case, where the halo is exactly at the edge of the box
                    // This can happen due to floating point errors when multiplied by the cell
                    // length
                    if (halo_pos[i] == (float)simulation_options_global->HII_DIM) {
                        halo_pos[i] = (float)simulation_options_global->HII_DIM -
                                      0.1;  // will place in last cell
                    }
                }

                x = (int)(halo_pos[0]);
                y = (int)(halo_pos[1]);
                z = (int)(halo_pos[2]);
                i_cell = grid_index_general(x, y, z, box_dim);

                // set values before reionisation feedback
                // NOTE: I could easily apply reionization feedback without minihalos but this was
                // not done previously
                if (astro_options_global->USE_MINI_HALOS) {
                    if (!astro_options_global->FIX_VCB_AVG &&
                        matter_options_global->USE_RELATIVE_VELOCITIES)
                        curr_vcb = vcb_grid[i_cell];

                    J21_val = Gamma12_val = zre_val = 0.;
                    if (redshift < simulation_options_global->Z_HEAT_MAX) {
                        J21_val = J21_LW_grid[i_cell];
                        Gamma12_val = Gamma12_ion_grid[i_cell];
                        zre_val = z_re_grid[i_cell];
                    }
                    M_turn_a = hbox_consts.mturn_a_nofb;
                    M_turn_m = lyman_werner_threshold(redshift, J21_val, curr_vcb);
                    M_turn_r = reionization_feedback(redshift, Gamma12_val, zre_val);
                    M_turn_a = fmax(M_turn_a, fmax(M_turn_r, astro_params_global->M_TURN));
                    M_turn_m = fmax(M_turn_m, fmax(M_turn_r, astro_params_global->M_TURN));
                }

                // these are the halo property RNG sequences
                in_props[0] = star_rng[i_halo];
                in_props[1] = sfr_rng[i_halo];
                in_props[2] = xray_rng[i_halo];

                set_halo_properties(m, M_turn_a, M_turn_m, &hbox_consts, in_props, &out_props);

                halo_props_out[12 * i_halo + 0] = out_props.halo_mass;
                halo_props_out[12 * i_halo + 1] = out_props.stellar_mass;
                halo_props_out[12 * i_halo + 2] = out_props.halo_sfr;

                halo_props_out[12 * i_halo + 3] = out_props.halo_xray;
                halo_props_out[12 * i_halo + 4] = out_props.n_ion;
                halo_props_out[12 * i_halo + 5] = out_props.fescweighted_sfr;

                halo_props_out[12 * i_halo + 6] = out_props.stellar_mass_mini;
                halo_props_out[12 * i_halo + 7] = out_props.sfr_mini;

                halo_props_out[12 * i_halo + 8] = M_turn_a;
                halo_props_out[12 * i_halo + 9] = M_turn_m;
                halo_props_out[12 * i_halo + 10] = M_turn_r;
                halo_props_out[12 * i_halo + 11] = out_props.metallicity;

                if (i_halo < 10) {
                    LOG_ULTRA_DEBUG("HM %.2e SM %.2e SF %.2e NI %.2e LX %.2e", out_props.halo_mass,
                                    out_props.stellar_mass, out_props.halo_sfr, out_props.n_ion,
                                    out_props.halo_xray);
                    LOG_ULTRA_DEBUG("MINI: SM %.2e SF %.2e WSF %.2e", out_props.stellar_mass_mini,
                                    out_props.sfr_mini, out_props.fescweighted_sfr);
                    LOG_ULTRA_DEBUG("Mturns ACG %.2e MCG %.2e Reion %.2e", M_turn_a, M_turn_m,
                                    M_turn_r);
                    LOG_ULTRA_DEBUG("RNG: STAR %.2e SFR %.2e XRAY %.2e", in_props[0], in_props[1],
                                    in_props[2]);
                }
            }
        }
    }
    Catch(status) { return (status); }
    LOG_DEBUG("Done.");
    return 0;
}

int convert_halo_props(double redshift, InitialConditions *ics, TsBox *prev_ts,
                       IonizedBox *prev_ion, HaloCatalog *halo_list,
                       PerturbHaloCatalog *halo_list_out) {
    ScalingConstants hbox_consts;
    set_scaling_constants(redshift, &hbox_consts, true);
    // print_sc_consts(&hbox_consts);
    float *mturn_a_grid = NULL;
    float *mturn_m_grid = NULL;
    if (astro_options_global->USE_MINI_HALOS) {
        mturn_a_grid = calloc(HII_TOT_NUM_PIXELS, sizeof(float));
        mturn_m_grid = calloc(HII_TOT_NUM_PIXELS, sizeof(float));
    }
    double mturn_averages[2];
    get_log10_turnovers(ics, prev_ts, prev_ion, mturn_a_grid, mturn_m_grid, &hbox_consts,
                        mturn_averages);

    int lo_dim[3] = {simulation_options_global->HII_DIM, simulation_options_global->HII_DIM,
                     HII_D_PARA};  // always output to lowres grid

    double box_to_lores_factor =
        simulation_options_global->HII_DIM / (double)simulation_options_global->DIM;
#pragma omp parallel num_threads(simulation_options_global->N_THREADS)
    {
        unsigned long long int i_halo;
        double m;

        double M_turn_m = hbox_consts.mturn_m_nofb;
        double M_turn_a = hbox_consts.mturn_a_nofb;

        double in_props[3];
        double halo_pos[3];
        HaloProperties out_props;

#pragma omp for
        for (i_halo = 0; i_halo < halo_list->n_halos; i_halo++) {
            m = halo_list->halo_masses[i_halo];
            // It is sometimes useful to make cuts to the halo catalogues before gridding.
            //   We implement this in a simple way, if the user sets a halo's mass to zero we
            //   skip it
            if (m == 0.) {
                continue;
            }

            // the coordinates are already done in PerturbHaloCatalog
            halo_pos[0] = halo_list_out->halo_coords[3 * i_halo + 0] * box_to_lores_factor;
            halo_pos[1] = halo_list_out->halo_coords[3 * i_halo + 1] * box_to_lores_factor;
            halo_pos[2] = halo_list_out->halo_coords[3 * i_halo + 2] * box_to_lores_factor;

            LOG_ULTRA_DEBUG("getting mturns for halo at (%.2f, %.2f, %.2f)", halo_pos[0],
                            halo_pos[1], halo_pos[2]);
            if (astro_options_global->USE_MINI_HALOS) {
                M_turn_a = pow(10, cic_read_float_wrapper(mturn_a_grid, halo_pos, lo_dim));
                M_turn_m = pow(10, cic_read_float_wrapper(mturn_m_grid, halo_pos, lo_dim));
            }

            // these are the halo property RNG sequences
            in_props[0] = halo_list->star_rng[i_halo];
            in_props[1] = halo_list->sfr_rng[i_halo];
            in_props[2] = halo_list->xray_rng[i_halo];

            LOG_ULTRA_DEBUG("Halo %llu mass %.2e Mturn_a %.2e Mturn_m %.2e", i_halo, m, M_turn_a,
                            M_turn_m);
            LOG_ULTRA_DEBUG("RNG: STAR %.2e SFR %.2e XRAY %.2e", in_props[0], in_props[1],
                            in_props[2]);
            set_halo_properties(m, M_turn_a, M_turn_m, &hbox_consts, in_props, &out_props);

            halo_list_out->halo_masses[i_halo] = out_props.halo_mass;
            halo_list_out->stellar_masses[i_halo] = out_props.stellar_mass;
            halo_list_out->sfr[i_halo] = out_props.halo_sfr;
            halo_list_out->ion_emissivity[i_halo] = out_props.n_ion;

            if (astro_options_global->USE_MINI_HALOS) {
                halo_list_out->stellar_mini[i_halo] = out_props.stellar_mass_mini;
                halo_list_out->sfr_mini[i_halo] = out_props.sfr_mini;
            }
            if (astro_options_global->INHOMO_RECO) {
                halo_list_out->fesc_sfr[i_halo] = out_props.fescweighted_sfr;
            }
            if (astro_options_global->USE_TS_FLUCT) {
                halo_list_out->xray_emissivity[i_halo] = out_props.halo_xray;
            }

            if (i_halo < 10) {
                LOG_ULTRA_DEBUG("HM %.2e SM %.2e SF %.2e NI %.2e LX %.2e", out_props.halo_mass,
                                out_props.stellar_mass, out_props.halo_sfr, out_props.n_ion,
                                out_props.halo_xray);
                LOG_ULTRA_DEBUG("MINI: SM %.2e SF %.2e WSF %.2e", out_props.stellar_mass_mini,
                                out_props.sfr_mini, out_props.fescweighted_sfr);
                LOG_ULTRA_DEBUG("Mturns ACG %.2e MCG %.2e", M_turn_a, M_turn_m);
                LOG_ULTRA_DEBUG("RNG: STAR %.2e SFR %.2e XRAY %.2e", in_props[0], in_props[1],
                                in_props[2]);
            }
        }
    }
    if (astro_options_global->USE_MINI_HALOS) {
        free(mturn_a_grid);
        free(mturn_m_grid);
    }
    return 0;
}<|MERGE_RESOLUTION|>--- conflicted
+++ resolved
@@ -349,24 +349,15 @@
     {
         unsigned long long int i;
         double dens;
-<<<<<<< HEAD
 #pragma omp for reduction(min : min_density) reduction(max : max_density)
         for (i = 0; i < num_pixels; i++) {
             dens = dens_pointer[i] * growthf;
-=======
+            if (dens > max_density) max_density = dens;
+            if (dens < min_density) min_density = dens;
+        }
+        
         double M_turn_m = ev_consts->mturn_m_nofb;
         double M_turn_a = ev_consts->mturn_a_nofb;
-#pragma omp for reduction(min : min_density, min_log10_mturn_a, min_log10_mturn_m) \
-    reduction(max : max_density, max_log10_mturn_a, max_log10_mturn_m)
-        for (i = 0; i < HII_TOT_NUM_PIXELS; i++) {
-            dens = ini_boxes->lowres_density[i] * growthf;
->>>>>>> cc360b05
-            if (dens > max_density) max_density = dens;
-            if (dens < min_density) min_density = dens;
-        }
-
-        double M_turn_m = consts->mturn_m_nofb;
-        double M_turn_a = consts->mturn_a_nofb;
 #pragma omp for reduction(min : min_log10_mturn_a, min_log10_mturn_m) \
     reduction(max : max_log10_mturn_a, max_log10_mturn_m)
         for (i = 0; i < HII_TOT_NUM_PIXELS; i++) {
@@ -414,21 +405,9 @@
                                               M_max, M_cell, ev_consts);
         }
     }
-<<<<<<< HEAD
-    move_grid_galprops(consts->redshift, dens_pointer, grid_dim, vel_pointers, vel_pointers_2LPT,
-                       grid_dim, grids, out_dim, mturn_a_grid, mturn_m_grid, consts,
+    move_grid_galprops(ev_consts->redshift, dens_pointer, grid_dim, vel_pointers, vel_pointers_2LPT,
+                       grid_dim, grids, out_dim, mturn_a_grid, mturn_m_grid, ev_consts,
                        &integral_cond);
-=======
-
-    int grid_dim[3] = {simulation_options_global->HII_DIM, simulation_options_global->HII_DIM,
-                       HII_D_PARA};
-    float *vel_pointers[3] = {ini_boxes->lowres_vx, ini_boxes->lowres_vy, ini_boxes->lowres_vz};
-    float *vel_pointers_2LPT[3] = {ini_boxes->lowres_vx_2LPT, ini_boxes->lowres_vy_2LPT,
-                                   ini_boxes->lowres_vz_2LPT};
-    move_grid_galprops(ev_consts->redshift, ini_boxes->lowres_density, grid_dim, vel_pointers,
-                       vel_pointers_2LPT, grid_dim, grids, grid_dim, mturn_a_grid, mturn_m_grid,
-                       ev_consts, &integral_cond);
->>>>>>> cc360b05
 
     LOG_ULTRA_DEBUG("Cell 0 Totals: SF: %.2e, NI: %.2e", grids->halo_sfr[0], grids->n_ion[0]);
     if (astro_options_global->INHOMO_RECO) {
