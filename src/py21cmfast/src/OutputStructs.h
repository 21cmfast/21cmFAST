--- conflicted
+++ resolved
@@ -6,12 +6,7 @@
 
 #include "InputParameters.h"
 
-<<<<<<< HEAD
 // Since it is unguarded, make sure to ONLY include this file from here
-=======
-// since ffi.cdef() cannot include directives, we store the types and globals in another file
-//   Since it is unguarded, make sure to ONLY include this file from here
->>>>>>> 352ef6c6
 #include "_outputstructs_wrapper.h"
 
 #endif