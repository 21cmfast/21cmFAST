#ifndef _IONBOX_H
#define _IONBOX_H

#include <fftw3.h>

#include "InputParameters.h"
#include "OutputStructs.h"

<<<<<<< HEAD
#ifdef __cplusplus
extern "C" {
#endif
int ComputeIonizedBox(float redshift, float prev_redshift, UserParams *user_params, CosmoParams *cosmo_params,
                        AstroParams *astro_params, FlagOptions *flag_options,
                        PerturbedField *perturbed_field, PerturbedField *previous_perturbed_field,
                        IonizedBox *previous_ionize_box, TsBox *spin_temp,
                        HaloBox *halos, InitialConditions *ini_boxes,
                        IonizedBox *box);
#ifdef __cplusplus
}
#endif
=======
int ComputeIonizedBox(float redshift, float prev_redshift, PerturbedField *perturbed_field,
                      PerturbedField *previous_perturbed_field, IonizedBox *previous_ionize_box,
                      TsBox *spin_temp, HaloBox *halos, InitialConditions *ini_boxes,
                      IonizedBox *box);

>>>>>>> 352ef6c6
#endif<|MERGE_RESOLUTION|>--- conflicted
+++ resolved
@@ -6,24 +6,15 @@
 #include "InputParameters.h"
 #include "OutputStructs.h"
 
-<<<<<<< HEAD
 #ifdef __cplusplus
 extern "C" {
 #endif
-int ComputeIonizedBox(float redshift, float prev_redshift, UserParams *user_params, CosmoParams *cosmo_params,
-                        AstroParams *astro_params, FlagOptions *flag_options,
-                        PerturbedField *perturbed_field, PerturbedField *previous_perturbed_field,
-                        IonizedBox *previous_ionize_box, TsBox *spin_temp,
-                        HaloBox *halos, InitialConditions *ini_boxes,
-                        IonizedBox *box);
-#ifdef __cplusplus
-}
-#endif
-=======
 int ComputeIonizedBox(float redshift, float prev_redshift, PerturbedField *perturbed_field,
                       PerturbedField *previous_perturbed_field, IonizedBox *previous_ionize_box,
                       TsBox *spin_temp, HaloBox *halos, InitialConditions *ini_boxes,
                       IonizedBox *box);
+#ifdef __cplusplus
+}
+#endif
 
->>>>>>> 352ef6c6
 #endif