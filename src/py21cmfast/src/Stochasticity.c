--- conflicted
+++ resolved
@@ -3,90 +3,35 @@
  * other halo relations.*/
 #include "Stochasticity.h"
 
+#include <gsl/gsl_cblas.h>
 #include <gsl/gsl_randist.h>
-<<<<<<< HEAD
-#include <gsl/gsl_cblas.h>
-#include "cexcept.h"
-#include "exceptions.h"
-#include "logger.h"
-=======
 #include <gsl/gsl_rng.h>
 #include <math.h>
 #include <stdio.h>
 #include <stdlib.h>
-
->>>>>>> 352ef6c6
+#include <time.h>
+
 #include "Constants.h"
+#include "HaloField.cuh"
 #include "InitialConditions.h"
 #include "InputParameters.h"
 #include "OutputStructs.h"
-<<<<<<< HEAD
-#include "interp_tables.h"
-#include "interpolation.h"
-#include "hmf.h"
-=======
+#include "Stochasticity.cuh"
 #include "cexcept.h"
->>>>>>> 352ef6c6
 #include "cosmology.h"
+#include "device_rng.cuh"
 #include "exceptions.h"
 #include "hmf.h"
 #include "indexing.h"
+#include "interp_tables.cuh"
 #include "interp_tables.h"
+#include "interpolation.h"
 #include "logger.h"
 #include "rng.h"
-<<<<<<< HEAD
-
-#include "Stochasticity.h"
-
-#include "Stochasticity.cuh"
-#include "interp_tables.cuh"
-#include "HaloField.cuh"
-#include "device_rng.cuh"
-
-#include <time.h>
-//buffer size (per cell of arbitrary size) in the sampling function
-#define MAX_HALO_CELL (int)1e5
-
-//parameters for the halo mass->stars calculations
-//Note: ideally I would split this into constants set per snapshot and
-//  constants set per condition, however some variables (delta or Mass)
-//  can be set with differing frequencies depending on the condition type
-// struct HaloSamplingConstants{
-//     //calculated per redshift
-//     int from_catalog; //flag for first box or updating halos
-//     double corr_sfr;
-//     double corr_star;
-//     double corr_xray;
-
-//     double z_in;
-//     double z_out;
-//     double growth_in;
-//     double growth_out;
-//     double M_min;
-//     double lnM_min;
-//     double M_max_tables;
-//     double lnM_max_tb;
-//     double sigma_min;
-
-//     //per-condition/redshift depending on from_catalog or not
-//     double delta;
-//     double M_cond;
-//     double lnM_cond;
-//     double sigma_cond;
-
-//     //calculated per condition
-//     double cond_val; //This is the table x value (density for grids, log mass for progenitors)
-//     double expected_N;
-//     double expected_M;
-// };
-
-void print_hs_consts(struct HaloSamplingConstants * c){
-=======
 // buffer size (per cell of arbitrary size) in the sampling function
 #define MAX_HALO_CELL (int)1e5
 
 void print_hs_consts(struct HaloSamplingConstants *c) {
->>>>>>> 352ef6c6
     LOG_DEBUG("Printing halo sampler constants....");
     LOG_DEBUG("from_catalog %d z_in %.2f z_out %.2f d_in %.2f d_out %.2f", c->from_catalog, c->z_in,
               c->z_out, c->growth_in, c->growth_out);
@@ -129,13 +74,9 @@
     double p_in, result;
     p_in = gsl_rng_uniform(rng);
     result = EvaluateNhaloInv(condition, p_in);
-<<<<<<< HEAD
-    result = fmin(1,fmax(0,result)); //clip in case of extrapolation
-=======
 
     // convert ratio --> M
     result = fmin(1, fmax(0, result));  // clip in case of strange behaviour
->>>>>>> 352ef6c6
     result = result * hs_constants->M_cond;
     return result;
 }
@@ -227,27 +168,22 @@
     return;
 }
 
-<<<<<<< HEAD
-double get_max_nhalo(struct HaloSamplingConstants *const_struct, float *halo_masses, int size)
-{
+double get_max_nhalo(struct HaloSamplingConstants *const_struct, float *halo_masses, int size) {
     int idx_max = cblas_isamax(size, halo_masses, 1);
     float mass_max = halo_masses[idx_max];
     double ln_mm = log(mass_max);
     double sigma_cond = EvaluateSigma(ln_mm);
-    double delta = get_delta_crit(user_params_global->HMF, sigma_cond, const_struct->growth_in) / const_struct->growth_in * const_struct->growth_out;
+    double delta = get_delta_crit(matter_options_global->HMF, sigma_cond, const_struct->growth_in) /
+                   const_struct->growth_in * const_struct->growth_out;
     int n_exp = EvaluateNhalo(ln_mm, const_struct->growth_out, const_struct->lnM_min,
-                          const_struct->lnM_max_tb, mass_max, sigma_cond, delta);
+                              const_struct->lnM_max_tb, mass_max, sigma_cond, delta);
     double expected_N = n_exp * mass_max;
     return expected_N;
 }
-//set the constants which are calculated once per condition
-void stoc_set_consts_cond(struct HaloSamplingConstants *const_struct, double cond_val){
-    double m_exp,n_exp;
-=======
+
 // set the constants which are calculated once per condition
 void stoc_set_consts_cond(struct HaloSamplingConstants *const_struct, double cond_val) {
     double m_exp, n_exp;
->>>>>>> 352ef6c6
 
     // Here the condition is a mass, volume is the Lagrangian volume and delta_l is set by the
     // redshift difference which represents the difference in delta_crit across redshifts
@@ -1018,31 +954,16 @@
     return 0;
 }
 
-<<<<<<< HEAD
-//NOTE: there's a lot of repeated code here and in build_halo_cats, find a way to merge
-int sample_halo_progenitors(gsl_rng **rng_arr, double z_in, double z_out, HaloField *halofield_in,
-                            HaloField *halofield_out, struct HaloSamplingConstants *hs_constants, RGTable1D_f *sigma_table)
-{
-    if(z_in >= z_out){
-        LOG_ERROR("halo progenitors must go backwards in time!!! z_in = %.1f, z_out = %.1f",z_in,z_out);
-        Throw(ValueError);
-    }
-
-    // tmp
-    printf("The redshift z_in: %.1f; z_out: %.1f \n", z_in, z_out);
-
-    //cell size for smoothing / CMF calculation
-=======
 // NOTE: there's a lot of repeated code here and in build_halo_cats, find a way to merge
 int sample_halo_progenitors(gsl_rng **rng_arr, double z_in, double z_out, HaloField *halofield_in,
-                            HaloField *halofield_out, struct HaloSamplingConstants *hs_constants) {
+                            HaloField *halofield_out, struct HaloSamplingConstants *hs_constants,
+                            RGTable1D_f *sigma_table) {
     if (z_in >= z_out) {
         LOG_ERROR("halo progenitors must go backwards in time!!! z_in = %.1f, z_out = %.1f", z_in,
                   z_out);
         Throw(ValueError);
     }
     // cell size for smoothing / CMF calculation
->>>>>>> 352ef6c6
     double Mmax_tb = hs_constants->M_max_tables;
     double Mmin = hs_constants->M_min;
     double delta = hs_constants->delta;
@@ -1052,27 +973,18 @@
     unsigned long long int istart_threads[simulation_options_global->N_THREADS];
 
     unsigned long long int arraysize_total = halofield_out->buffer_size;
-<<<<<<< HEAD
-    unsigned long long int arraysize_local = arraysize_total / user_params_global->N_THREADS;
-    printf("The number of halo sampling: %llu \n", nhalo_in);
-    LOG_DEBUG("Beginning stochastic halo sampling of progenitors on %llu halos",nhalo_in);
-    LOG_DEBUG("z = %f, Mmin = %e, d = %.3e",z_out,Mmin,delta);
-    LOG_DEBUG("Total Array Size %llu, array size per thread %llu (~%.3e GB total)",arraysize_total,arraysize_local,6.*arraysize_total*sizeof(int)/1e9);
-=======
     unsigned long long int arraysize_local = arraysize_total / simulation_options_global->N_THREADS;
 
     LOG_DEBUG("Beginning stochastic halo sampling of progenitors on %llu halos", nhalo_in);
     LOG_DEBUG("z = %f, Mmin = %e, d = %.3e", z_out, Mmin, delta);
     LOG_DEBUG("Total Array Size %llu, array size per thread %llu (~%.3e GB total)", arraysize_total,
               arraysize_local, 6. * arraysize_total * sizeof(int) / 1e9);
->>>>>>> 352ef6c6
 
     double corr_arr[3] = {hs_constants->corr_star, hs_constants->corr_sfr, hs_constants->corr_xray};
 
-<<<<<<< HEAD
     // use cuda function if use_cuda is true
-    bool use_cuda = false; // pass this as a parameter later
-    if (use_cuda){
+    bool use_cuda = false;  // pass this as a parameter later
+    if (use_cuda) {
         // get parameters needed for sigma calculation
         double x_min = sigma_table->x_min;
         double x_width = sigma_table->x_width;
@@ -1093,34 +1005,24 @@
         printf("Start cuda calculation for progenitors. ");
 
 #if CUDA_FOUND
-        updateHaloOut(halo_m, halo_star_rng, halo_sfr_rng, 
-                    halo_xray_rng,halo_c,nhalo_in, sigma_y_arr, 
-                    sigma_bin, x_min, x_width, d_hs_constants, 
-                    arraysize_total, halofield_out);
+        updateHaloOut(halo_m, halo_star_rng, halo_sfr_rng, halo_xray_rng, halo_c, nhalo_in,
+                      sigma_y_arr, sigma_bin, x_min, x_width, d_hs_constants, arraysize_total,
+                      halofield_out);
         printf("End cuda calculation for progenitors. ");
-    
+
 #else
         LOG_ERROR("CUDA function updateHaloOut() called but code was not compiled for CUDA.");
 #endif
-        }
-    else{ // CPU fallback
+    } else {  // CPU fallback
 #pragma omp parallel num_threads(user_params_global->N_THREADS)
         {
             float prog_buf[MAX_HALO_CELL];
             int n_prog;
             double M_prog;
-=======
-#pragma omp parallel num_threads(simulation_options_global->N_THREADS)
-    {
-        float prog_buf[MAX_HALO_CELL];
-        int n_prog;
-        double M_prog;
->>>>>>> 352ef6c6
 
             double propbuf_in[3];
             double propbuf_out[3];
 
-<<<<<<< HEAD
             int threadnum = omp_get_thread_num();
             double M2;
             int jj;
@@ -1134,61 +1036,13 @@
             hs_constants_priv = *hs_constants;
 
 #pragma omp for
-            for (ii = 0; ii < nhalo_in; ii++)
-            {
+            for (ii = 0; ii < nhalo_in; ii++) {
                 M2 = halofield_in->halo_masses[ii];
-                if (M2 < Mmin || M2 > Mmax_tb)
-                {
-                    LOG_ERROR("Input Mass = %.2e at %llu of %llu, something went wrong in the input catalogue", M2, ii, nhalo_in);
-=======
-        int threadnum = omp_get_thread_num();
-        double M2;
-        int jj;
-        unsigned long long int ii;
-        unsigned long long int count = 0;
-        unsigned long long int istart = threadnum * arraysize_local;
-
-        // we need a private version
-        // also the naming convention should be better between structs/struct pointers
-        struct HaloSamplingConstants hs_constants_priv;
-        hs_constants_priv = *hs_constants;
-
-#pragma omp for
-        for (ii = 0; ii < nhalo_in; ii++) {
-            M2 = halofield_in->halo_masses[ii];
-            if (M2 < Mmin || M2 > Mmax_tb) {
-                LOG_ERROR(
-                    "Input Mass = %.2e at %llu of %llu, something went wrong in the input "
-                    "catalogue",
-                    M2, ii, nhalo_in);
-                Throw(ValueError);
-            }
-            // set condition-dependent variables for sampling
-            stoc_set_consts_cond(&hs_constants_priv, M2);
-
-            // Sample the CMF set by the descendant
-            stoc_sample(&hs_constants_priv, rng_arr[threadnum], &n_prog, prog_buf);
-
-            propbuf_in[0] = halofield_in->star_rng[ii];
-            propbuf_in[1] = halofield_in->sfr_rng[ii];
-            propbuf_in[2] = halofield_in->xray_rng[ii];
-
-            // place progenitors in local list
-            M_prog = 0;
-            for (jj = 0; jj < n_prog; jj++) {
-                // sometimes halos are subtracted from the sample (set to zero)
-                // we do not want to save these
-                if (prog_buf[jj] < simulation_options_global->SAMPLER_MIN_MASS) continue;
-
-                if (count >= arraysize_local) {
-                    LOG_ERROR("More than %llu halos (expected %.1e) with buffer size factor %.1f",
-                              arraysize_local,
-                              arraysize_local / config_settings.HALO_CATALOG_MEM_FACTOR,
-                              config_settings.HALO_CATALOG_MEM_FACTOR);
+                if (M2 < Mmin || M2 > Mmax_tb) {
                     LOG_ERROR(
-                        "If you expected to have an above average halo number try raising "
-                        "config['HALO_CATALOG_MEM_FACTOR']");
->>>>>>> 352ef6c6
+                        "Input Mass = %.2e at %llu of %llu, something went wrong in the input "
+                        "catalogue",
+                        M2, ii, nhalo_in);
                     Throw(ValueError);
                 }
                 // set condition-dependent variables for sampling
@@ -1203,99 +1057,72 @@
 
                 // place progenitors in local list
                 M_prog = 0;
-                for (jj = 0; jj < n_prog; jj++)
-                {
+                for (jj = 0; jj < n_prog; jj++) {
                     // sometimes halos are subtracted from the sample (set to zero)
                     // we do not want to save these
-                    if (prog_buf[jj] < user_params_global->SAMPLER_MIN_MASS)
-                        continue;
-
-                    if (count >= arraysize_local)
-                    {
-                        LOG_ERROR("More than %llu halos (expected %.1e) with buffer size factor %.1f",
-                                  arraysize_local, arraysize_local / user_params_global->MAXHALO_FACTOR, user_params_global->MAXHALO_FACTOR);
-                        LOG_ERROR("If you expected to have an above average halo number try raising user_params_global->MAXHALO_FACTOR");
+                    if (prog_buf[jj] < simulation_options_global->SAMPLER_MIN_MASS) continue;
+
+                    if (count >= arraysize_local) {
+                        LOG_ERROR(
+                            "More than %llu halos (expected %.1e) with buffer size factor %.1f",
+                            arraysize_local,
+                            arraysize_local / config_settings.HALO_CATALOG_MEM_FACTOR,
+                            config_settings.HALO_CATALOG_MEM_FACTOR);
+                        LOG_ERROR(
+                            "If you expected to have an above average halo number try raising "
+                            "user_params_global->MAXHALO_FACTOR");
                         Throw(ValueError);
                     }
 
-<<<<<<< HEAD
                     set_prop_rng(rng_arr[threadnum], true, corr_arr, propbuf_in, propbuf_out);
-=======
-                halofield_out->halo_masses[istart + count] = prog_buf[jj];
-                halofield_out->halo_coords[3 * (istart + count) + 0] =
-                    halofield_in->halo_coords[3 * ii + 0];
-                halofield_out->halo_coords[3 * (istart + count) + 1] =
-                    halofield_in->halo_coords[3 * ii + 1];
-                halofield_out->halo_coords[3 * (istart + count) + 2] =
-                    halofield_in->halo_coords[3 * ii + 2];
->>>>>>> 352ef6c6
 
                     halofield_out->halo_masses[istart + count] = prog_buf[jj];
-                    halofield_out->halo_coords[3 * (istart + count) + 0] = halofield_in->halo_coords[3 * ii + 0];
-                    halofield_out->halo_coords[3 * (istart + count) + 1] = halofield_in->halo_coords[3 * ii + 1];
-                    halofield_out->halo_coords[3 * (istart + count) + 2] = halofield_in->halo_coords[3 * ii + 2];
-
-<<<<<<< HEAD
+                    halofield_out->halo_coords[3 * (istart + count) + 0] =
+                        halofield_in->halo_coords[3 * ii + 0];
+                    halofield_out->halo_coords[3 * (istart + count) + 1] =
+                        halofield_in->halo_coords[3 * ii + 1];
+                    halofield_out->halo_coords[3 * (istart + count) + 2] =
+                        halofield_in->halo_coords[3 * ii + 2];
+
                     halofield_out->star_rng[istart + count] = propbuf_out[0];
                     halofield_out->sfr_rng[istart + count] = propbuf_out[1];
                     halofield_out->xray_rng[istart + count] = propbuf_out[2];
                     count++;
 
-                    if (ii == 0)
-                    {
+                    if (ii == 0) {
                         M_prog += prog_buf[jj];
 
-                        LOG_ULTRA_DEBUG("First Halo Prog %d: Mass %.2e Stellar %.2e SFR %.2e XRAY %.2e e_d %.3f",
-                                        jj, prog_buf[jj], propbuf_out[0], propbuf_out[1], propbuf_out[2],
-                                        Deltac * hs_constants->growth_out / hs_constants->growth_in);
+                        LOG_ULTRA_DEBUG(
+                            "First Halo Prog %d: Mass %.2e Stellar %.2e SFR %.2e XRAY %.2e e_d "
+                            "%.3f",
+                            jj, prog_buf[jj], propbuf_out[0], propbuf_out[1], propbuf_out[2],
+                            Deltac * hs_constants->growth_out / hs_constants->growth_in);
                     }
                 }
-                if (ii == 0)
-                {
-                    LOG_ULTRA_DEBUG(" HMF %d delta %.3f delta_coll %.3f delta_desc %.3f adjusted %.3f", user_params_global->HMF,
-                                    hs_constants_priv.delta,
-                                    get_delta_crit(user_params_global->HMF, hs_constants_priv.sigma_cond, hs_constants->growth_out),
-                                    get_delta_crit(user_params_global->HMF, hs_constants_priv.sigma_cond, hs_constants->growth_in),
-                                    get_delta_crit(user_params_global->HMF, hs_constants_priv.sigma_cond, hs_constants->growth_in) * hs_constants->growth_out / hs_constants->growth_in);
+                if (ii == 0) {
+                    LOG_ULTRA_DEBUG(
+                        " HMF %d delta %.3f delta_coll %.3f delta_desc %.3f adjusted %.3f",
+                        user_params_global->HMF, hs_constants_priv.delta,
+                        get_delta_crit(user_params_global->HMF, hs_constants_priv.sigma_cond,
+                                       hs_constants->growth_out),
+                        get_delta_crit(user_params_global->HMF, hs_constants_priv.sigma_cond,
+                                       hs_constants->growth_in),
+                        get_delta_crit(user_params_global->HMF, hs_constants_priv.sigma_cond,
+                                       hs_constants->growth_in) *
+                            hs_constants->growth_out / hs_constants->growth_in);
                     print_hs_consts(&hs_constants_priv);
-                    LOG_SUPER_DEBUG("First Halo: Mass %.2f | N %d (exp. %.2e) | Total M %.2e (exp. %.2e)",
-                                    M2, n_prog, hs_constants_priv.expected_N, M_prog, hs_constants_priv.expected_M);
+                    LOG_SUPER_DEBUG(
+                        "First Halo: Mass %.2f | N %d (exp. %.2e) | Total M %.2e (exp. %.2e)", M2,
+                        n_prog, hs_constants_priv.expected_N, M_prog, hs_constants_priv.expected_M);
                 }
             }
             istart_threads[threadnum] = istart;
             nhalo_threads[threadnum] = count;
-=======
-                if (ii == 0) {
-                    M_prog += prog_buf[jj];
-
-                    LOG_ULTRA_DEBUG(
-                        "First Halo Prog %d: Mass %.2e Stellar %.2e SFR %.2e XRAY %.2e e_d %.3f",
-                        jj, prog_buf[jj], propbuf_out[0], propbuf_out[1], propbuf_out[2],
-                        Deltac * hs_constants->growth_out / hs_constants->growth_in);
-                }
-            }
-            if (ii == 0) {
-                LOG_ULTRA_DEBUG(
-                    " HMF %d delta %.3f delta_coll %.3f delta_desc %.3f adjusted %.3f",
-                    matter_options_global->HMF, hs_constants_priv.delta,
-                    get_delta_crit(matter_options_global->HMF, hs_constants_priv.sigma_cond,
-                                   hs_constants->growth_out),
-                    get_delta_crit(matter_options_global->HMF, hs_constants_priv.sigma_cond,
-                                   hs_constants->growth_in),
-                    get_delta_crit(matter_options_global->HMF, hs_constants_priv.sigma_cond,
-                                   hs_constants->growth_in) *
-                        hs_constants->growth_out / hs_constants->growth_in);
-                print_hs_consts(&hs_constants_priv);
-                LOG_SUPER_DEBUG(
-                    "First Halo: Mass %.2f | N %d (exp. %.2e) | Total M %.2e (exp. %.2e)", M2,
-                    n_prog, hs_constants_priv.expected_N, M_prog, hs_constants_priv.expected_M);
-            }
->>>>>>> 352ef6c6
         }
         condense_sparse_halolist(halofield_out, istart_threads, nhalo_threads);
         return 0;
     }
-    
+
     return 0;
 }
 
@@ -1316,15 +1143,14 @@
     struct HaloSamplingConstants hs_constants;
     stoc_set_consts_z(&hs_constants, redshift, redshift_desc);
 
-<<<<<<< HEAD
     // get interp tables needed for sampling progenitors
     RGTable1D *nhalo_table = GetNhaloTable();
     RGTable1D *mcoll_table = GetMcollTable();
     RGTable2D *nhalo_inv_table = GetNhaloInvTable();
     RGTable1D_f *sigma_table = GetSigmaInterpTable();
 
-    bool use_cuda=false;
-    if (use_cuda){
+    bool use_cuda = false;
+    if (use_cuda) {
 #if CUDA_FOUND
         // copy the tables to the device
         copyTablesToDevice(*nhalo_table, *mcoll_table, *nhalo_inv_table);
@@ -1336,14 +1162,13 @@
         LOG_ERROR("CUDA function copyTablesToDevice called but code was not compiled for CUDA.");
 #endif
     }
-    
+
     // Fill them
     // NOTE:Halos prev in the first box corresponds to the large DexM halos
-    if (redshift_desc <= 0.)
-    {
+    if (redshift_desc <= 0.) {
         LOG_DEBUG("building first halo field at z=%.1f", redshift);
-        sample_halo_grids(rng_stoc,redshift,dens_field,halo_overlap_box,halos_desc,halos,&hs_constants);
-
+        sample_halo_grids(rng_stoc, redshift, dens_field, halo_overlap_box, halos_desc, halos,
+                          &hs_constants);
 
         if (use_cuda) {
             // initiate rand states on the device
@@ -1351,7 +1176,7 @@
             int buffer_scale = HALO_CUDA_THREAD_FACTOR + 1;
             unsigned long long int n_rstates = nhalo_first * buffer_scale;
             printf("initializing %llu random states on the device... \n", n_rstates);
-           
+
 #if CUDA_FOUND
             init_rand_states(seed, n_rstates);
 
@@ -1359,30 +1184,17 @@
 
             // todo: add a signal to free rand states once all iterations are done
 #else
-            LOG_ERROR("CUDA function init_rand_states() called but code was not compiled for CUDA.");
+            LOG_ERROR(
+                "CUDA function init_rand_states() called but code was not compiled for CUDA.");
 #endif
         }
 
-    }
-    else{
-        LOG_DEBUG("Calculating halo progenitors from z=%.1f to z=%.1f | %llu", redshift_desc,redshift,halos_desc->n_halos);
-        sample_halo_progenitors(rng_stoc,redshift_desc,redshift,halos_desc,halos,&hs_constants, sigma_table);
-=======
-    // Fill them
-    // NOTE:Halos prev in the first box corresponds to the large DexM halos
-    if (redshift_desc <= 0.) {
-        LOG_DEBUG("building first halo field at z=%.1f", redshift);
-        sample_halo_grids(rng_stoc, redshift, dens_field, halo_overlap_box, halos_desc, halos,
-                          &hs_constants);
     } else {
         LOG_DEBUG("Calculating halo progenitors from z=%.1f to z=%.1f | %llu", redshift_desc,
                   redshift, halos_desc->n_halos);
-        sample_halo_progenitors(rng_stoc, redshift_desc, redshift, halos_desc, halos,
-                                &hs_constants);
->>>>>>> 352ef6c6
-    }
-    printf("Found %llu Halos \n", halos->n_halos);
-   
+        sample_halo_progenitors(rng_stoc, redshift_desc, redshift, halos_desc, halos, &hs_constants,
+                                sigma_table);
+    }
     LOG_DEBUG("Found %llu Halos", halos->n_halos);
 
     if (halos->n_halos >= 3) {
