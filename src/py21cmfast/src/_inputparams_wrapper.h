--- conflicted
+++ resolved
@@ -1,12 +1,7 @@
-<<<<<<< HEAD
-
-typedef struct CosmoParams{
-=======
-/*We need to explicitly define the types used by the warpper using ffi.cdef()
+/*We need to explicitly define the types used by the wrapper
     However, that function does not take directives, so we separate the types here
 */
 // WARNING: DO NOT #include THIS FILE IN THE C CODE EXCEPT FOR IN InputParameters.h
->>>>>>> 352ef6c6
 
 typedef struct CosmoParams {
     float SIGMA_8;
