--- conflicted
+++ resolved
@@ -24,17 +24,16 @@
 #define MemoryAllocError 9
 #define CUDAError 10
 
-<<<<<<< HEAD
-#define CATCH_GSL_ERROR(status) if(status>0) {LOG_ERROR("GSL Error Encountered (Code = %d): %s", status, gsl_strerror(status)); Throw(GSLError);}
-#define CATCH_CUDA_ERROR(err) if(err != cudaSuccess) {LOG_ERROR("CUDA Error Encountered: %s", cudaGetErrorString(err)); Throw(CUDAError);}
-=======
 #define CATCH_GSL_ERROR(status)                                                           \
     if (status > 0) {                                                                     \
         LOG_ERROR("GSL Error Encountered (Code = %d): %s", status, gsl_strerror(status)); \
         Throw(GSLError);                                                                  \
     }
->>>>>>> 352ef6c6
-
+#define CATCH_CUDA_ERROR(err)                                             \
+    if (err != cudaSuccess) {                                             \
+        LOG_ERROR("CUDA Error Encountered: %s", cudaGetErrorString(err)); \
+        Throw(CUDAError);                                                 \
+    }
 
 #ifdef __cplusplus
 }
