--- conflicted
+++ resolved
@@ -1,14 +1,11 @@
 #ifndef _HEATHELPER_H
 #define _HEATHELPER_H
 
-<<<<<<< HEAD
 #ifdef __cplusplus
 extern "C" {
 #endif
-=======
 #include "scaling_relations.h"
 
->>>>>>> 352ef6c6
 // * initialization routine * //
 int init_heat();
 
