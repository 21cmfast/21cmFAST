#include <stdlib.h>
#include <string.h>
#include "InputParameters.h"

void Broadcast_struct_global_all(SimulationOptions *simulation_options,
                                 MatterOptions *matter_options, CosmoParams *cosmo_params,
                                 AstroParams *astro_params, AstroOptions *astro_options) {
    simulation_options_global = simulation_options;
    matter_options_global = matter_options;
    cosmo_params_global = cosmo_params;
    astro_params_global = astro_params;
    astro_options_global = astro_options;
}

void Broadcast_struct_global_noastro(SimulationOptions *simulation_options,
                                     MatterOptions *matter_options, CosmoParams *cosmo_params) {
    simulation_options_global = simulation_options;
    matter_options_global = matter_options;
    cosmo_params_global = cosmo_params;
}

/*GLOBAL INPUT STRUCT DEFINITION*/
SimulationOptions *simulation_options_global;
MatterOptions *matter_options_global;
CosmoParams *cosmo_params_global;
AstroParams *astro_params_global;
AstroOptions *astro_options_global;

<<<<<<< HEAD
GlobalParams global_params = {
    .ALPHA_UVB = 5.0,
    .EVOLVE_DENSITY_LINEARLY = 0,
    .SMOOTH_EVOLVED_DENSITY_FIELD = 0,
    .R_smooth_density = 0.2,
    .HII_ROUND_ERR = 1e-5,
    .FIND_BUBBLE_ALGORITHM = 2,
    .N_POISSON = 5,
    .T_USE_VELOCITIES = 1,
    .MAX_DVDR = 0.2,
    .DELTA_R_HII_FACTOR = 1.1,
    .DELTA_R_FACTOR = 1.1,
    .HII_FILTER = 0,
    .INITIAL_REDSHIFT = 300.,
    .R_OVERLAP_FACTOR = 1.,
    .DELTA_CRIT_MODE = 1,
    .HALO_FILTER = 0,
    .OPTIMIZE = 0,
    .OPTIMIZE_MIN_MASS = 1e11,


    .CRIT_DENS_TRANSITION = 1.2,
    .MIN_DENSITY_LOW_LIMIT = 9e-8,

    .RecombPhotonCons = 0,
    .PhotonConsStart = 0.995,
    .PhotonConsEnd = 0.3,
    .PhotonConsAsymptoteTo = 0.01,
    .PhotonConsEndCalibz = 3.5,
    .PhotonConsSmoothing = 1,

    .HEAT_FILTER = 0,
    .CLUMPING_FACTOR = 2.,
    .Z_HEAT_MAX = 35.0,
    .R_XLy_MAX = 500.,
    .NUM_FILTER_STEPS_FOR_Ts = 40,
    .ZPRIME_STEP_FACTOR = 1.02,
    .TK_at_Z_HEAT_MAX = -1,
    .XION_at_Z_HEAT_MAX = -1,
    .Pop = 2,
    .Pop2_ion = 5000,
    .Pop3_ion = 44021,

    .NU_X_BAND_MAX = 2000.0,
    .NU_X_MAX = 10000.0,

    .NBINS_LF = 100,

    .P_CUTOFF = 0,
    .M_WDM = 2,
    .g_x = 1.5,
    .OMn = 0.0,
    .OMk = 0.0,
    .OMr = 8.6e-5,
    .OMtot = 1.0,
    .Y_He = 0.245,
    .wl = -1.0,
    .SHETH_b = 0.15, //In the literature this is 0.485 (RM08) or 0.5 (SMT01) or 0.34 (Barkana+01) Master 21cmFAST currently has 0.15
    .SHETH_c = 0.05, //In the literature this is 0.615 (RM08) or 0.6 (SMT01) or 0.81 (Barkana+01) Master 21cmFAST currently has 0.05
    .Zreion_HeII = 3.0,
    .FILTER = 0,
    .R_BUBBLE_MIN = 0.620350491,
    .M_MIN_INTEGRAL = 1e5,
    .M_MAX_INTEGRAL = 1e16,

    .T_RE = 2e4,

    .VAVG=25.86,

    .USE_ADIABATIC_FLUCTUATIONS = 1,
};

void set_external_table_path(GlobalParams *params, const char *value) {
  if (params->external_table_path != 0) {
      free(params->external_table_path);
  }
  params->external_table_path = (char *)malloc(strlen(value) + 1);
  strcpy(params->external_table_path, value);
}
char* get_external_table_path(GlobalParams *params) {
  return params->external_table_path ? params->external_table_path : "";
}
void set_wisdoms_path(GlobalParams *params, const char *value) {
  if (params->wisdoms_path != 0) {
      free(params->wisdoms_path);
  }
  params->wisdoms_path = (char *)malloc(strlen(value) + 1);
  strcpy(params->wisdoms_path, value);
}
char* get_wisdoms_path(GlobalParams *params) {
  return params->wisdoms_path ? params->wisdoms_path : "";
}
=======
// data paths, wisdoms, etc
ConfigSettings config_settings;
>>>>>>> 352ef6c6
<|MERGE_RESOLUTION|>--- conflicted
+++ resolved
@@ -1,6 +1,7 @@
+#include "InputParameters.h"
+
 #include <stdlib.h>
 #include <string.h>
-#include "InputParameters.h"
 
 void Broadcast_struct_global_all(SimulationOptions *simulation_options,
                                  MatterOptions *matter_options, CosmoParams *cosmo_params,
@@ -26,100 +27,27 @@
 AstroParams *astro_params_global;
 AstroOptions *astro_options_global;
 
-<<<<<<< HEAD
-GlobalParams global_params = {
-    .ALPHA_UVB = 5.0,
-    .EVOLVE_DENSITY_LINEARLY = 0,
-    .SMOOTH_EVOLVED_DENSITY_FIELD = 0,
-    .R_smooth_density = 0.2,
-    .HII_ROUND_ERR = 1e-5,
-    .FIND_BUBBLE_ALGORITHM = 2,
-    .N_POISSON = 5,
-    .T_USE_VELOCITIES = 1,
-    .MAX_DVDR = 0.2,
-    .DELTA_R_HII_FACTOR = 1.1,
-    .DELTA_R_FACTOR = 1.1,
-    .HII_FILTER = 0,
-    .INITIAL_REDSHIFT = 300.,
-    .R_OVERLAP_FACTOR = 1.,
-    .DELTA_CRIT_MODE = 1,
-    .HALO_FILTER = 0,
-    .OPTIMIZE = 0,
-    .OPTIMIZE_MIN_MASS = 1e11,
+// TODO: check if we need these for ConfigParams
+void set_external_table_path(ConfigSettings *params, const char *value) {
+    if (params->external_table_path != 0) {
+        free(params->external_table_path);
+    }
+    params->external_table_path = (char *)malloc(strlen(value) + 1);
+    strcpy(params->external_table_path, value);
+}
+char *get_external_table_path(ConfigSettings *params) {
+    return params->external_table_path ? params->external_table_path : "";
+}
+void set_wisdoms_path(ConfigSettings *params, const char *value) {
+    if (params->wisdoms_path != 0) {
+        free(params->wisdoms_path);
+    }
+    params->wisdoms_path = (char *)malloc(strlen(value) + 1);
+    strcpy(params->wisdoms_path, value);
+}
+char *get_wisdoms_path(ConfigSettings *params) {
+    return params->wisdoms_path ? params->wisdoms_path : "";
+}
 
-
-    .CRIT_DENS_TRANSITION = 1.2,
-    .MIN_DENSITY_LOW_LIMIT = 9e-8,
-
-    .RecombPhotonCons = 0,
-    .PhotonConsStart = 0.995,
-    .PhotonConsEnd = 0.3,
-    .PhotonConsAsymptoteTo = 0.01,
-    .PhotonConsEndCalibz = 3.5,
-    .PhotonConsSmoothing = 1,
-
-    .HEAT_FILTER = 0,
-    .CLUMPING_FACTOR = 2.,
-    .Z_HEAT_MAX = 35.0,
-    .R_XLy_MAX = 500.,
-    .NUM_FILTER_STEPS_FOR_Ts = 40,
-    .ZPRIME_STEP_FACTOR = 1.02,
-    .TK_at_Z_HEAT_MAX = -1,
-    .XION_at_Z_HEAT_MAX = -1,
-    .Pop = 2,
-    .Pop2_ion = 5000,
-    .Pop3_ion = 44021,
-
-    .NU_X_BAND_MAX = 2000.0,
-    .NU_X_MAX = 10000.0,
-
-    .NBINS_LF = 100,
-
-    .P_CUTOFF = 0,
-    .M_WDM = 2,
-    .g_x = 1.5,
-    .OMn = 0.0,
-    .OMk = 0.0,
-    .OMr = 8.6e-5,
-    .OMtot = 1.0,
-    .Y_He = 0.245,
-    .wl = -1.0,
-    .SHETH_b = 0.15, //In the literature this is 0.485 (RM08) or 0.5 (SMT01) or 0.34 (Barkana+01) Master 21cmFAST currently has 0.15
-    .SHETH_c = 0.05, //In the literature this is 0.615 (RM08) or 0.6 (SMT01) or 0.81 (Barkana+01) Master 21cmFAST currently has 0.05
-    .Zreion_HeII = 3.0,
-    .FILTER = 0,
-    .R_BUBBLE_MIN = 0.620350491,
-    .M_MIN_INTEGRAL = 1e5,
-    .M_MAX_INTEGRAL = 1e16,
-
-    .T_RE = 2e4,
-
-    .VAVG=25.86,
-
-    .USE_ADIABATIC_FLUCTUATIONS = 1,
-};
-
-void set_external_table_path(GlobalParams *params, const char *value) {
-  if (params->external_table_path != 0) {
-      free(params->external_table_path);
-  }
-  params->external_table_path = (char *)malloc(strlen(value) + 1);
-  strcpy(params->external_table_path, value);
-}
-char* get_external_table_path(GlobalParams *params) {
-  return params->external_table_path ? params->external_table_path : "";
-}
-void set_wisdoms_path(GlobalParams *params, const char *value) {
-  if (params->wisdoms_path != 0) {
-      free(params->wisdoms_path);
-  }
-  params->wisdoms_path = (char *)malloc(strlen(value) + 1);
-  strcpy(params->wisdoms_path, value);
-}
-char* get_wisdoms_path(GlobalParams *params) {
-  return params->wisdoms_path ? params->wisdoms_path : "";
-}
-=======
 // data paths, wisdoms, etc
-ConfigSettings config_settings;
->>>>>>> 352ef6c6
+ConfigSettings config_settings;