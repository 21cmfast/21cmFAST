
// Re-write of find_HII_bubbles.c for being accessible within the MCMC

// Grids/arrays that only need to be initialised once (i.e. the lowest redshift density cube to be sampled)
double ***fcoll_R_grid, ***dfcoll_dz_grid;
double **grid_dens, **density_gridpoints;
double *Sigma_Tmin_grid, *ST_over_PS_arg_grid, *dstarlya_dt_prefactor, *zpp_edge, *sigma_atR;
double *dstarlyLW_dt_prefactor, *dstarlya_dt_prefactor_MINI, *dstarlyLW_dt_prefactor_MINI;
float **delNL0_rev,**delNL0;
float *R_values, *delNL0_bw, *delNL0_Offset, *delNL0_LL, *delNL0_UL, *delNL0_ibw, *log10delNL0_diff, *log10delNL0_diff_UL,*min_densities, *max_densities, *zpp_interp_table;
short **dens_grid_int_vals;
short *SingleVal_int;

float *del_fcoll_Rct, *SFR_timescale_factor;
float *del_fcoll_Rct_MINI;

double *dxheat_dt_box, *dxion_source_dt_box, *dxlya_dt_box, *dstarlya_dt_box;
double *dxheat_dt_box_MINI, *dxion_source_dt_box_MINI, *dxlya_dt_box_MINI, *dstarlya_dt_box_MINI;
double *dstarlyLW_dt_box, *dstarlyLW_dt_box_MINI;

float *inverse_val_box;
int *m_xHII_low_box;

// Grids/arrays that are re-evaluated for each zp
double **fcoll_interp1, **fcoll_interp2, **dfcoll_interp1, **dfcoll_interp2;
double *fcoll_R_array, *sigma_Tmin, *ST_over_PS, *sum_lyn;
float *inverse_diff, *zpp_growth, *zpp_for_evolve_list,*Mcrit_atom_interp_table;
double *ST_over_PS_MINI,*sum_lyn_MINI,*sum_lyLWn,*sum_lyLWn_MINI;

// interpolation tables for the heating/ionisation integrals
double **freq_int_heat_tbl, **freq_int_ion_tbl, **freq_int_lya_tbl, **freq_int_heat_tbl_diff, **freq_int_ion_tbl_diff, **freq_int_lya_tbl_diff;

bool TsInterpArraysInitialised = false;
float initialised_redshift = 0.0;

int ComputeTsBox(float redshift, float prev_redshift, struct UserParams *user_params, struct CosmoParams *cosmo_params,
                  struct AstroParams *astro_params, struct FlagOptions *flag_options,
                  float perturbed_field_redshift, short cleanup,
                  struct PerturbedField *perturbed_field, struct TsBox *previous_spin_temp, struct TsBox *this_spin_temp) {

LOG_DEBUG("input values:");
LOG_DEBUG("redshift=%f, prev_redshift=%f perturbed_field_redshift=%f", redshift, prev_redshift, perturbed_field_redshift);
if (LOG_LEVEL >= DEBUG_LEVEL){
    writeAstroParams(flag_options, astro_params);
}

    // Makes the parameter structs visible to a variety of functions/macros
    // Do each time to avoid Python garbage collection issues
    Broadcast_struct_global_PS(user_params,cosmo_params);
    Broadcast_struct_global_UF(user_params,cosmo_params);
    Broadcast_struct_global_HF(user_params,cosmo_params,astro_params, flag_options);

    // This is an entire re-write of Ts.c from 21cmFAST. You can refer back to Ts.c in 21cmFAST if this become a little obtuse. The computation has remained the same //

    /////////////////// Defining variables for the computation of Ts.c //////////////
    char wisdom_filename[500];
    FILE *F, *OUT;
    fftwf_plan plan;

    unsigned long long ct, FCOLL_SHORT_FACTOR, box_ct;

    int R_ct,i,ii,j,k,i_z,COMPUTE_Ts,x_e_ct,m_xHII_low,m_xHII_high,n_ct, zpp_gridpoint1_int, zpp_gridpoint2_int,zpp_evolve_gridpoint1_int, zpp_evolve_gridpoint2_int,counter;

    short dens_grid_int;

    double Tk_ave, J_alpha_ave, xalpha_ave, J_alpha_tot, Xheat_ave, Xion_ave, nuprime, Ts_ave, lower_int_limit,Luminosity_converstion_factor,T_inv_TS_fast_inv;
    double J_LW_ave, J_alpha_tot_MINI, J_alpha_ave_MINI, J_LW_ave_MINI,dxheat_dzp_MINI,Xheat_ave_MINI; 
    double dadia_dzp, dcomp_dzp, dxheat_dt, dxion_source_dt, dxion_sink_dt, T, x_e, dxe_dzp, n_b, dspec_dzp, dxheat_dzp, dxlya_dt, dstarlya_dt, fcoll_R;
    double Trad_fast,xc_fast,xc_inverse,TS_fast,TSold_fast,xa_tilde_fast,TS_prefactor,xa_tilde_prefactor,T_inv,T_inv_sq,xi_power,xa_tilde_fast_arg,Trad_fast_inv,TS_fast_inv,dcomp_dzp_prefactor;

    float growth_factor_z, inverse_growth_factor_z, R, R_factor, zp, mu_for_Ts, filling_factor_of_HI_zp, dzp, prev_zp, zpp, prev_zpp, prev_R, Tk_BC, xe_BC;
    float xHII_call, curr_xalpha, TK, TS, xe, deltax_highz;
    float zpp_for_evolve,dzpp_for_evolve, M_MIN;

    float determine_zpp_max, zpp_grid, zpp_gridpoint1, zpp_gridpoint2,zpp_evolve_gridpoint1, zpp_evolve_gridpoint2, grad1, grad2, grad3, grad4, delNL0_bw_val;
    float OffsetValue, DensityValueLow, min_density, max_density;

    double curr_delNL0, inverse_val,prefactor_1,prefactor_2,dfcoll_dz_val, density_eval1, density_eval2, grid_sigmaTmin, grid_dens_val, dens_grad, dens_width;
    double prefactor_2_MINI, dfcoll_dz_val_MINI;

    double const_zp_prefactor, dt_dzp, x_e_ave, growth_factor_zp, dgrowth_factor_dzp;
    double const_zp_prefactor_MINI;

    float M_MIN_WDM =  M_J_WDM();

    double ave_fcoll, ave_fcoll_inv, dfcoll_dz_val_ave, ION_EFF_FACTOR;
    double ave_fcoll_MINI, ave_fcoll_inv_MINI, dfcoll_dz_val_ave_MINI, ION_EFF_FACTOR_MINI;

    float curr_dens, min_curr_dens, max_curr_dens;

    min_curr_dens = max_curr_dens = 0.;

    int fcoll_int_min, fcoll_int_max;

    fcoll_int_min = fcoll_int_max = 0;

    float Splined_Fcoll,Splined_Fcollzp_mean,Splined_SFRD_zpp, fcoll;
    float redshift_table_Nion_z,redshift_table_SFRD;
    float fcoll_interp_min, fcoll_interp_bin_width, fcoll_interp_bin_width_inv, fcoll_interp_val1, fcoll_interp_val2, dens_val;
    float fcoll_interp_high_min, fcoll_interp_high_bin_width, fcoll_interp_high_bin_width_inv;

    float Splined_Fcoll_MINI,Splined_Fcollzp_mean_MINI_left,Splined_Fcollzp_mean_MINI_right,Splined_Fcollzp_mean_MINI,Splined_SFRD_zpp_MINI_left,Splined_SFRD_zpp_MINI_right,Splined_SFRD_zpp_MINI, fcoll_MINI,fcoll_MINI_right,fcoll_MINI_left;
    float fcoll_interp_min_MINI, fcoll_interp_bin_width_MINI, fcoll_interp_bin_width_inv_MINI, fcoll_interp_val1_MINI, fcoll_interp_val2_MINI;
    float fcoll_interp_high_min_MINI, fcoll_interp_high_bin_width_MINI, fcoll_interp_high_bin_width_inv_MINI;

    int fcoll_int;
    int redshift_int_Nion_z,redshift_int_SFRD;
    float zpp_integrand;

    float log10_Mcrit_mol, log10_Mcrit_LW_ave;
    float log10_Mcrit_LW_ave_table_Nion_z, log10_Mcrit_LW_ave_table_SFRD;
    int  log10_Mcrit_LW_ave_int_Nion_z, log10_Mcrit_LW_ave_int_SFRD;
    double LOG10_MTURN_INT = (double) ((LOG10_MTURN_MAX - LOG10_MTURN_MIN)) / ((double) (NMTURN - 1.));
    float **log10_Mcrit_LW;
    int log10_Mcrit_LW_int;
    float log10_Mcrit_LW_diff, log10_Mcrit_LW_val;

    int table_int_boundexceeded = 0;
    int fcoll_int_boundexceeded = 0;

    double total_time, total_time2, total_time3, total_time4;
    float M_MIN_at_zp;

    int NO_LIGHT = 0;

    if(flag_options->USE_MASS_DEPENDENT_ZETA) {
        ION_EFF_FACTOR = global_params.Pop2_ion * astro_params->F_STAR10 * astro_params->F_ESC10;
        ION_EFF_FACTOR_MINI = global_params.Pop3_ion * astro_params->F_STAR7_MINI * astro_params->F_ESC7_MINI;
    }
    else {
        ION_EFF_FACTOR = astro_params->HII_EFF_FACTOR;
		ION_EFF_FACTOR_MINI = 0.;
    }

    // Initialise arrays to be used for the Ts.c computation //
    fftwf_complex *box = (fftwf_complex *) fftwf_malloc(sizeof(fftwf_complex)*HII_KSPACE_NUM_PIXELS);
    fftwf_complex *unfiltered_box = (fftwf_complex *)fftwf_malloc(sizeof(fftwf_complex)*HII_KSPACE_NUM_PIXELS);
    fftwf_complex *log10_Mcrit_LW_unfiltered, *log10_Mcrit_LW_filtered;
    if (ION_EFF_FACTOR_MINI>1e-19){
        log10_Mcrit_LW_unfiltered = (fftwf_complex *) fftwf_malloc(sizeof(fftwf_complex)*HII_KSPACE_NUM_PIXELS);
        log10_Mcrit_LW_filtered = (fftwf_complex *) fftwf_malloc(sizeof(fftwf_complex)*HII_KSPACE_NUM_PIXELS);
        log10_Mcrit_LW = (float **) calloc(global_params.NUM_FILTER_STEPS_FOR_Ts,sizeof(float *));
        for (R_ct=0; R_ct<global_params.NUM_FILTER_STEPS_FOR_Ts; R_ct++){
            log10_Mcrit_LW[R_ct] = (float *) calloc(HII_TOT_NUM_PIXELS, sizeof(float));
        }
    }

LOG_SUPER_DEBUG("initialized");

    if(!TsInterpArraysInitialised) {
LOG_SUPER_DEBUG("initalising Ts Interp Arrays");

        // Grids/arrays that only need to be initialised once (i.e. the lowest redshift density cube to be sampled)

        zpp_edge = calloc(global_params.NUM_FILTER_STEPS_FOR_Ts,sizeof(double));
        sigma_atR = calloc(global_params.NUM_FILTER_STEPS_FOR_Ts,sizeof(double));
        R_values = calloc(global_params.NUM_FILTER_STEPS_FOR_Ts,sizeof(float));

        min_densities = calloc(global_params.NUM_FILTER_STEPS_FOR_Ts,sizeof(float));
        max_densities = calloc(global_params.NUM_FILTER_STEPS_FOR_Ts,sizeof(float));

        zpp_interp_table = calloc(zpp_interp_points_SFR, sizeof(float));

        if(flag_options->USE_MASS_DEPENDENT_ZETA) {

            SFR_timescale_factor = (float *)calloc(global_params.NUM_FILTER_STEPS_FOR_Ts,sizeof(float));

            delNL0 = (float **)calloc(global_params.NUM_FILTER_STEPS_FOR_Ts,sizeof(float *));
            for(i=0;i<global_params.NUM_FILTER_STEPS_FOR_Ts;i++) {
                delNL0[i] = (float *)calloc((float)HII_TOT_NUM_PIXELS,sizeof(float));
            }

            xi_SFR_Xray = calloc(NGL_SFR+1,sizeof(double));
            wi_SFR_Xray = calloc(NGL_SFR+1,sizeof(double));

            log10_SFRD_z_low_table = (float **)calloc(global_params.NUM_FILTER_STEPS_FOR_Ts,sizeof(float *));
            for(j=0;j<global_params.NUM_FILTER_STEPS_FOR_Ts;j++) {
                log10_SFRD_z_low_table[j] = (float *)calloc(NSFR_low,sizeof(float));
            }

            SFRD_z_high_table = (float **)calloc(global_params.NUM_FILTER_STEPS_FOR_Ts,sizeof(float *));
            for(j=0;j<global_params.NUM_FILTER_STEPS_FOR_Ts;j++) {
                SFRD_z_high_table[j] = (float *)calloc(NSFR_high,sizeof(float));
            }

            log10_SFRD_z_low_table_MINI = (float **)calloc(global_params.NUM_FILTER_STEPS_FOR_Ts,sizeof(float *));
            for(j=0;j<global_params.NUM_FILTER_STEPS_FOR_Ts;j++) {
                log10_SFRD_z_low_table_MINI[j] = (float *)calloc(NSFR_low*NMTURN,sizeof(float));
            }

            SFRD_z_high_table_MINI = (float **)calloc(global_params.NUM_FILTER_STEPS_FOR_Ts,sizeof(float *));
            for(j=0;j<global_params.NUM_FILTER_STEPS_FOR_Ts;j++) {
                SFRD_z_high_table_MINI[j] = (float *)calloc(NSFR_high*NMTURN,sizeof(float));
            }

            del_fcoll_Rct = (float *) calloc(HII_TOT_NUM_PIXELS,sizeof(float));

            dxheat_dt_box = (double *) calloc(HII_TOT_NUM_PIXELS,sizeof(double));
            dxion_source_dt_box = (double *) calloc(HII_TOT_NUM_PIXELS,sizeof(double));
            dxlya_dt_box = (double *) calloc(HII_TOT_NUM_PIXELS,sizeof(double));
            dstarlya_dt_box = (double *) calloc(HII_TOT_NUM_PIXELS,sizeof(double));
            if (ION_EFF_FACTOR_MINI>1e-19){
                del_fcoll_Rct_MINI = (float *) calloc(HII_TOT_NUM_PIXELS,sizeof(float));

                dstarlyLW_dt_box = (double *) calloc(HII_TOT_NUM_PIXELS,sizeof(double));
                dxheat_dt_box_MINI = (double *) calloc(HII_TOT_NUM_PIXELS,sizeof(double));
                dxion_source_dt_box_MINI = (double *) calloc(HII_TOT_NUM_PIXELS,sizeof(double));
                dxlya_dt_box_MINI = (double *) calloc(HII_TOT_NUM_PIXELS,sizeof(double));
                dstarlya_dt_box_MINI = (double *) calloc(HII_TOT_NUM_PIXELS,sizeof(double));
                dstarlyLW_dt_box_MINI = (double *) calloc(HII_TOT_NUM_PIXELS,sizeof(double));
            }

            m_xHII_low_box = (int *)calloc(HII_TOT_NUM_PIXELS,sizeof(int));
            inverse_val_box = (float *)calloc(HII_TOT_NUM_PIXELS,sizeof(float));

        }
        else {

            Sigma_Tmin_grid = (double *)calloc(zpp_interp_points_SFR,sizeof(double));

            fcoll_R_grid = (double ***)calloc(global_params.NUM_FILTER_STEPS_FOR_Ts,sizeof(double **));
            dfcoll_dz_grid = (double ***)calloc(global_params.NUM_FILTER_STEPS_FOR_Ts,sizeof(double **));
            for(i=0;i<global_params.NUM_FILTER_STEPS_FOR_Ts;i++) {
                fcoll_R_grid[i] = (double **)calloc(zpp_interp_points_SFR,sizeof(double *));
                dfcoll_dz_grid[i] = (double **)calloc(zpp_interp_points_SFR,sizeof(double *));
                for(j=0;j<zpp_interp_points_SFR;j++) {
                    fcoll_R_grid[i][j] = (double *)calloc(dens_Ninterp,sizeof(double));
                    dfcoll_dz_grid[i][j] = (double *)calloc(dens_Ninterp,sizeof(double));
                }
            }

            grid_dens = (double **)calloc(global_params.NUM_FILTER_STEPS_FOR_Ts,sizeof(double *));
            for(i=0;i<global_params.NUM_FILTER_STEPS_FOR_Ts;i++) {
                grid_dens[i] = (double *)calloc(dens_Ninterp,sizeof(double));
            }

            density_gridpoints = (double **)calloc(dens_Ninterp,sizeof(double *));
            for(i=0;i<dens_Ninterp;i++) {
                density_gridpoints[i] = (double *)calloc(global_params.NUM_FILTER_STEPS_FOR_Ts,sizeof(double));
            }
            ST_over_PS_arg_grid = (double *)calloc(zpp_interp_points_SFR,sizeof(double));

            dens_grid_int_vals = (short **)calloc(HII_TOT_NUM_PIXELS,sizeof(short *));

            delNL0_bw = calloc(global_params.NUM_FILTER_STEPS_FOR_Ts,sizeof(float));
            delNL0_Offset = calloc(global_params.NUM_FILTER_STEPS_FOR_Ts,sizeof(float));
            delNL0_LL = calloc(global_params.NUM_FILTER_STEPS_FOR_Ts,sizeof(float));
            delNL0_UL = calloc(global_params.NUM_FILTER_STEPS_FOR_Ts,sizeof(float));
            delNL0_ibw = calloc(global_params.NUM_FILTER_STEPS_FOR_Ts,sizeof(float));
            log10delNL0_diff = calloc(global_params.NUM_FILTER_STEPS_FOR_Ts,sizeof(float));
            log10delNL0_diff_UL = calloc(global_params.NUM_FILTER_STEPS_FOR_Ts,sizeof(float));

            fcoll_interp1 = (double **)calloc(dens_Ninterp,sizeof(double *));
            fcoll_interp2 = (double **)calloc(dens_Ninterp,sizeof(double *));
            dfcoll_interp1 = (double **)calloc(dens_Ninterp,sizeof(double *));
            dfcoll_interp2 = (double **)calloc(dens_Ninterp,sizeof(double *));
            for(i=0;i<dens_Ninterp;i++) {
                fcoll_interp1[i] = (double *)calloc(global_params.NUM_FILTER_STEPS_FOR_Ts,sizeof(double));
                fcoll_interp2[i] = (double *)calloc(global_params.NUM_FILTER_STEPS_FOR_Ts,sizeof(double));
                dfcoll_interp1[i] = (double *)calloc(global_params.NUM_FILTER_STEPS_FOR_Ts,sizeof(double));
                dfcoll_interp2[i] = (double *)calloc(global_params.NUM_FILTER_STEPS_FOR_Ts,sizeof(double));
            }

            delNL0_rev = (float **)calloc(HII_TOT_NUM_PIXELS,sizeof(float *));
            for(i=0;i<HII_TOT_NUM_PIXELS;i++) {
                dens_grid_int_vals[i] = (short *)calloc((float)global_params.NUM_FILTER_STEPS_FOR_Ts,sizeof(short));
                delNL0_rev[i] = (float *)calloc((float)global_params.NUM_FILTER_STEPS_FOR_Ts,sizeof(float));
            }
        }

        dstarlya_dt_prefactor = calloc(global_params.NUM_FILTER_STEPS_FOR_Ts,sizeof(double));
        if (ION_EFF_FACTOR_MINI>1e-19){
            dstarlya_dt_prefactor_MINI = calloc(global_params.NUM_FILTER_STEPS_FOR_Ts,sizeof(double));
            dstarlyLW_dt_prefactor = calloc(global_params.NUM_FILTER_STEPS_FOR_Ts,sizeof(double));
            dstarlyLW_dt_prefactor_MINI = calloc(global_params.NUM_FILTER_STEPS_FOR_Ts,sizeof(double));
        }
        SingleVal_int = calloc(global_params.NUM_FILTER_STEPS_FOR_Ts,sizeof(short));

        freq_int_heat_tbl = (double **)calloc(x_int_NXHII,sizeof(double *));
        freq_int_ion_tbl = (double **)calloc(x_int_NXHII,sizeof(double *));
        freq_int_lya_tbl = (double **)calloc(x_int_NXHII,sizeof(double *));
        freq_int_heat_tbl_diff = (double **)calloc(x_int_NXHII,sizeof(double *));
        freq_int_ion_tbl_diff = (double **)calloc(x_int_NXHII,sizeof(double *));
        freq_int_lya_tbl_diff = (double **)calloc(x_int_NXHII,sizeof(double *));
        for(i=0;i<x_int_NXHII;i++) {
            freq_int_heat_tbl[i] = (double *)calloc(global_params.NUM_FILTER_STEPS_FOR_Ts,sizeof(double));
            freq_int_ion_tbl[i] = (double *)calloc(global_params.NUM_FILTER_STEPS_FOR_Ts,sizeof(double));
            freq_int_lya_tbl[i] = (double *)calloc(global_params.NUM_FILTER_STEPS_FOR_Ts,sizeof(double));
            freq_int_heat_tbl_diff[i] = (double *)calloc(global_params.NUM_FILTER_STEPS_FOR_Ts,sizeof(double));
            freq_int_ion_tbl_diff[i] = (double *)calloc(global_params.NUM_FILTER_STEPS_FOR_Ts,sizeof(double));
            freq_int_lya_tbl_diff[i] = (double *)calloc(global_params.NUM_FILTER_STEPS_FOR_Ts,sizeof(double));
        }

        // Grids/arrays that are re-evaluated for each zp
        fcoll_R_array = calloc(global_params.NUM_FILTER_STEPS_FOR_Ts,sizeof(double));
        inverse_diff = calloc(x_int_NXHII,sizeof(float));
        zpp_growth = (float *)calloc(global_params.NUM_FILTER_STEPS_FOR_Ts,sizeof(float));

        sigma_Tmin = calloc(global_params.NUM_FILTER_STEPS_FOR_Ts,sizeof(double));
        ST_over_PS = calloc(global_params.NUM_FILTER_STEPS_FOR_Ts,sizeof(double));
        sum_lyn = calloc(global_params.NUM_FILTER_STEPS_FOR_Ts,sizeof(double));
        if (ION_EFF_FACTOR_MINI>1e-19){
            Mcrit_atom_interp_table = (float *)calloc(global_params.NUM_FILTER_STEPS_FOR_Ts,sizeof(float));
            ST_over_PS_MINI = calloc(global_params.NUM_FILTER_STEPS_FOR_Ts,sizeof(double));
            sum_lyn_MINI = calloc(global_params.NUM_FILTER_STEPS_FOR_Ts,sizeof(double));
            sum_lyLWn = calloc(global_params.NUM_FILTER_STEPS_FOR_Ts,sizeof(double));
            sum_lyLWn_MINI = calloc(global_params.NUM_FILTER_STEPS_FOR_Ts,sizeof(double));
        }
        zpp_for_evolve_list = calloc(global_params.NUM_FILTER_STEPS_FOR_Ts,sizeof(float));

        TsInterpArraysInitialised = true;
LOG_SUPER_DEBUG("initalised Ts Interp Arrays");
    }

    ///////////////////////////////  BEGIN INITIALIZATION   //////////////////////////////
    growth_factor_z = dicke(perturbed_field_redshift);
    inverse_growth_factor_z = 1./growth_factor_z;

    //set the minimum ionizing source mass
    // In v1.4 the miinimum ionizing source mass does not depend on redshift.
    // For the constant ionizing efficiency parameter, M_MIN is set to be M_TURN which is a sharp cut-off.
    // For the new parametrization, the number of halos hosting active galaxies (i.e. the duty cycle) is assumed to
    // exponentially decrease below M_TURNOVER Msun, : fduty \propto e^(- M_TURNOVER / M)
    // In this case, we define M_MIN = M_TURN/50, i.e. the M_MIN is integration limit to compute follapse fraction.
    if(flag_options->USE_MASS_DEPENDENT_ZETA) {
        if (ION_EFF_FACTOR_MINI>1e-19){
            M_MIN = (1e5)/50.;
        }
        else{
            M_MIN = (astro_params->M_TURN)/50.;
        }
    }
    else {

        if(flag_options->M_MIN_in_Mass) {
            M_MIN = (astro_params->M_TURN)/50.;
        }
        else {
            //set the minimum source mass
            if (astro_params->X_RAY_Tvir_MIN < 9.99999e3) { // neutral IGM
                mu_for_Ts = 1.22;
            }
            else {  // ionized IGM
                mu_for_Ts = 0.6;
            }
            M_MIN = TtoM(redshift, astro_params->X_RAY_Tvir_MIN, mu_for_Ts);
        }
    }

    init_ps();

LOG_SUPER_DEBUG("Initialised PS");

    // Initialize some interpolation tables
    if(this_spin_temp->first_box || (fabs(initialised_redshift - perturbed_field_redshift) > 0.0001) ) {
        LOG_SUPER_DEBUG("About to initialise heat");
        init_heat();
        LOG_SUPER_DEBUG("Initialised heat");

        if(flag_options->M_MIN_in_Mass || flag_options->USE_MASS_DEPENDENT_ZETA) {
            if (ION_EFF_FACTOR_MINI > 1e-19){
                if(initialiseSigmaMInterpTable(1e5/50,1e20)!=0) {
                    LOG_ERROR("Detected either an infinite or NaN value in initialiseSigmaMInterpTable");
                    return(2);
                }
            }
            else{
                if(initialiseSigmaMInterpTable(M_MIN,1e20)!=0) {
                    LOG_ERROR("Detected either an infinite or NaN value in initialiseSigmaMInterpTable");
                    return(2);
                }
            }
        }
        LOG_SUPER_DEBUG("Initialised sigmaM interp table");

    }

    if (redshift > global_params.Z_HEAT_MAX){
LOG_SUPER_DEBUG("redshift greater than Z_HEAT_MAX");
        xe = xion_RECFAST(redshift,0);
        TK = T_RECFAST(redshift,0);

        growth_factor_zp = dicke(redshift);

LOG_SUPER_DEBUG("growth factor zp = %f", growth_factor_zp);

        // read file
        for (i=0; i<user_params->HII_DIM; i++){
            for (j=0; j<user_params->HII_DIM; j++){
                for (k=0; k<user_params->HII_DIM; k++){
                    this_spin_temp->Tk_box[HII_R_INDEX(i,j,k)] = TK;
                    this_spin_temp->x_e_box[HII_R_INDEX(i,j,k)] = xe;
                    // compute the spin temperature
                    this_spin_temp->Ts_box[HII_R_INDEX(i,j,k)] = get_Ts(redshift, perturbed_field->density[HII_R_INDEX(i,j,k)]*inverse_growth_factor_z*growth_factor_zp,
                                                                        TK, xe, 0, &curr_xalpha);
                }
            }
        }

LOG_SUPER_DEBUG("read in file");

        if(!flag_options->M_MIN_in_Mass) {
            M_MIN = TtoM(redshift, astro_params->X_RAY_Tvir_MIN, mu_for_Ts);
LOG_DEBUG("Attempting to initialise sigmaM table with M_MIN=%e, Tvir_MIN=%e, mu=%e", M_MIN, astro_params->X_RAY_Tvir_MIN, mu_for_Ts);
            if(initialiseSigmaMInterpTable(M_MIN,1e20)!=0) {
                LOG_ERROR("Detected either an infinite or NaN value in initialiseSigmaMInterpTable");
                return(2);
            }
        }
LOG_SUPER_DEBUG("Initialised Sigma interp table");

    }
    else {
LOG_SUPER_DEBUG("redshift less than Z_HEAT_MAX");
        // Flag is set for previous spin temperature box as a previous spin temperature box must be passed, which makes it the initial condition
        if(this_spin_temp->first_box) {
LOG_SUPER_DEBUG("Treating as the first box");

            // set boundary conditions for the evolution equations->  values of Tk and x_e at Z_HEAT_MAX
            if (global_params.XION_at_Z_HEAT_MAX > 0) // user has opted to use his/her own value
                xe_BC = global_params.XION_at_Z_HEAT_MAX;
            else// will use the results obtained from recfast
                xe_BC = xion_RECFAST(global_params.Z_HEAT_MAX,0);
            if (global_params.TK_at_Z_HEAT_MAX > 0)
                Tk_BC = global_params.TK_at_Z_HEAT_MAX;
            else
                Tk_BC = T_RECFAST(global_params.Z_HEAT_MAX,0);

            // and initialize to the boundary values at Z_HEAT_END
            for (ct=0; ct<HII_TOT_NUM_PIXELS; ct++){
                previous_spin_temp->Tk_box[ct] = Tk_BC;
                previous_spin_temp->x_e_box[ct] = xe_BC;
            }
            x_e_ave = xe_BC;
            Tk_ave = Tk_BC;
        }
        else {
            x_e_ave = Tk_ave = 0.0;

            for (ct=0; ct<HII_TOT_NUM_PIXELS; ct++){
                x_e_ave += previous_spin_temp->x_e_box[ct];
                Tk_ave += previous_spin_temp->Tk_box[ct];
            }
            x_e_ave /= (float)HII_TOT_NUM_PIXELS;
            Tk_ave /= (float)HII_TOT_NUM_PIXELS;
        }

        /////////////// Create the z=0 non-linear density fields smoothed on scale R to be used in computing fcoll //////////////
        R = user_params->L_FACTOR*user_params->BOX_LEN/(float)user_params->HII_DIM;
        R_factor = pow(global_params.R_XLy_MAX/R, 1/((float)global_params.NUM_FILTER_STEPS_FOR_Ts));
        //      R_factor = pow(E, log(HII_DIM)/(float)NUM_FILTER_STEPS_FOR_Ts);
LOG_SUPER_DEBUG("Looping through R");

        if(this_spin_temp->first_box || (fabs(initialised_redshift - perturbed_field_redshift) > 0.0001) ) {

            // allocate memory for the nonlinear density field
            for (i=0; i<user_params->HII_DIM; i++){
                for (j=0; j<user_params->HII_DIM; j++){
                    for (k=0; k<user_params->HII_DIM; k++){
                        *((float *)unfiltered_box + HII_R_FFT_INDEX(i,j,k)) = perturbed_field->density[HII_R_INDEX(i,j,k)];
                    }
                }
            }
LOG_SUPER_DEBUG("Allocated unfiltered box");

            ////////////////// Transform unfiltered box to k-space to prepare for filtering /////////////////
            if(user_params->USE_FFTW_WISDOM) {
                // Check to see if the wisdom exists, create it if it doesn't
                sprintf(wisdom_filename,"real_to_complex_%d.fftwf_wisdom",user_params->HII_DIM);
                if(fftwf_import_wisdom_from_filename(wisdom_filename)!=0) {
                    plan = fftwf_plan_dft_r2c_3d(user_params->HII_DIM, user_params->HII_DIM, user_params->HII_DIM, (float *)unfiltered_box, (fftwf_complex *)unfiltered_box, FFTW_WISDOM_ONLY);
                    fftwf_execute(plan);
                }
                else {

                    plan = fftwf_plan_dft_r2c_3d(user_params->HII_DIM, user_params->HII_DIM, user_params->HII_DIM, (float *)unfiltered_box, (fftwf_complex *)unfiltered_box, FFTW_PATIENT);
                    fftwf_execute(plan);

                    // Store the wisdom for later use
                    fftwf_export_wisdom_to_filename(wisdom_filename);

                    // allocate memory for the nonlinear density field
                    for (i=0; i<user_params->HII_DIM; i++){
                        for (j=0; j<user_params->HII_DIM; j++){
                            for (k=0; k<user_params->HII_DIM; k++){
                                *((float *)unfiltered_box + HII_R_FFT_INDEX(i,j,k)) = perturbed_field->density[HII_R_INDEX(i,j,k)];
                            }
                        }
                    }

                    fftwf_destroy_plan(plan);
                    plan = fftwf_plan_dft_r2c_3d(user_params->HII_DIM, user_params->HII_DIM, user_params->HII_DIM, (float *)unfiltered_box, (fftwf_complex *)unfiltered_box, FFTW_WISDOM_ONLY);
                    fftwf_execute(plan);
                }
            }
            else {
                plan = fftwf_plan_dft_r2c_3d(user_params->HII_DIM, user_params->HII_DIM, user_params->HII_DIM, (float *)unfiltered_box, (fftwf_complex *)unfiltered_box, FFTW_ESTIMATE);
                fftwf_execute(plan);
            }
            fftwf_destroy_plan(plan);
LOG_SUPER_DEBUG("Done FFT on unfiltered box");

            // remember to add the factor of VOLUME/TOT_NUM_PIXELS when converting from real space to k-space
            // Note: we will leave off factor of VOLUME, in anticipation of the inverse FFT below
            for (ct=0; ct<HII_KSPACE_NUM_PIXELS; ct++){
                unfiltered_box[ct] /= (float)HII_TOT_NUM_PIXELS;
            }

LOG_SUPER_DEBUG("normalised unfiltered box");

            // Smooth the density field, at the same time store the minimum and maximum densities for their usage in the interpolation tables
            for (R_ct=0; R_ct<global_params.NUM_FILTER_STEPS_FOR_Ts; R_ct++){

                R_values[R_ct] = R;

                if(!flag_options->USE_MASS_DEPENDENT_ZETA) {
                    sigma_atR[R_ct] = sigma_z0(RtoM(R));
                }

                // copy over unfiltered box
                memcpy(box, unfiltered_box, sizeof(fftwf_complex)*HII_KSPACE_NUM_PIXELS);

                if (R_ct > 0){ // don't filter on cell size
                    filter_box(box, 1, global_params.HEAT_FILTER, R);
                }
                // now fft back to real space
                if(user_params->USE_FFTW_WISDOM) {
                    // Check to see if the wisdom exists, create it if it doesn't
                    sprintf(wisdom_filename,"complex_to_real_%d.fftwf_wisdom",user_params->HII_DIM);
                    if(fftwf_import_wisdom_from_filename(wisdom_filename)!=0) {
                        plan = fftwf_plan_dft_c2r_3d(user_params->HII_DIM, user_params->HII_DIM, user_params->HII_DIM, (fftwf_complex *)box, (float *)box, FFTW_WISDOM_ONLY);
                        fftwf_execute(plan);
                    }
                    else {

                        plan = fftwf_plan_dft_c2r_3d(user_params->HII_DIM, user_params->HII_DIM, user_params->HII_DIM, (fftwf_complex *)box, (float *)box, FFTW_PATIENT);
                        fftwf_execute(plan);

                        // Store the wisdom for later use
                        fftwf_export_wisdom_to_filename(wisdom_filename);

                        // copy over unfiltered box
                        memcpy(box, unfiltered_box, sizeof(fftwf_complex)*HII_KSPACE_NUM_PIXELS);

                        if (R_ct > 0){ // don't filter on cell size
                            filter_box(box, 1, global_params.HEAT_FILTER, R);
                        }

                        fftwf_destroy_plan(plan);
                        plan = fftwf_plan_dft_c2r_3d(user_params->HII_DIM, user_params->HII_DIM, user_params->HII_DIM, (fftwf_complex *)box, (float *)box, FFTW_WISDOM_ONLY);
                        fftwf_execute(plan);
                    }
                }
                else {
                    plan = fftwf_plan_dft_c2r_3d(user_params->HII_DIM, user_params->HII_DIM, user_params->HII_DIM, (fftwf_complex *)box, (float *)box, FFTW_ESTIMATE);
                    fftwf_execute(plan);
                }
                fftwf_destroy_plan(plan);
LOG_ULTRA_DEBUG("Executed FFT for R=%f", R);

                min_density = 0.0;
                max_density = 0.0;

                // copy over the values
                for (i=user_params->HII_DIM; i--;){
                    for (j=user_params->HII_DIM; j--;){
                        for (k=user_params->HII_DIM; k--;){
                            curr_delNL0 = *((float *)box + HII_R_FFT_INDEX(i,j,k));

                            if (curr_delNL0 <= -1){ // correct for alliasing in the filtering step
                                curr_delNL0 = -1+FRACT_FLOAT_ERR;
                            }

                            // and linearly extrapolate to z=0
                            curr_delNL0 *= inverse_growth_factor_z;

                            if(flag_options->USE_MASS_DEPENDENT_ZETA) {
                                delNL0[R_ct][HII_R_INDEX(i,j,k)] = curr_delNL0;
                            }
                            else {
                                delNL0_rev[HII_R_INDEX(i,j,k)][R_ct] = curr_delNL0;
                            }

                            if(curr_delNL0 < min_density) {
                                min_density = curr_delNL0;
                            }
                            if(curr_delNL0 > max_density) {
                                max_density = curr_delNL0;
                            }
                        }
                    }
                }

LOG_ULTRA_DEBUG("COPIED OVER VALUES");

                if(min_density < 0.0) {
                    min_density = min_density*1.01;
                    // min_density here can exceed -1. as it is always extrapolated back to the appropriate redshift
                }
                else {
                    min_density = min_density*0.99;
                }
                if(max_density < 0.0) {
                    max_density = max_density*0.99;
                }
                else {
                    max_density = max_density*1.01;
                }

                if(!flag_options->USE_MASS_DEPENDENT_ZETA) {
                    delNL0_LL[R_ct] = min_density;
                    delNL0_Offset[R_ct] = 1.e-6 - (delNL0_LL[R_ct]);
                    delNL0_UL[R_ct] = max_density;
                }

                min_densities[R_ct] = min_density;
                max_densities[R_ct] = max_density;

                R *= R_factor;
LOG_ULTRA_DEBUG("FINISHED WITH THIS R, MOVING ON");
            } //end for loop through the filter scales R
        }

LOG_SUPER_DEBUG("Finished loop through filter scales R");

        zp = perturbed_field_redshift*1.0001; //higher for rounding
        if(zp > global_params.Z_HEAT_MAX) {
            prev_zp = ((1+zp)/ global_params.ZPRIME_STEP_FACTOR - 1);
        }
        else {
            while (zp < global_params.Z_HEAT_MAX)
                zp = ((1+zp)*global_params.ZPRIME_STEP_FACTOR - 1);
            prev_zp = global_params.Z_HEAT_MAX;
            zp = ((1+zp)/ global_params.ZPRIME_STEP_FACTOR - 1);
        }

        // This sets the delta_z step for determining the heating/ionisation integrals. If first box is true,
        // it is only the difference between Z_HEAT_MAX and the redshift. Otherwise it is the difference between
        // the current and previous redshift (this behaviour is chosen to mimic 21cmFAST)
        if(this_spin_temp->first_box) {
            dzp = zp - prev_zp;
        }
        else {
            dzp = redshift - prev_redshift;
        }

        determine_zpp_min = perturbed_field_redshift*0.999;

        for (R_ct=0; R_ct<global_params.NUM_FILTER_STEPS_FOR_Ts; R_ct++){
            if (R_ct==0){
                prev_zpp = zp;
                prev_R = 0;
            }
            else{
                prev_zpp = zpp_edge[R_ct-1];
                prev_R = R_values[R_ct-1];
            }
            zpp_edge[R_ct] = prev_zpp - (R_values[R_ct] - prev_R)*CMperMPC / drdz(prev_zpp); // cell size
            zpp = (zpp_edge[R_ct]+prev_zpp)*0.5; // average redshift value of shell: z'' + 0.5 * dz''
        }

        determine_zpp_max = zpp*1.001;

        if(!flag_options->M_MIN_in_Mass) {
            M_MIN = TtoM(determine_zpp_max, astro_params->X_RAY_Tvir_MIN, mu_for_Ts);

            if(initialiseSigmaMInterpTable(M_MIN,1e20)!=0) {
                LOG_ERROR("Detected either an infinite or NaN value in initialiseSigmaMInterpTable");
                return(2);
            }
        }

LOG_SUPER_DEBUG("Initialised sigma interp table");

        zpp_bin_width = (determine_zpp_max - determine_zpp_min)/((float)zpp_interp_points_SFR-1.0);

        dens_width = 1./((double)dens_Ninterp - 1.);

        if(this_spin_temp->first_box || (fabs(initialised_redshift - perturbed_field_redshift) > 0.0001) ) {

            ////////////////////////////    Create and fill interpolation tables to be used by Ts.c   /////////////////////////////

            if(flag_options->USE_MASS_DEPENDENT_ZETA) {

                // generates an interpolation table for redshift
                for (i=0; i<zpp_interp_points_SFR;i++) {
                    zpp_interp_table[i] = determine_zpp_min + zpp_bin_width*(float)i;
                }

                /* initialise interpolation of the mean collapse fraction for global reionization.*/
                if (ION_EFF_FACTOR_MINI<1e-19){
                    if(initialise_Nion_Ts_spline(zpp_interp_points_SFR, determine_zpp_min, determine_zpp_max, astro_params->M_TURN, astro_params->ALPHA_STAR, astro_params->ALPHA_ESC, astro_params->F_STAR10, astro_params->F_ESC10)!=0) {
                        LOG_ERROR("Detected either an infinite or NaN value in initialise_Nion_Ts_spline");
                        return(2);
                    }

                    if(initialise_SFRD_spline(zpp_interp_points_SFR, determine_zpp_min, determine_zpp_max, astro_params->M_TURN, astro_params->ALPHA_STAR, astro_params->F_STAR10)!=0) {
                        LOG_ERROR("Detected either an infinite or NaN value in initialise_SFRD_spline");
                        return(2);
                    }
                }
                else{
                    if(initialise_Nion_Ts_spline_MINI(zpp_interp_points_SFR, determine_zpp_min, determine_zpp_max, astro_params->ALPHA_STAR, astro_params->ALPHA_ESC, astro_params->F_STAR10, astro_params->F_ESC10, astro_params->F_STAR7_MINI, astro_params->F_ESC7_MINI)!=0) {
                        LOG_ERROR("Detected either an infinite or NaN value in initialise_Nion_Ts_spline_MINI");
                        return(2);
                    }

                    if(initialise_SFRD_spline_MINI(zpp_interp_points_SFR, determine_zpp_min, determine_zpp_max, astro_params->ALPHA_STAR, astro_params->F_STAR10, astro_params->F_STAR7_MINI)!=0) {
                        LOG_ERROR("Detected either an infinite or NaN value in initialise_SFRD_spline_MINI");
                        return(2);
                    }
                }
            }
            else {
                // An interpolation table for f_coll (delta vs redshift)
                init_FcollTable(determine_zpp_min,determine_zpp_max);

                // Determine the sampling of the density values, for the various interpolation tables
                for(ii=0;ii<global_params.NUM_FILTER_STEPS_FOR_Ts;ii++) {
                    log10delNL0_diff_UL[ii] = log10( delNL0_UL[ii] + delNL0_Offset[ii] );
                    log10delNL0_diff[ii] = log10( delNL0_LL[ii] + delNL0_Offset[ii] );
                    delNL0_bw[ii] = ( log10delNL0_diff_UL[ii] - log10delNL0_diff[ii] )*dens_width;
                    delNL0_ibw[ii] = 1./delNL0_bw[ii];
                }

                // Gridding the density values for the interpolation tables
                for(ii=0;ii<global_params.NUM_FILTER_STEPS_FOR_Ts;ii++) {
                    for(j=0;j<dens_Ninterp;j++) {
                        grid_dens[ii][j] = log10delNL0_diff[ii] + ( log10delNL0_diff_UL[ii] - log10delNL0_diff[ii] )*dens_width*(double)j;
                        grid_dens[ii][j] = pow(10,grid_dens[ii][j]) - delNL0_Offset[ii];
                    }
                }

                // Calculate the sigma_z and Fgtr_M values for each point in the interpolation table
                for(i=0;i<zpp_interp_points_SFR;i++) {
                    zpp_grid = determine_zpp_min + (determine_zpp_max - determine_zpp_min)*(float)i/((float)zpp_interp_points_SFR-1.0);

                    if(flag_options->M_MIN_in_Mass) {
                        Sigma_Tmin_grid[i] = sigma_z0(FMAX(M_MIN,  M_MIN_WDM));
                        ST_over_PS_arg_grid[i] = FgtrM_General(zpp_grid, FMAX(M_MIN,  M_MIN_WDM));
                    }
                    else {
                        Sigma_Tmin_grid[i] = sigma_z0(FMAX(TtoM(zpp_grid, astro_params->X_RAY_Tvir_MIN, mu_for_Ts),  M_MIN_WDM));
                        ST_over_PS_arg_grid[i] = FgtrM_General(zpp_grid, FMAX(TtoM(zpp_grid, astro_params->X_RAY_Tvir_MIN, mu_for_Ts),  M_MIN_WDM));
                    }
                }

                // Create the interpolation tables for the derivative of the collapsed fraction and the collapse fraction itself
                for(ii=0;ii<global_params.NUM_FILTER_STEPS_FOR_Ts;ii++) {
                    for(i=0;i<zpp_interp_points_SFR;i++) {

                        zpp_grid = determine_zpp_min + (determine_zpp_max - determine_zpp_min)*(float)i/((float)zpp_interp_points_SFR-1.0);
                        grid_sigmaTmin = Sigma_Tmin_grid[i];

                        for(j=0;j<dens_Ninterp;j++) {

                            grid_dens_val = grid_dens[ii][j];
                            fcoll_R_grid[ii][i][j] = sigmaparam_FgtrM_bias(zpp_grid, grid_sigmaTmin, grid_dens_val, sigma_atR[ii]);
                            dfcoll_dz_grid[ii][i][j] = dfcoll_dz(zpp_grid, grid_sigmaTmin, grid_dens_val, sigma_atR[ii]);
                        }
                    }
                }

                // Determine the grid point locations for solving the interpolation tables
                for (box_ct=HII_TOT_NUM_PIXELS; box_ct--;){
                    for (R_ct=global_params.NUM_FILTER_STEPS_FOR_Ts; R_ct--;){
                        SingleVal_int[R_ct] = (short)floor( ( log10(delNL0_rev[box_ct][R_ct] + delNL0_Offset[R_ct]) - log10delNL0_diff[R_ct] )*delNL0_ibw[R_ct]);
                    }
                    memcpy(dens_grid_int_vals[box_ct],SingleVal_int,sizeof(short)*global_params.NUM_FILTER_STEPS_FOR_Ts);
                }

                // Evaluating the interpolated density field points (for using the interpolation tables for fcoll and dfcoll_dz)
                for (R_ct=0; R_ct<global_params.NUM_FILTER_STEPS_FOR_Ts; R_ct++){
                    OffsetValue = delNL0_Offset[R_ct];
                    DensityValueLow = delNL0_LL[R_ct];
                    delNL0_bw_val = delNL0_bw[R_ct];

                    for(i=0;i<dens_Ninterp;i++) {
                        density_gridpoints[i][R_ct] = pow(10.,( log10( DensityValueLow + OffsetValue) + delNL0_bw_val*((float)i) )) - OffsetValue;
                    }
                }
            }

            initialised_redshift = perturbed_field_redshift;
        }

LOG_SUPER_DEBUG("got density gridpoints");

        if(flag_options->USE_MASS_DEPENDENT_ZETA) {
            /* generate a table for interpolation of the collapse fraction with respect to the X-ray heating, as functions of
             filtering scale, redshift and overdensity.
             Note that at a given zp, zpp values depends on the filtering scale R, i.e. f_coll(z(R),delta).
             Compute the conditional mass function, but assume f_{esc10} = 1 and \alpha_{esc} = 0. */

            for (R_ct=0; R_ct<global_params.NUM_FILTER_STEPS_FOR_Ts; R_ct++){
                if (R_ct==0){
                    prev_zpp = redshift;
                    prev_R = 0;
                }
                else{
                    prev_zpp = zpp_edge[R_ct-1];
                    prev_R = R_values[R_ct-1];
                }
                zpp_edge[R_ct] = prev_zpp - (R_values[R_ct] - prev_R)*CMperMPC / drdz(prev_zpp); // cell size
                zpp = (zpp_edge[R_ct]+prev_zpp)*0.5; // average redshift value of shell: z'' + 0.5 * dz''
                zpp_growth[R_ct] = dicke(zpp);
                if (ION_EFF_FACTOR_MINI>1e-19){
                    Mcrit_atom_interp_table[R_ct] = atomic_cooling_threshold(zpp);
                }
            }

            if (ION_EFF_FACTOR_MINI<1e-19){
                if(initialise_SFRD_Conditional_table(global_params.NUM_FILTER_STEPS_FOR_Ts,min_densities,max_densities,zpp_growth,R_values, astro_params->M_TURN, astro_params->ALPHA_STAR, astro_params->F_STAR10)!=0) {
                    LOG_ERROR("Detected either an infinite or NaN value in initialise_SFRD_Conditional_table");
                    return(2);
                };
            }
            else{
                if(initialise_SFRD_Conditional_table_MINI(global_params.NUM_FILTER_STEPS_FOR_Ts,min_densities,max_densities,zpp_growth,R_values,Mcrit_atom_interp_table, astro_params->ALPHA_STAR, astro_params->F_STAR10, astro_params->F_STAR7_MINI)!=0) {
                    LOG_ERROR("Detected either an infinite or NaN value in initialise_SFRD_Conditional_table_MINI");
                    return(2);
                };
            }

        }

LOG_SUPER_DEBUG("Initialised SFRD table");

        zp = redshift;
        prev_zp = prev_redshift;

        if(flag_options->USE_MASS_DEPENDENT_ZETA) {

            redshift_int_Nion_z = (int)floor( ( zp - determine_zpp_min )/zpp_bin_width );

            if(redshift_int_Nion_z < 0 || (redshift_int_Nion_z + 1) > (zpp_interp_points_SFR - 1)) {
                LOG_ERROR("I have overstepped my allocated memory for the interpolation table Nion_z_val");
                return(2);
            }

            redshift_table_Nion_z = determine_zpp_min + zpp_bin_width*(float)redshift_int_Nion_z;

            Splined_Fcollzp_mean = Nion_z_val[redshift_int_Nion_z] + ( zp - redshift_table_Nion_z )*( Nion_z_val[redshift_int_Nion_z+1] - Nion_z_val[redshift_int_Nion_z] )/(zpp_bin_width);

            if (ION_EFF_FACTOR_MINI>1e-19){
                log10_Mcrit_mol = log10(lyman_werner_threshold(zp, 0.));
                log10_Mcrit_LW_ave = 0.0;
                for (i=0; i<user_params->HII_DIM; i++){
                  for (j=0; j<user_params->HII_DIM; j++){
                    for (k=0; k<user_params->HII_DIM; k++){
                      *((float *)log10_Mcrit_LW_unfiltered + HII_R_FFT_INDEX(i,j,k)) = log10(lyman_werner_threshold(zp, previous_spin_temp->J_21_LW_box[HII_R_INDEX(i,j,k)]));  
                      log10_Mcrit_LW_ave += *((float *)log10_Mcrit_LW_unfiltered + HII_R_FFT_INDEX(i,j,k));                                                                                                
                    }
                  }
                }
                log10_Mcrit_LW_ave /= HII_TOT_NUM_PIXELS;

                log10_Mcrit_LW_ave_int_Nion_z = (int)floor( ( log10_Mcrit_LW_ave - LOG10_MTURN_MIN) / LOG10_MTURN_INT);                                                                                      
                log10_Mcrit_LW_ave_table_Nion_z = LOG10_MTURN_MIN + LOG10_MTURN_INT * (float)log10_Mcrit_LW_ave_int_Nion_z;

                Splined_Fcollzp_mean_MINI_left =    Nion_z_val_MINI[redshift_int_Nion_z  + zpp_interp_points_SFR *  log10_Mcrit_LW_ave_int_Nion_z   ] + ( zp - redshift_table_Nion_z ) / (zpp_bin_width)*\
                                                  ( Nion_z_val_MINI[redshift_int_Nion_z+1+ zpp_interp_points_SFR *  log10_Mcrit_LW_ave_int_Nion_z   ] -\
                                                    Nion_z_val_MINI[redshift_int_Nion_z  + zpp_interp_points_SFR *  log10_Mcrit_LW_ave_int_Nion_z   ] );
                Splined_Fcollzp_mean_MINI_right =   Nion_z_val_MINI[redshift_int_Nion_z  + zpp_interp_points_SFR * (log10_Mcrit_LW_ave_int_Nion_z+1)] + ( zp - redshift_table_Nion_z ) / (zpp_bin_width)*\
                                                  ( Nion_z_val_MINI[redshift_int_Nion_z+1+ zpp_interp_points_SFR * (log10_Mcrit_LW_ave_int_Nion_z+1)] -\
                                                    Nion_z_val_MINI[redshift_int_Nion_z  + zpp_interp_points_SFR * (log10_Mcrit_LW_ave_int_Nion_z+1)] );
                Splined_Fcollzp_mean_MINI = Splined_Fcollzp_mean_MINI_left + (log10_Mcrit_LW_ave - log10_Mcrit_LW_ave_table_Nion_z) / LOG10_MTURN_INT * (Splined_Fcollzp_mean_MINI_right - Splined_Fcollzp_mean_MINI_left);

                // NEED TO FILTER Mcrit_LW!!!
                /*** Transform unfiltered box to k-space to prepare for filtering ***/
                if(user_params->USE_FFTW_WISDOM) {
                    plan = fftwf_plan_dft_r2c_3d(user_params->HII_DIM, user_params->HII_DIM, user_params->HII_DIM, (float *)log10_Mcrit_LW_unfiltered, (fftwf_complex *)log10_Mcrit_LW_unfiltered, FFTW_WISDOM_ONLY);                             
                }
                else {
                    plan = fftwf_plan_dft_r2c_3d(user_params->HII_DIM, user_params->HII_DIM, user_params->HII_DIM, (float *)log10_Mcrit_LW_unfiltered, (fftwf_complex *)log10_Mcrit_LW_unfiltered, FFTW_ESTIMATE);                                
                }
                fftwf_execute(plan);
                for (ct=0; ct<HII_KSPACE_NUM_PIXELS; ct++)
                    log10_Mcrit_LW_unfiltered[ct] /= (float)HII_TOT_NUM_PIXELS;
            }
            else{
                Splined_Fcollzp_mean_MINI = 0;
            }

            if ( ( Splined_Fcollzp_mean < 1e-15 ) && (Splined_Fcollzp_mean_MINI < 1e-15))
                NO_LIGHT = 1;
            else
                NO_LIGHT = 0;


            filling_factor_of_HI_zp = 1 - ( ION_EFF_FACTOR * Splined_Fcollzp_mean + ION_EFF_FACTOR_MINI * Splined_Fcollzp_mean_MINI )/ (1.0 - x_e_ave);

        }
        else {

            if(flag_options->M_MIN_in_Mass) {

                if (FgtrM(zp, FMAX(M_MIN,  M_MIN_WDM)) < 1e-15 )
                    NO_LIGHT = 1;
                else
                    NO_LIGHT = 0;

                M_MIN_at_zp = M_MIN;
            }
            else {

                if (FgtrM(zp, FMAX(TtoM(zp, astro_params->X_RAY_Tvir_MIN, mu_for_Ts),  M_MIN_WDM)) < 1e-15 )
                    NO_LIGHT = 1;
                else
                    NO_LIGHT = 0;

                M_MIN_at_zp = get_M_min_ion(zp);
            }
            filling_factor_of_HI_zp = 1 - ION_EFF_FACTOR * FgtrM_General(zp, M_MIN_at_zp) / (1.0 - x_e_ave);
        }

        if (filling_factor_of_HI_zp > 1) filling_factor_of_HI_zp=1;

        // let's initialize an array of redshifts (z'') corresponding to the
        // far edge of the dz'' filtering shells
        // and the corresponding minimum halo scale, sigma_Tmin,
        // as well as an array of the frequency integrals
LOG_SUPER_DEBUG("beginning loop over R_ct");

        for (R_ct=0; R_ct<global_params.NUM_FILTER_STEPS_FOR_Ts; R_ct++){
            if (R_ct==0){
                prev_zpp = zp;
                prev_R = 0;
            }
            else{
                prev_zpp = zpp_edge[R_ct-1];
                prev_R = R_values[R_ct-1];
            }

            zpp_edge[R_ct] = prev_zpp - (R_values[R_ct] - prev_R)*CMperMPC / drdz(prev_zpp); // cell size
            zpp = (zpp_edge[R_ct]+prev_zpp)*0.5; // average redshift value of shell: z'' + 0.5 * dz''

            zpp_for_evolve_list[R_ct] = zpp;
            if (R_ct==0){
                dzpp_for_evolve = zp - zpp_edge[0];
            }
            else{
                dzpp_for_evolve = zpp_edge[R_ct-1] - zpp_edge[R_ct];
            }
            zpp_growth[R_ct] = dicke(zpp);
            if (ION_EFF_FACTOR_MINI>1e-19){
                Mcrit_atom_interp_table[R_ct] = atomic_cooling_threshold(zpp);
            }

            fcoll_R_array[R_ct] = 0.0;

            // let's now normalize the total collapse fraction so that the mean is the
            // Sheth-Torman collapse fraction
            if (flag_options->USE_MASS_DEPENDENT_ZETA) {
                // Using the interpolated values to update arrays of relevant quanties for the IGM spin temperature calculation

                redshift_int_SFRD = (int)floor( ( zpp - determine_zpp_min )/zpp_bin_width );

                if(redshift_int_SFRD < 0 || (redshift_int_SFRD + 1) > (zpp_interp_points_SFR - 1)) {
                    LOG_ERROR("I have overstepped my allocated memory for the interpolation table SFRD_val");
                    return(2);
                }

                redshift_table_SFRD = determine_zpp_min + zpp_bin_width*(float)redshift_int_SFRD;

                Splined_SFRD_zpp = SFRD_val[redshift_int_SFRD] + ( zpp - redshift_table_SFRD )*( SFRD_val[redshift_int_SFRD+1] - SFRD_val[redshift_int_SFRD] )/(zpp_bin_width);

                ST_over_PS[R_ct] = pow(1+zpp, -astro_params->X_RAY_SPEC_INDEX)*fabs(dzpp_for_evolve);
                ST_over_PS[R_ct] *= Splined_SFRD_zpp;

                if(ION_EFF_FACTOR_MINI>1e-19){
                    memcpy(log10_Mcrit_LW_filtered, log10_Mcrit_LW_unfiltered, sizeof(fftwf_complex)*HII_KSPACE_NUM_PIXELS);                                                                                   
                    if (R_ct > 0){// don't filter on cell size
                        filter_box(log10_Mcrit_LW_filtered, 1, global_params.HEAT_FILTER, R_values[R_ct]);
                    }
                    if(user_params->USE_FFTW_WISDOM) {
                        plan = fftwf_plan_dft_c2r_3d(user_params->HII_DIM, user_params->HII_DIM, user_params->HII_DIM, (fftwf_complex *)log10_Mcrit_LW_filtered, (float *)log10_Mcrit_LW_filtered, FFTW_WISDOM_ONLY);                                 
                    }
                    else {
                        plan = fftwf_plan_dft_c2r_3d(user_params->HII_DIM, user_params->HII_DIM, user_params->HII_DIM, (fftwf_complex *)log10_Mcrit_LW_filtered, (float *)log10_Mcrit_LW_filtered, FFTW_ESTIMATE);                                    
                    }
                    fftwf_execute(plan);
                    log10_Mcrit_LW_ave = 0; //recalculate it at this filtering scale
                    for (i=0; i<user_params->HII_DIM; i++){
                      for (j=0; j<user_params->HII_DIM; j++){
                          for (k=0; k<user_params->HII_DIM; k++){
                              log10_Mcrit_LW[R_ct][HII_R_INDEX(i,j,k)] = *((float *) log10_Mcrit_LW_filtered + HII_R_FFT_INDEX(i,j,k));                                                                            
                              if(log10_Mcrit_LW[R_ct][HII_R_INDEX(i,j,k)] < log10_Mcrit_mol)
                                  log10_Mcrit_LW[R_ct][HII_R_INDEX(i,j,k)] = log10_Mcrit_mol;
                              if (log10_Mcrit_LW[R_ct][HII_R_INDEX(i,j,k)] > LOG10_MTURN_MAX)
                                  log10_Mcrit_LW[R_ct][HII_R_INDEX(i,j,k)] = LOG10_MTURN_MAX;
                            log10_Mcrit_LW_ave += log10_Mcrit_LW[R_ct][HII_R_INDEX(i,j,k)];
                          }
                      }
                    }
                    log10_Mcrit_LW_ave /= HII_TOT_NUM_PIXELS;

                    log10_Mcrit_LW_ave_int_SFRD = (int)floor( ( log10_Mcrit_LW_ave - LOG10_MTURN_MIN) / LOG10_MTURN_INT);                                                                                      
                    log10_Mcrit_LW_ave_table_SFRD = LOG10_MTURN_MIN + LOG10_MTURN_INT * (float)log10_Mcrit_LW_ave_int_SFRD;

                    Splined_SFRD_zpp_MINI_left  =   SFRD_val_MINI[redshift_int_SFRD  + zpp_interp_points_SFR *  log10_Mcrit_LW_ave_int_SFRD   ] + ( zpp - redshift_table_SFRD ) / (zpp_bin_width)*\
                                                  ( SFRD_val_MINI[redshift_int_SFRD+1+ zpp_interp_points_SFR *  log10_Mcrit_LW_ave_int_SFRD   ] -\
                                                    SFRD_val_MINI[redshift_int_SFRD  + zpp_interp_points_SFR *  log10_Mcrit_LW_ave_int_SFRD   ] );
                    Splined_SFRD_zpp_MINI_right =   SFRD_val_MINI[redshift_int_SFRD  + zpp_interp_points_SFR * (log10_Mcrit_LW_ave_int_SFRD+1)] + ( zpp - redshift_table_SFRD ) / (zpp_bin_width)*\
                                                  ( SFRD_val_MINI[redshift_int_SFRD+1+ zpp_interp_points_SFR * (log10_Mcrit_LW_ave_int_SFRD+1)] -\
                                                    SFRD_val_MINI[redshift_int_SFRD  + zpp_interp_points_SFR * (log10_Mcrit_LW_ave_int_SFRD+1)] );
                    Splined_SFRD_zpp_MINI = Splined_SFRD_zpp_MINI_left + (log10_Mcrit_LW_ave - log10_Mcrit_LW_ave_table_SFRD) / LOG10_MTURN_INT * (Splined_SFRD_zpp_MINI_right - Splined_SFRD_zpp_MINI_left);

                    ST_over_PS_MINI[R_ct] = pow(1+zpp, -astro_params->X_RAY_SPEC_INDEX)*fabs(dzpp_for_evolve);
                    ST_over_PS_MINI[R_ct] *= Splined_SFRD_zpp_MINI;
                }

                SFR_timescale_factor[R_ct] = hubble(zpp)*fabs(dtdz(zpp));

            }
            else {

                // Determining values for the evaluating the interpolation table
                zpp_gridpoint1_int = (int)floor((zpp - determine_zpp_min)/zpp_bin_width);
                zpp_gridpoint2_int = zpp_gridpoint1_int + 1;

                if(zpp_gridpoint1_int < 0 || (zpp_gridpoint1_int + 1) > (zpp_interp_points_SFR - 1)) {
                    LOG_ERROR("I have overstepped my allocated memory for the interpolation table fcoll_R_grid");
                    return(2);
                }

                zpp_gridpoint1 = determine_zpp_min + zpp_bin_width*(float)zpp_gridpoint1_int;
                zpp_gridpoint2 = determine_zpp_min + zpp_bin_width*(float)zpp_gridpoint2_int;

                grad1 = ( zpp_gridpoint2 - zpp )/( zpp_gridpoint2 - zpp_gridpoint1 );
                grad2 = ( zpp - zpp_gridpoint1 )/( zpp_gridpoint2 - zpp_gridpoint1 );

                sigma_Tmin[R_ct] = Sigma_Tmin_grid[zpp_gridpoint1_int] + grad2*( Sigma_Tmin_grid[zpp_gridpoint2_int] - Sigma_Tmin_grid[zpp_gridpoint1_int] );

                // Evaluating the interpolation table for the collapse fraction and its derivative
                for(i=0;i<(dens_Ninterp-1);i++) {
                    dens_grad = 1./( density_gridpoints[i+1][R_ct] - density_gridpoints[i][R_ct] );

                    fcoll_interp1[i][R_ct] = ( ( fcoll_R_grid[R_ct][zpp_gridpoint1_int][i] )*grad1 + ( fcoll_R_grid[R_ct][zpp_gridpoint2_int][i] )*grad2 )*dens_grad;
                    fcoll_interp2[i][R_ct] = ( ( fcoll_R_grid[R_ct][zpp_gridpoint1_int][i+1] )*grad1 + ( fcoll_R_grid[R_ct][zpp_gridpoint2_int][i+1] )*grad2 )*dens_grad;

                    dfcoll_interp1[i][R_ct] = ( ( dfcoll_dz_grid[R_ct][zpp_gridpoint1_int][i] )*grad1 + ( dfcoll_dz_grid[R_ct][zpp_gridpoint2_int][i] )*grad2 )*dens_grad;
                    dfcoll_interp2[i][R_ct] = ( ( dfcoll_dz_grid[R_ct][zpp_gridpoint1_int][i+1] )*grad1 + ( dfcoll_dz_grid[R_ct][zpp_gridpoint2_int][i+1] )*grad2 )*dens_grad;

                }

                // Using the interpolated values to update arrays of relevant quanties for the IGM spin temperature calculation
                ST_over_PS[R_ct] = dzpp_for_evolve * pow(1+zpp, -(astro_params->X_RAY_SPEC_INDEX));
                ST_over_PS[R_ct] *= ( ST_over_PS_arg_grid[zpp_gridpoint1_int] + grad2*( ST_over_PS_arg_grid[zpp_gridpoint2_int] - ST_over_PS_arg_grid[zpp_gridpoint1_int] ) );

            }

            if(ION_EFF_FACTOR_MINI>1e-19){
                lower_int_limit = FMAX(nu_tau_one_approx_MINI(zp, zpp, x_e_ave, filling_factor_of_HI_zp, log10_Mcrit_LW_ave,LOG10_MTURN_INT), (astro_params->NU_X_THRESH)*NU_over_EV);
            }
            else{
                lower_int_limit = FMAX(nu_tau_one_approx(zp, zpp, x_e_ave, filling_factor_of_HI_zp), (astro_params->NU_X_THRESH)*NU_over_EV);
            }

            if(isfinite(lower_int_limit)==0) {
                LOG_ERROR("lower_int_limit has returned either an infinity or a NaN");
                return(2);
            }

            if (filling_factor_of_HI_zp < 0) filling_factor_of_HI_zp = 0; // for global evol; nu_tau_one above treats negative (post_reionization) inferred filling factors properly

            // set up frequency integral table for later interpolation for the cell's x_e value
            for (x_e_ct = 0; x_e_ct < x_int_NXHII; x_e_ct++){
                freq_int_heat_tbl[x_e_ct][R_ct] = integrate_over_nu(zp, x_int_XHII[x_e_ct], lower_int_limit, 0);
                freq_int_ion_tbl[x_e_ct][R_ct] = integrate_over_nu(zp, x_int_XHII[x_e_ct], lower_int_limit, 1);
                freq_int_lya_tbl[x_e_ct][R_ct] = integrate_over_nu(zp, x_int_XHII[x_e_ct], lower_int_limit, 2);


//                if(R_ct<3) {
//                    LOG_DEBUG(
//                            "x_e_ct=%d; R_ct=%d; x_int_XHII=%e; freq_int_heat=%e; freq_int_ion=%e; freq_int_lya=%e; lower_int_limit=%e",
//                            x_e_ct, R_ct, x_int_XHII[x_e_ct], freq_int_heat_tbl[x_e_ct][R_ct],
//                            freq_int_ion_tbl[x_e_ct][R_ct],
//                            freq_int_lya_tbl[x_e_ct][R_ct], lower_int_limit);
////                    for(int energy_counter=0;energy_counter<x_int_NENERGY;energy_counter++)
////                        LOG_DEBUG("x_int_n_lya: %e", x_int_n_Lya[x_e_ct][energy_counter]);
//                }

                if(isfinite(freq_int_heat_tbl[x_e_ct][R_ct])==0 || isfinite(freq_int_ion_tbl[x_e_ct][R_ct])==0 || isfinite(freq_int_lya_tbl[x_e_ct][R_ct])==0) {
                    LOG_ERROR("One of the frequency interpolation tables has an infinity or a NaN");
                    return(2);
                }
            }

            // and create the sum over Lya transitions from direct Lyn flux
            sum_lyn[R_ct] = 0;
            if (ION_EFF_FACTOR_MINI>1e-19){
                sum_lyn_MINI[R_ct] = 0;
                sum_lyLWn[R_ct] = 0;
                sum_lyLWn_MINI[R_ct] = 0;
            }
            for (n_ct=NSPEC_MAX; n_ct>=2; n_ct--){
                if (zpp > zmax(zp, n_ct))
                    continue;

                nuprime = nu_n(n_ct)*(1+zpp)/(1.0+zp);
                if (ION_EFF_FACTOR_MINI>1e-19){
                    sum_lyn[R_ct] += frecycle(n_ct) * spectral_emissivity(nuprime, 0, 2);
                    sum_lyn_MINI[R_ct] += frecycle(n_ct) * spectral_emissivity(nuprime, 0, 3);
                    if (nuprime < NU_LW_THRESH / NUIONIZATION)
                        nuprime = NU_LW_THRESH / NUIONIZATION;
                    if (nuprime >= nu_n(n_ct + 1))
                        continue;
                    sum_lyLWn[R_ct]  += (1. - astro_params->F_H2_SHIELD) * spectral_emissivity(nuprime, 3, 2);
                    sum_lyLWn_MINI[R_ct] += (1. - astro_params->F_H2_SHIELD) * spectral_emissivity(nuprime, 3, 3);
                }
                else{
                    sum_lyn[R_ct] += frecycle(n_ct) * spectral_emissivity(nuprime, 0, global_params.Pop);
                }
            }

        } // end loop over R_ct filter steps

LOG_SUPER_DEBUG("finished looping over R_ct filter steps");

        fcoll_interp_high_min = global_params.CRIT_DENS_TRANSITION * 0.99;
        fcoll_interp_high_bin_width = 1./((float)NSFR_high-1.)*(Deltac - fcoll_interp_high_min);
        fcoll_interp_high_bin_width_inv = 1./fcoll_interp_high_bin_width;

        // Calculate fcoll for each smoothing radius
        if(!flag_options->USE_MASS_DEPENDENT_ZETA) {
            for (box_ct=HII_TOT_NUM_PIXELS; box_ct--;){
                for (R_ct=global_params.NUM_FILTER_STEPS_FOR_Ts; R_ct--;){

                    if( dens_grid_int_vals[box_ct][R_ct] < 0 || (dens_grid_int_vals[box_ct][R_ct] + 1) > (dens_Ninterp  - 1) ) {
                        table_int_boundexceeded = 1;
                    }

                    fcoll_R_array[R_ct] += ( fcoll_interp1[dens_grid_int_vals[box_ct][R_ct]][R_ct]*( density_gridpoints[dens_grid_int_vals[box_ct][R_ct] + 1][R_ct] - delNL0_rev[box_ct][R_ct] ) + fcoll_interp2[dens_grid_int_vals[box_ct][R_ct]][R_ct]*( delNL0_rev[box_ct][R_ct] - density_gridpoints[dens_grid_int_vals[box_ct][R_ct]][R_ct] ) );
                }
            }
            for (R_ct=0; R_ct<global_params.NUM_FILTER_STEPS_FOR_Ts; R_ct++){
                ST_over_PS[R_ct] = ST_over_PS[R_ct]/(fcoll_R_array[R_ct]/(double)HII_TOT_NUM_PIXELS);
            }

            if(table_int_boundexceeded==1) {
                LOG_ERROR("I have overstepped my allocated memory for one of the interpolation tables of fcoll");
                return(2);
            }


        }

        // scroll through each cell and update the temperature and residual ionization fraction
        growth_factor_zp = dicke(zp);
        dgrowth_factor_dzp = ddicke_dz(zp);
        dt_dzp = dtdz(zp);

        // Conversion of the input bolometric luminosity to a ZETA_X, as used to be used in Ts.c
        // Conversion here means the code otherwise remains the same as the original Ts.c
        if(fabs(astro_params->X_RAY_SPEC_INDEX - 1.0) < 0.000001) {
            Luminosity_converstion_factor = (astro_params->NU_X_THRESH)*NU_over_EV * log( global_params.NU_X_BAND_MAX/(astro_params->NU_X_THRESH) );
            Luminosity_converstion_factor = 1./Luminosity_converstion_factor;
        }
        else {
            Luminosity_converstion_factor = pow( (global_params.NU_X_BAND_MAX)*NU_over_EV , 1. - (astro_params->X_RAY_SPEC_INDEX) ) - pow( (astro_params->NU_X_THRESH)*NU_over_EV , 1. - (astro_params->X_RAY_SPEC_INDEX) ) ;
            Luminosity_converstion_factor = 1./Luminosity_converstion_factor;
            Luminosity_converstion_factor *= pow( (astro_params->NU_X_THRESH)*NU_over_EV, - (astro_params->X_RAY_SPEC_INDEX) )*(1 - (astro_params->X_RAY_SPEC_INDEX));
        }
        // Finally, convert to the correct units. NU_over_EV*hplank as only want to divide by eV -> erg (owing to the definition of Luminosity)
        Luminosity_converstion_factor *= (3.1556226e7)/(hplank);

        // Leave the original 21cmFAST code for reference. Refer to Greig & Mesinger (2017) for the new parameterisation.
        const_zp_prefactor = ( (astro_params->L_X) * Luminosity_converstion_factor ) / ((astro_params->NU_X_THRESH)*NU_over_EV) * C * astro_params->F_STAR10 * cosmo_params->OMb * RHOcrit * pow(CMperMPC, -3) * pow(1+zp, astro_params->X_RAY_SPEC_INDEX+3);
        //          This line below is kept purely for reference w.r.t to the original 21cmFAST
        //            const_zp_prefactor = ZETA_X * X_RAY_SPEC_INDEX / NU_X_THRESH * C * F_STAR * OMb * RHOcrit * pow(CMperMPC, -3) * pow(1+zp, X_RAY_SPEC_INDEX+3);

        if (ION_EFF_FACTOR_MINI>1e-19){
            // do the same for MINI
            const_zp_prefactor_MINI = ( (astro_params->L_X_MINI) * Luminosity_converstion_factor ) / ((astro_params->NU_X_THRESH)*NU_over_EV) * C * astro_params->F_STAR7_MINI * cosmo_params->OMb * RHOcrit * pow(CMperMPC, -3) * pow(1+zp, astro_params->X_RAY_SPEC_INDEX+3);
        }
		else{
			const_zp_prefactor_MINI = 0.;
		}
        //////////////////////////////  LOOP THROUGH BOX //////////////////////////////

        J_alpha_ave = xalpha_ave = Xheat_ave = Xion_ave = 0.;
        J_alpha_ave_MINI = J_LW_ave = J_LW_ave_MINI = Xheat_ave_MINI = 0.;

        // Extra pre-factors etc. are defined here, as they are independent of the density field, and only have to be computed once per z' or R_ct, rather than each box_ct
        for (R_ct=0; R_ct<global_params.NUM_FILTER_STEPS_FOR_Ts; R_ct++){
            zpp_integrand = ( pow(1+zp,2)*(1+zpp_for_evolve_list[R_ct]) )/( pow(1+zpp_for_evolve_list[R_ct], -(astro_params->X_RAY_SPEC_INDEX)) );
            dstarlya_dt_prefactor[R_ct]  = zpp_integrand * sum_lyn[R_ct];
            if (ION_EFF_FACTOR_MINI>1e-19){
                dstarlya_dt_prefactor_MINI[R_ct]  = zpp_integrand * sum_lyn_MINI[R_ct];
                dstarlyLW_dt_prefactor[R_ct]  = zpp_integrand * sum_lyLWn[R_ct];
                dstarlyLW_dt_prefactor_MINI[R_ct]  = zpp_integrand * sum_lyLWn_MINI[R_ct];
            }
        }

        // Required quantities for calculating the IGM spin temperature
        // Note: These used to be determined in evolveInt (and other functions). But I moved them all here, into a single location.
        Trad_fast = T_cmb*(1.0+zp);
        Trad_fast_inv = 1.0/Trad_fast;
        TS_prefactor = pow(1.0e-7*(1.342881e-7 / hubble(zp))*No*pow(1+zp,3),1./3.);
        xa_tilde_prefactor = 1.66e11/(1.0+zp);

        xc_inverse =  pow(1.0+zp,3.0)*T21/( Trad_fast*A10_HYPERFINE );

        dcomp_dzp_prefactor = (-1.51e-4)/(hubble(zp)/Ho)/(cosmo_params->hlittle)*pow(Trad_fast,4.0)/(1.0+zp);

        prefactor_1 = N_b0 * pow(1+zp, 3);
        prefactor_2 = astro_params->F_STAR10 * C * N_b0 / FOURPI;
        prefactor_2_MINI = astro_params->F_STAR7_MINI * C * N_b0 / FOURPI;

        x_e_ave = 0; Tk_ave = 0; Ts_ave = 0;

        // Note: I have removed the call to evolveInt, as is default in the original Ts.c. Removal of evolveInt and moving that computation below, removes unneccesary repeated computations
        // and allows for the interpolation tables that are now used to be more easily computed

        // Can precompute these quantities, independent of the density field (i.e. box_ct)
        for (R_ct=0; R_ct<global_params.NUM_FILTER_STEPS_FOR_Ts; R_ct++){
            for (i=0; i<(x_int_NXHII-1); i++) {
                m_xHII_low = i;
                m_xHII_high = m_xHII_low + 1;

                inverse_diff[i] = 1./(x_int_XHII[m_xHII_high] - x_int_XHII[m_xHII_low]);
                freq_int_heat_tbl_diff[i][R_ct] = freq_int_heat_tbl[m_xHII_high][R_ct] - freq_int_heat_tbl[m_xHII_low][R_ct];
                freq_int_ion_tbl_diff[i][R_ct] = freq_int_ion_tbl[m_xHII_high][R_ct] - freq_int_ion_tbl[m_xHII_low][R_ct];
                freq_int_lya_tbl_diff[i][R_ct] = freq_int_lya_tbl[m_xHII_high][R_ct] - freq_int_lya_tbl[m_xHII_low][R_ct];

            }
        }

LOG_SUPER_DEBUG("looping over box...");

        // Main loop over the entire box for the IGM spin temperature and relevant quantities.
        if(flag_options->USE_MASS_DEPENDENT_ZETA) {

            for (box_ct=HII_TOT_NUM_PIXELS; box_ct--;){

                del_fcoll_Rct[box_ct] = 0.;

                dxheat_dt_box[box_ct] = 0.;
                dxion_source_dt_box[box_ct] = 0.;
                dxlya_dt_box[box_ct] = 0.;
                dstarlya_dt_box[box_ct] = 0.;
                if (ION_EFF_FACTOR_MINI>1e-19){
                    dstarlyLW_dt_box[box_ct] = 0.;
                    dstarlyLW_dt_box_MINI[box_ct] = 0.;
                    dxheat_dt_box_MINI[box_ct] = 0.;
                    dxion_source_dt_box_MINI[box_ct] = 0.;
                    dxlya_dt_box_MINI[box_ct] = 0.;
                    dstarlya_dt_box_MINI[box_ct] = 0.;
                }

                xHII_call = previous_spin_temp->x_e_box[box_ct];

                // Check if ionized fraction is within boundaries; if not, adjust to be within
                if (xHII_call > x_int_XHII[x_int_NXHII-1]*0.999) {
                    xHII_call = x_int_XHII[x_int_NXHII-1]*0.999;
                } else if (xHII_call < x_int_XHII[0]) {
                    xHII_call = 1.001*x_int_XHII[0];
                }
                //interpolate to correct nu integral value based on the cell's ionization state

                m_xHII_low_box[box_ct] = locate_xHII_index(xHII_call);

                inverse_val_box[box_ct] = (xHII_call - x_int_XHII[m_xHII_low_box[box_ct]])*inverse_diff[m_xHII_low_box[box_ct]];

            }

            for (R_ct=global_params.NUM_FILTER_STEPS_FOR_Ts; R_ct--;){

                if( min_densities[R_ct]*zpp_growth[R_ct] <= -1.) {
                    fcoll_interp_min = log10(global_params.MIN_DENSITY_LOW_LIMIT);
                }
                else {
                    fcoll_interp_min = log10(1. + min_densities[R_ct]*zpp_growth[R_ct]);
                }
                if (fcoll_interp_min < 0){
                    fcoll_interp_min *= 1.01;
                }
                else{
                    fcoll_interp_min *= 0.99;
                }
                if( max_densities[R_ct]*zpp_growth[R_ct] > global_params.CRIT_DENS_TRANSITION ) {
                    fcoll_interp_bin_width = 1./((float)NSFR_low-1.)*(log10(1.+global_params.CRIT_DENS_TRANSITION)-fcoll_interp_min);
                }
                else {
                    fcoll_interp_bin_width = 1./((float)NSFR_low-1.)*(log10(1.+max_densities[R_ct]*zpp_growth[R_ct])-fcoll_interp_min);
                }
                fcoll_interp_bin_width_inv = 1./fcoll_interp_bin_width;

                ave_fcoll = ave_fcoll_inv = 0.0;
                ave_fcoll_MINI = ave_fcoll_inv_MINI = 0.0;

                for (box_ct=HII_TOT_NUM_PIXELS; box_ct--;){

                    curr_dens = delNL0[R_ct][box_ct]*zpp_growth[R_ct];

                    if (ION_EFF_FACTOR_MINI>1e-19){
                        log10_Mcrit_LW_val = ( log10_Mcrit_LW[R_ct][box_ct] - LOG10_MTURN_MIN) / LOG10_MTURN_INT;                                                                                            
                        log10_Mcrit_LW_int = (int)floorf( log10_Mcrit_LW_val );
                        log10_Mcrit_LW_diff = log10_Mcrit_LW_val - (float)log10_Mcrit_LW_int;
                    }

                    if (!NO_LIGHT){
                        // Now determine all the differentials for the heating/ionisation rate equations

                        if (curr_dens < global_params.CRIT_DENS_TRANSITION){

                            if (curr_dens <= -1.) {
                                fcoll = 0;
                                fcoll_MINI = 0;
                            }
                            else {
                                dens_val = (log10f(curr_dens+1.) - fcoll_interp_min)*fcoll_interp_bin_width_inv;

                                fcoll_int = (int)floorf( dens_val );

                                if(fcoll_int < 0 || (fcoll_int + 1) > (NSFR_low - 1)) {
                                    if(fcoll_int==(NSFR_low - 1) && fabs(curr_dens - global_params.CRIT_DENS_TRANSITION) < 1e-4) {
                                        // There can be instances where the numerical rounding causes it to go in here, rather than the curr_dens > global_params.CRIT_DENS_TRANSITION case
                                        // This checks for this, and calculates f_coll in this instance, rather than causing it to error
                                        dens_val = (curr_dens - fcoll_interp_high_min)*fcoll_interp_high_bin_width_inv;

                                        fcoll_int = (int)floorf( dens_val );

                                        fcoll = SFRD_z_high_table[R_ct][fcoll_int]*( 1. + (float)fcoll_int - dens_val ) + SFRD_z_high_table[R_ct][fcoll_int+1]*( dens_val - (float)fcoll_int );
                                        if (ION_EFF_FACTOR_MINI>1e-19){
                                            fcoll_MINI_left  = SFRD_z_high_table_MINI[R_ct][fcoll_int  +NSFR_high* log10_Mcrit_LW_int   ]*( 1. + (float)fcoll_int - dens_val ) +\
                                                               SFRD_z_high_table_MINI[R_ct][fcoll_int+1+NSFR_high* log10_Mcrit_LW_int   ]*( dens_val - (float)fcoll_int );
                                            fcoll_MINI_right = SFRD_z_high_table_MINI[R_ct][fcoll_int  +NSFR_high*(log10_Mcrit_LW_int+1)]*( 1. + (float)fcoll_int - dens_val ) +\
                                                               SFRD_z_high_table_MINI[R_ct][fcoll_int+1+NSFR_high*(log10_Mcrit_LW_int+1)]*( dens_val - (float)fcoll_int );
                                            fcoll_MINI       = fcoll_MINI_left * (1.-log10_Mcrit_LW_diff) + fcoll_MINI_right * log10_Mcrit_LW_diff;
                                        }
                                    }
                                    else {
                                        fcoll_int_boundexceeded = 1;
                                        LOG_ERROR("I have overstepped my allocated memory for one of the interpolation tables for the fcoll/nion_splines,%g,%g,%g,%g",curr_dens, fcoll_interp_min, fcoll_interp_bin_width_inv, dens_val);
                                    }
                                }
                                else{

                                    fcoll = log10_SFRD_z_low_table[R_ct][fcoll_int]*( 1 + (float)fcoll_int - dens_val ) + log10_SFRD_z_low_table[R_ct][fcoll_int+1]*( dens_val - (float)fcoll_int );

                                    fcoll = expf(fcoll);

                                    if (ION_EFF_FACTOR_MINI>1e-19){
                                        fcoll_MINI_left  = log10_SFRD_z_low_table_MINI[R_ct][fcoll_int  +NSFR_low* log10_Mcrit_LW_int   ]*( 1 + (float)fcoll_int - dens_val ) +\
                                                           log10_SFRD_z_low_table_MINI[R_ct][fcoll_int+1+NSFR_low* log10_Mcrit_LW_int   ]*( dens_val - (float)fcoll_int );
                                        fcoll_MINI_right = log10_SFRD_z_low_table_MINI[R_ct][fcoll_int  +NSFR_low*(log10_Mcrit_LW_int+1)]*( 1 + (float)fcoll_int - dens_val ) +\
                                                           log10_SFRD_z_low_table_MINI[R_ct][fcoll_int+1+NSFR_low*(log10_Mcrit_LW_int+1)]*( dens_val - (float)fcoll_int );
                                        fcoll_MINI       = fcoll_MINI_left * (1.-log10_Mcrit_LW_diff) + fcoll_MINI_right * log10_Mcrit_LW_diff;
                                        fcoll_MINI       = expf(fcoll_MINI);
                                    }    
                                }
                            }
                        }
                        else {

                            if (curr_dens < 0.9*Deltac) {

                                dens_val = (curr_dens - fcoll_interp_high_min)*fcoll_interp_high_bin_width_inv;

                                fcoll_int = (int)floorf( dens_val );

                                if(fcoll_int < 0 || (fcoll_int + 1) > (NSFR_high - 1)) {
                                    fcoll_int_boundexceeded = 1;
                                    LOG_ERROR("I have overstepped my allocated memory for one of the interpolation tables for the fcoll/nion_splines,%g,%g,%g,%g",curr_dens, fcoll_interp_high_min, fcoll_interp_high_bin_width_inv, dens_val);
                                }

                                fcoll = SFRD_z_high_table[R_ct][fcoll_int]*( 1. + (float)fcoll_int - dens_val ) + SFRD_z_high_table[R_ct][fcoll_int+1]*( dens_val - (float)fcoll_int );

                                if (ION_EFF_FACTOR_MINI>1e-19){
                                    fcoll_MINI_left  = SFRD_z_high_table_MINI[R_ct][fcoll_int  +NSFR_high* log10_Mcrit_LW_int   ]*( 1. + (float)fcoll_int - dens_val ) +\
                                                       SFRD_z_high_table_MINI[R_ct][fcoll_int+1+NSFR_high* log10_Mcrit_LW_int   ]*( dens_val - (float)fcoll_int );
                                    fcoll_MINI_right = SFRD_z_high_table_MINI[R_ct][fcoll_int  +NSFR_high*(log10_Mcrit_LW_int+1)]*( 1. + (float)fcoll_int - dens_val ) +\
                                                       SFRD_z_high_table_MINI[R_ct][fcoll_int+1+NSFR_high*(log10_Mcrit_LW_int+1)]*( dens_val - (float)fcoll_int );
                                    fcoll_MINI       = fcoll_MINI_left * (1.-log10_Mcrit_LW_diff) + fcoll_MINI_right * log10_Mcrit_LW_diff;
                                }
                            }
                            else {
                                fcoll = pow(10.,10.);
                                fcoll_MINI =1e10;
                            }
                        }
                        ave_fcoll += fcoll;

                        del_fcoll_Rct[box_ct] = (1.+curr_dens)*fcoll;

                        if (ION_EFF_FACTOR_MINI>1e-19){
                            ave_fcoll_MINI += fcoll_MINI;

                            del_fcoll_Rct_MINI[box_ct] = (1.+curr_dens)*fcoll_MINI;
                        }

                    }
                }

                if(fcoll_int_boundexceeded==1) {
                    LOG_ERROR("I have overstepped my allocated memory for one of the interpolation tables for the fcoll/nion_splines");
                    return(2);
                }


                ave_fcoll /= (pow(10.,10.)*(double)HII_TOT_NUM_PIXELS);
                ave_fcoll_MINI /= (pow(10.,10.)*(double)HII_TOT_NUM_PIXELS);

                if(ave_fcoll!=0.) {
                    ave_fcoll_inv = 1./ave_fcoll;
                }

                if(ave_fcoll_MINI!=0.) {
                    ave_fcoll_inv_MINI = 1./ave_fcoll_MINI;
                }

                dfcoll_dz_val = (ave_fcoll_inv/pow(10.,10.))*ST_over_PS[R_ct]*SFR_timescale_factor[R_ct]/astro_params->t_STAR;

                dstarlya_dt_prefactor[R_ct] *= dfcoll_dz_val;

                if(ION_EFF_FACTOR_MINI>1e-19){
                    dfcoll_dz_val_MINI = (ave_fcoll_inv_MINI/pow(10.,10.))*ST_over_PS_MINI[R_ct]*SFR_timescale_factor[R_ct]/astro_params->t_STAR;
                    dstarlya_dt_prefactor_MINI[R_ct] *= dfcoll_dz_val_MINI;
                    dstarlyLW_dt_prefactor[R_ct] *= dfcoll_dz_val;
                    dstarlyLW_dt_prefactor_MINI[R_ct] *= dfcoll_dz_val_MINI;
                }

                for (box_ct=HII_TOT_NUM_PIXELS; box_ct--;){

                    // I've added the addition of zero just in case. It should be zero anyway, but just in case there is some weird
                    // numerical thing
                    if(ave_fcoll!=0.) {
                        dxheat_dt_box[box_ct] += (dfcoll_dz_val*(double)del_fcoll_Rct[box_ct]*( (freq_int_heat_tbl_diff[m_xHII_low_box[box_ct]][R_ct])*inverse_val_box[box_ct] + freq_int_heat_tbl[m_xHII_low_box[box_ct]][R_ct] ));
                        dxion_source_dt_box[box_ct] += (dfcoll_dz_val*(double)del_fcoll_Rct[box_ct]*( (freq_int_ion_tbl_diff[m_xHII_low_box[box_ct]][R_ct])*inverse_val_box[box_ct] + freq_int_ion_tbl[m_xHII_low_box[box_ct]][R_ct] ));
                        dxlya_dt_box[box_ct] += (dfcoll_dz_val*(double)del_fcoll_Rct[box_ct]*( (freq_int_lya_tbl_diff[m_xHII_low_box[box_ct]][R_ct])*inverse_val_box[box_ct] + freq_int_lya_tbl[m_xHII_low_box[box_ct]][R_ct] ));
                        dstarlya_dt_box[box_ct] += (double)del_fcoll_Rct[box_ct]*dstarlya_dt_prefactor[R_ct];
                        if (ION_EFF_FACTOR_MINI>1e-19){
                            dstarlyLW_dt_box[box_ct] += (double)del_fcoll_Rct[box_ct]*dstarlyLW_dt_prefactor[R_ct];
                        }
                    }

                    if (ION_EFF_FACTOR_MINI>1e-19){
                        if(ave_fcoll_MINI!=0.) {
                            dxheat_dt_box_MINI[box_ct] += (dfcoll_dz_val_MINI*(double)del_fcoll_Rct_MINI[box_ct]*( (freq_int_heat_tbl_diff[m_xHII_low_box[box_ct]][R_ct])*inverse_val_box[box_ct] + freq_int_heat_tbl[m_xHII_low_box[box_ct]][R_ct] ));
                            dxion_source_dt_box_MINI[box_ct] += (dfcoll_dz_val_MINI*(double)del_fcoll_Rct_MINI[box_ct]*( (freq_int_ion_tbl_diff[m_xHII_low_box[box_ct]][R_ct])*inverse_val_box[box_ct] + freq_int_ion_tbl[m_xHII_low_box[box_ct]][R_ct] ));
                            dxlya_dt_box_MINI[box_ct] += (dfcoll_dz_val_MINI*(double)del_fcoll_Rct_MINI[box_ct]*( (freq_int_lya_tbl_diff[m_xHII_low_box[box_ct]][R_ct])*inverse_val_box[box_ct] + freq_int_lya_tbl[m_xHII_low_box[box_ct]][R_ct] ));
                            dstarlya_dt_box_MINI[box_ct] += (double)del_fcoll_Rct_MINI[box_ct]*dstarlya_dt_prefactor_MINI[R_ct];
                            dstarlyLW_dt_box_MINI[box_ct] += (double)del_fcoll_Rct_MINI[box_ct]*dstarlyLW_dt_prefactor_MINI[R_ct];
                        }
                    }

                    // If R_ct == 0, as this is the final smoothing scale (i.e. it is reversed)
                    if(R_ct==0) {

                        x_e = previous_spin_temp->x_e_box[box_ct];
                        T = previous_spin_temp->Tk_box[box_ct];

                        // add prefactors
                        dxheat_dt_box[box_ct] *= const_zp_prefactor;
                        dxion_source_dt_box[box_ct] *= const_zp_prefactor;

                        dxlya_dt_box[box_ct] *= const_zp_prefactor*prefactor_1 * (1.+delNL0[0][box_ct]*growth_factor_zp);
                        dstarlya_dt_box[box_ct] *= prefactor_2;
                        if (ION_EFF_FACTOR_MINI>1e-19){
                            dstarlyLW_dt_box[box_ct] *= prefactor_2 * (hplank * 1e21);

                            dxheat_dt_box_MINI[box_ct] *= const_zp_prefactor_MINI;
                            dxion_source_dt_box_MINI[box_ct] *= const_zp_prefactor_MINI;

                            dxlya_dt_box_MINI[box_ct] *= const_zp_prefactor_MINI*prefactor_1 * (1.+delNL0[0][box_ct]*growth_factor_zp);
                            dstarlya_dt_box_MINI[box_ct] *= prefactor_2_MINI;

                            dstarlyLW_dt_box_MINI[box_ct] *= prefactor_2_MINI * (hplank * 1e21);
                        }

                        // Now we can solve the evolution equations  //

                        // First let's do dxe_dzp //
                        dxion_sink_dt = alpha_A(T) * global_params.CLUMPING_FACTOR * x_e*x_e * f_H * prefactor_1 * (1.+delNL0[0][box_ct]*growth_factor_zp);
                        if (ION_EFF_FACTOR_MINI>1e-19){
                            dxe_dzp = dt_dzp*(dxion_source_dt_box[box_ct] + dxion_source_dt_box_MINI[box_ct] - dxion_sink_dt );
                        }
                        else{
                            dxe_dzp = dt_dzp*(dxion_source_dt_box[box_ct] - dxion_sink_dt );
                        }

                        // Next, let's get the temperature components //
                        // first, adiabatic term
                        dadia_dzp = 3/(1.0+zp);
                        if (fabs(delNL0[0][box_ct]) > FRACT_FLOAT_ERR) // add adiabatic heating/cooling from structure formation
                            dadia_dzp += dgrowth_factor_dzp/(1.0/delNL0[0][box_ct]+growth_factor_zp);

                        dadia_dzp *= (2.0/3.0)*T;

                        // next heating due to the changing species
                        dspec_dzp = - dxe_dzp * T / (1+x_e);

                        // next, Compton heating
                        //                dcomp_dzp = dT_comp(zp, T, x_e);
                        dcomp_dzp = dcomp_dzp_prefactor*(x_e/(1.0+x_e+f_He))*( Trad_fast - T );

                        // lastly, X-ray heating
                        dxheat_dzp = dxheat_dt_box[box_ct] * dt_dzp * 2.0 / 3.0 / k_B / (1.0+x_e);
                        if (ION_EFF_FACTOR_MINI>1e-19){
                            dxheat_dzp_MINI = dxheat_dt_box_MINI[box_ct] * dt_dzp * 2.0 / 3.0 / k_B / (1.0+x_e);
                        }

                        //update quantities
                        x_e += ( dxe_dzp ) * dzp; // remember dzp is negative
                        if (x_e > 1) // can do this late in evolution if dzp is too large
                            x_e = 1 - FRACT_FLOAT_ERR;
                        else if (x_e < 0)
                            x_e = 0;
                        if (T < MAX_TK) {
                            if (ION_EFF_FACTOR_MINI>1e-19){
                                T += ( dxheat_dzp + dxheat_dzp_MINI + dcomp_dzp + dspec_dzp + dadia_dzp ) * dzp;
                            }
                            else{
                                T += ( dxheat_dzp + dcomp_dzp + dspec_dzp + dadia_dzp ) * dzp;
                            }
                        }

                        if (T<0){ // spurious bahaviour of the trapazoidalintegrator. generally overcooling in underdensities
                            T = T_cmb*(1+zp);
                        }

                        this_spin_temp->x_e_box[box_ct] = x_e;
                        this_spin_temp->Tk_box[box_ct] = T;

                        J_alpha_tot = ( dxlya_dt_box[box_ct] + dstarlya_dt_box[box_ct] ); //not really d/dz, but the lya flux
                        if (ION_EFF_FACTOR_MINI>1e-19){
                            J_alpha_tot_MINI = ( dxlya_dt_box_MINI[box_ct] + dstarlya_dt_box_MINI[box_ct] ); //not really d/dz, but the lya flux
                            this_spin_temp->J_21_LW_box[box_ct] = dstarlyLW_dt_box[box_ct] + dstarlyLW_dt_box_MINI[box_ct]; 
                        }

                        // Note: to make the code run faster, the get_Ts function call to evaluate the spin temperature was replaced with the code below.
                        // Algorithm is the same, but written to be more computationally efficient

                        T_inv = expf((-1.)*logf(T));
                        T_inv_sq = expf((-2.)*logf(T));

                        xc_fast = (1.0+delNL0[0][box_ct]*growth_factor_zp)*xc_inverse*( (1.0-x_e)*No*kappa_10(T,0) + x_e*N_b0*kappa_10_elec(T,0) + x_e*No*kappa_10_pH(T,0) );

                        xi_power = TS_prefactor * cbrt((1.0+delNL0[0][box_ct]*growth_factor_zp)*(1.0-x_e)*T_inv_sq);
						if (ION_EFF_FACTOR_MINI>1e-19){
                        	xa_tilde_fast_arg = xa_tilde_prefactor*(J_alpha_tot+J_alpha_tot_MINI)*pow( 1.0 + 2.98394*xi_power + 1.53583*xi_power*xi_power + 3.85289*xi_power*xi_power*xi_power, -1. );
						}
						else{
                        	xa_tilde_fast_arg = xa_tilde_prefactor*J_alpha_tot*pow( 1.0 + 2.98394*xi_power + 1.53583*xi_power*xi_power + 3.85289*xi_power*xi_power*xi_power, -1. );
						}

                        //if (J_alpha_tot > 1.0e-20)  // Must use WF effect
                        // New in v1.4
                        if ((fabs(J_alpha_tot) > 1.0e-20) || (fabs(J_alpha_tot_MINI) > 1.0e-20) ){ // Must use WF effect
                            TS_fast = Trad_fast;
                            TSold_fast = 0.0;
                            while (fabs(TS_fast-TSold_fast)/TS_fast > 1.0e-3) {

                                TSold_fast = TS_fast;

                                xa_tilde_fast = ( 1.0 - 0.0631789*T_inv + 0.115995*T_inv_sq - 0.401403*T_inv*pow(TS_fast,-1.) + 0.336463*T_inv_sq*pow(TS_fast,-1.) )*xa_tilde_fast_arg;

                                TS_fast = (1.0+xa_tilde_fast+xc_fast)*pow(Trad_fast_inv+xa_tilde_fast*( T_inv + 0.405535*T_inv*pow(TS_fast,-1.) - 0.405535*T_inv_sq ) + xc_fast*T_inv,-1.);
                            }
                        } else { // Collisions only
                            TS_fast = (1.0 + xc_fast)/(Trad_fast_inv + xc_fast*T_inv);

                            xa_tilde_fast = 0.0;
                        }

                        if(isfinite(TS_fast)==0) {
                            LOG_ERROR("Estimated spin temperature is either infinite of NaN!");
                            return(2);
                        }

                        if(TS_fast < 0.) {
                            // It can very rarely result in a negative spin temperature. If negative, it is a very small number. Take the absolute value, the optical depth can deal with very large numbers, so ok to be small
                            TS_fast = fabs(TS_fast);
                        }

                        this_spin_temp->Ts_box[box_ct] = TS_fast;

                        if(LOG_LEVEL >= DEBUG_LEVEL){
                            J_alpha_ave += J_alpha_tot;
                            xalpha_ave += xa_tilde_fast;
                            Xheat_ave += ( dxheat_dzp );
                            Xion_ave += ( dt_dzp*dxion_source_dt_box[box_ct] );
                            Ts_ave += TS_fast;
                            Tk_ave += T;
                            if (ION_EFF_FACTOR_MINI>1e-19){
                                J_alpha_ave_MINI += J_alpha_tot_MINI;
                                Xheat_ave_MINI += ( dxheat_dzp_MINI );
                                J_LW_ave += dstarlyLW_dt_box[box_ct];
                                J_LW_ave_MINI += dstarlyLW_dt_box_MINI[box_ct];
                            }
                        }

                        x_e_ave += x_e;
                    }
                }
            }
        }
        else {

            for (box_ct=HII_TOT_NUM_PIXELS; box_ct--;){

                x_e = previous_spin_temp->x_e_box[box_ct];
                T = previous_spin_temp->Tk_box[box_ct];

                xHII_call = x_e;

                // Check if ionized fraction is within boundaries; if not, adjust to be within
                if (xHII_call > x_int_XHII[x_int_NXHII-1]*0.999) {
                    xHII_call = x_int_XHII[x_int_NXHII-1]*0.999;
                } else if (xHII_call < x_int_XHII[0]) {
                    xHII_call = 1.001*x_int_XHII[0];
                }
                //interpolate to correct nu integral value based on the cell's ionization state

                m_xHII_low = locate_xHII_index(xHII_call);

                inverse_val = (xHII_call - x_int_XHII[m_xHII_low])*inverse_diff[m_xHII_low];

                // First, let's do the trapazoidal integration over zpp
                dxheat_dt = 0;
                dxion_source_dt = 0;
                dxlya_dt = 0;
                dstarlya_dt = 0;

                curr_delNL0 = delNL0_rev[box_ct][0];

                if (!NO_LIGHT){
                    // Now determine all the differentials for the heating/ionisation rate equations
                    for (R_ct=global_params.NUM_FILTER_STEPS_FOR_Ts; R_ct--;){

                        if( dens_grid_int_vals[box_ct][R_ct] < 0 || (dens_grid_int_vals[box_ct][R_ct] + 1) > (dens_Ninterp  - 1) ) {
                            table_int_boundexceeded = 1;
                        }

                        dfcoll_dz_val = ST_over_PS[R_ct]*(1.+delNL0_rev[box_ct][R_ct]*zpp_growth[R_ct])*( dfcoll_interp1[dens_grid_int_vals[box_ct][R_ct]][R_ct]*(density_gridpoints[dens_grid_int_vals[box_ct][R_ct] + 1][R_ct] - delNL0_rev[box_ct][R_ct]) + dfcoll_interp2[dens_grid_int_vals[box_ct][R_ct]][R_ct]*(delNL0_rev[box_ct][R_ct] - density_gridpoints[dens_grid_int_vals[box_ct][R_ct]][R_ct]) );

                        dxheat_dt += dfcoll_dz_val * ( (freq_int_heat_tbl_diff[m_xHII_low][R_ct])*inverse_val + freq_int_heat_tbl[m_xHII_low][R_ct] );
                        dxion_source_dt += dfcoll_dz_val * ( (freq_int_ion_tbl_diff[m_xHII_low][R_ct])*inverse_val + freq_int_ion_tbl[m_xHII_low][R_ct] );

                        dxlya_dt += dfcoll_dz_val * ( (freq_int_lya_tbl_diff[m_xHII_low][R_ct])*inverse_val + freq_int_lya_tbl[m_xHII_low][R_ct] );
                        dstarlya_dt += dfcoll_dz_val*dstarlya_dt_prefactor[R_ct];
                    }

                    if(table_int_boundexceeded==1) {
                        LOG_ERROR("I have overstepped my allocated memory for one of the interpolation tables of dfcoll_dz_val");
                        return(2);
                    }
                }

                // add prefactors
                dxheat_dt *= const_zp_prefactor;
                dxion_source_dt *= const_zp_prefactor;

                dxlya_dt *= const_zp_prefactor*prefactor_1 * (1.+curr_delNL0*growth_factor_zp);
                dstarlya_dt *= prefactor_2;

                // Now we can solve the evolution equations  //

                // First let's do dxe_dzp //
                dxion_sink_dt = alpha_A(T) * global_params.CLUMPING_FACTOR * x_e*x_e * f_H * prefactor_1 * (1.+curr_delNL0*growth_factor_zp);
                dxe_dzp = dt_dzp*(dxion_source_dt - dxion_sink_dt );

                // Next, let's get the temperature components //
                // first, adiabatic term
                dadia_dzp = 3/(1.0+zp);
                if (fabs(curr_delNL0) > FRACT_FLOAT_ERR) // add adiabatic heating/cooling from structure formation
                    dadia_dzp += dgrowth_factor_dzp/(1.0/curr_delNL0+growth_factor_zp);

                dadia_dzp *= (2.0/3.0)*T;

                // next heating due to the changing species
                dspec_dzp = - dxe_dzp * T / (1+x_e);

                // next, Compton heating
                dcomp_dzp = dcomp_dzp_prefactor*(x_e/(1.0+x_e+f_He))*( Trad_fast - T );

                // lastly, X-ray heating
                dxheat_dzp = dxheat_dt * dt_dzp * 2.0 / 3.0 / k_B / (1.0+x_e);
                //update quantities

                x_e += ( dxe_dzp ) * dzp; // remember dzp is negative
                if (x_e > 1) // can do this late in evolution if dzp is too large
                    x_e = 1 - FRACT_FLOAT_ERR;
                else if (x_e < 0)
                    x_e = 0;
                if (T < MAX_TK) {
                    T += ( dxheat_dzp + dcomp_dzp + dspec_dzp + dadia_dzp ) * dzp;
                }

                if (T<0){ // spurious bahaviour of the trapazoidalintegrator. generally overcooling in underdensities
                    T = T_cmb*(1+zp);
                }

                this_spin_temp->x_e_box[box_ct] = x_e;
                this_spin_temp->Tk_box[box_ct] = T;

                J_alpha_tot = ( dxlya_dt + dstarlya_dt ); //not really d/dz, but the lya flux

                // Note: to make the code run faster, the get_Ts function call to evaluate the spin temperature was replaced with the code below.
                // Algorithm is the same, but written to be more computationally efficient
                T_inv = pow(T,-1.);
                T_inv_sq = pow(T,-2.);

                xc_fast = (1.0+curr_delNL0*growth_factor_zp)*xc_inverse*( (1.0-x_e)*No*kappa_10(T,0) + x_e*N_b0*kappa_10_elec(T,0) + x_e*No*kappa_10_pH(T,0) );
                xi_power = TS_prefactor * pow((1.0+curr_delNL0*growth_factor_zp)*(1.0-x_e)*T_inv_sq, 1.0/3.0);
                xa_tilde_fast_arg = xa_tilde_prefactor*J_alpha_tot*pow( 1.0 + 2.98394*xi_power + 1.53583*pow(xi_power,2.) + 3.85289*pow(xi_power,3.), -1. );

                if (J_alpha_tot > 1.0e-20) { // Must use WF effect
                    TS_fast = Trad_fast;
                    TSold_fast = 0.0;
                    while (fabs(TS_fast-TSold_fast)/TS_fast > 1.0e-3) {

                        TSold_fast = TS_fast;

                        xa_tilde_fast = ( 1.0 - 0.0631789*T_inv + 0.115995*T_inv_sq - 0.401403*T_inv*pow(TS_fast,-1.) + 0.336463*T_inv_sq*pow(TS_fast,-1.) )*xa_tilde_fast_arg;

                        TS_fast = (1.0+xa_tilde_fast+xc_fast)*pow(Trad_fast_inv+xa_tilde_fast*( T_inv + 0.405535*T_inv*pow(TS_fast,-1.) - 0.405535*T_inv_sq ) + xc_fast*T_inv,-1.);
                    }
                } else { // Collisions only
                    TS_fast = (1.0 + xc_fast)/(Trad_fast_inv + xc_fast*T_inv);
                    xa_tilde_fast = 0.0;
                }

                if(isfinite(TS_fast)==0) {
                    LOG_ERROR("Estimated spin temperature is either infinite of NaN!");
                    return(2);
                }

                if(TS_fast < 0.) {
                    // It can very rarely result in a negative spin temperature. If negative, it is a very small number. Take the absolute value, the optical depth can deal with very large numbers, so ok to be small
                    TS_fast = fabs(TS_fast);
                }

                this_spin_temp->Ts_box[box_ct] = TS_fast;

                if(LOG_LEVEL >= DEBUG_LEVEL){
                    J_alpha_ave += J_alpha_tot;
                    xalpha_ave += xa_tilde_fast;
                    Xheat_ave += ( dxheat_dzp );
                    Xion_ave += ( dt_dzp*dxion_source_dt );

                    Ts_ave += TS_fast;
                    Tk_ave += T;
                }


                x_e_ave += x_e;
            }
        }

LOG_SUPER_DEBUG("finished loop");

        /////////////////////////////  END LOOP ////////////////////////////////////////////
        // compute new average values
        if(LOG_LEVEL >= DEBUG_LEVEL){
            x_e_ave /= (double)HII_TOT_NUM_PIXELS;

            Ts_ave /= (double)HII_TOT_NUM_PIXELS;
            Tk_ave /= (double)HII_TOT_NUM_PIXELS;
            J_alpha_ave /= (double)HII_TOT_NUM_PIXELS;
            xalpha_ave /= (double)HII_TOT_NUM_PIXELS;
            Xheat_ave /= (double)HII_TOT_NUM_PIXELS;
            Xion_ave /= (double)HII_TOT_NUM_PIXELS;

            if (ION_EFF_FACTOR_MINI>1e-19){
                J_alpha_ave_MINI /= (double)HII_TOT_NUM_PIXELS;
                Xheat_ave_MINI /= (double)HII_TOT_NUM_PIXELS;
                J_LW_ave /= (double)HII_TOT_NUM_PIXELS;
                J_LW_ave_MINI /= (double)HII_TOT_NUM_PIXELS;

                LOG_DEBUG("zp = %e Ts_ave = %e x_e_ave = %e Tk_ave = %e J_alpha_ave = %e(%e) xalpha_ave = %e Xheat_ave = %e(%e) Xion_ave = %e J_LW_ave = %e (%e)",zp,Ts_ave,x_e_ave,Tk_ave,J_alpha_ave,J_alpha_ave_MINI,xalpha_ave,Xheat_ave,Xheat_ave_MINI,Xion_ave,J_LW_ave/1e21,J_LW_ave_MINI/1e21);
            }
            else{
                LOG_DEBUG("zp = %e Ts_ave = %e x_e_ave = %e Tk_ave = %e J_alpha_ave = %e xalpha_ave = %e Xheat_ave = %e Xion_ave = %e",zp,Ts_ave,x_e_ave,Tk_ave,J_alpha_ave,xalpha_ave,Xheat_ave,Xion_ave);
            }
        }


    } // end main integral loop over z'


    fftwf_free(box);
    fftwf_free(unfiltered_box);

//    fftwf_destroy_plan(plan);
    fftwf_cleanup();

    // Free all the boxes. Ideally, we wouldn't do this, as almost always
    // the *next* call to ComputeTsBox will need the same memory. However,
    // we can't be sure that a call from python will not have changed the box size
    // without freeing, and get a segfault. The only way around this would be to
    // check (probably in python) every time spin() is called, whether the boxes
    // are already initialised _and_ whether they are of the right shape. This
    // seems difficult, so we leave that as future work.
    if(cleanup) free_TsCalcBoxes(flag_options);
    return(0);
}


void free_TsCalcBoxes(struct FlagOptions *flag_options)
{
    int i,j;

    free(zpp_edge);
    free(sigma_atR);
    free(R_values);

    free(min_densities);
    free(max_densities);

    free(zpp_interp_table);

    free(SingleVal_int);
    free(dstarlya_dt_prefactor);
    free(fcoll_R_array);
    free(zpp_growth);
    if (Mcrit_atom_interp_table!=NULL){
        free(Mcrit_atom_interp_table);
    }
    free(inverse_diff);

<<<<<<< HEAD
    for(i=0;i<dens_Ninterp;i++) {
        free(fcoll_interp1[i]);
        free(fcoll_interp2[i]);
        free(dfcoll_interp1[i]);
        free(dfcoll_interp2[i]);
    }
    free(fcoll_interp1);
    free(fcoll_interp2);
    free(dfcoll_interp1);
    free(dfcoll_interp2);

    for(i=0;i<HII_TOT_NUM_PIXELS;i++) {
        free(dens_grid_int_vals[i]);
        free(delNL0_rev[i]);
    }
    free(dens_grid_int_vals);
    free(delNL0_rev);

    free(delNL0_bw);
    free(zpp_for_evolve_list);
    free(R_values);
    free(delNL0_Offset);
    free(delNL0_LL);
    free(delNL0_UL);
    free(SingleVal_int);
    free(dstarlya_dt_prefactor);
    if (dstarlya_dt_prefactor_MINI!=NULL){
        free(dstarlya_dt_prefactor_MINI);
        free(dstarlyLW_dt_prefactor);
        free(dstarlyLW_dt_prefactor_MINI);
    }
    free(delNL0_ibw);
    free(log10delNL0_diff);
    free(log10delNL0_diff_UL);

    free(zpp_edge);
    free(sigma_atR);
=======
>>>>>>> 0e4ebf7f
    free(sigma_Tmin);
    free(ST_over_PS);
    free(sum_lyn);
    free(zpp_for_evolve_list);


    if(flag_options->USE_MASS_DEPENDENT_ZETA) {
        free(SFR_timescale_factor);

        for(i=0;i<global_params.NUM_FILTER_STEPS_FOR_Ts;i++) {
            free(delNL0[i]);
        }
        free(delNL0);

        free(xi_SFR_Xray);
        free(wi_SFR_Xray);

        for(j=0;j<global_params.NUM_FILTER_STEPS_FOR_Ts;j++) {
            free(log10_SFRD_z_low_table[j]);
        }
        free(log10_SFRD_z_low_table);

        for(j=0;j<global_params.NUM_FILTER_STEPS_FOR_Ts;j++) {
            free(SFRD_z_high_table[j]);
        }
        free(SFRD_z_high_table);

        free(del_fcoll_Rct);
        free(dxheat_dt_box);
        free(dxion_source_dt_box);
        free(dxlya_dt_box);
        free(dstarlya_dt_box);
        free(m_xHII_low_box);
        free(inverse_val_box);

    }
    else {

        free(Sigma_Tmin_grid);
        free(ST_over_PS_arg_grid);
        free(delNL0_bw);
        free(delNL0_Offset);
        free(delNL0_LL);
        free(delNL0_UL);
        free(delNL0_ibw);
        free(log10delNL0_diff);
        free(log10delNL0_diff_UL);

        for(i=0;i<global_params.NUM_FILTER_STEPS_FOR_Ts;i++) {
            for(j=0;j<zpp_interp_points_SFR;j++) {
                free(fcoll_R_grid[i][j]);
                free(dfcoll_dz_grid[i][j]);
            }
            free(fcoll_R_grid[i]);
            free(dfcoll_dz_grid[i]);
        }
        free(fcoll_R_grid);
        free(dfcoll_dz_grid);

        for(i=0;i<global_params.NUM_FILTER_STEPS_FOR_Ts;i++) {
            free(grid_dens[i]);
        }
        free(grid_dens);

        for(i=0;i<dens_Ninterp;i++) {
            free(density_gridpoints[i]);
        }
        free(density_gridpoints);

        for(i=0;i<HII_TOT_NUM_PIXELS;i++) {
            free(dens_grid_int_vals[i]);
            free(delNL0_rev[i]);
        }
        free(dens_grid_int_vals);
        free(delNL0_rev);

        for(i=0;i<dens_Ninterp;i++) {
            free(fcoll_interp1[i]);
            free(fcoll_interp2[i]);
            free(dfcoll_interp1[i]);
            free(dfcoll_interp2[i]);
        }
        free(fcoll_interp1);
        free(fcoll_interp2);
        free(dfcoll_interp1);
        free(dfcoll_interp2);
    }

    for(i=0;i<x_int_NXHII;i++) {
        free(freq_int_heat_tbl[i]);
        free(freq_int_ion_tbl[i]);
        free(freq_int_lya_tbl[i]);
        free(freq_int_heat_tbl_diff[i]);
        free(freq_int_ion_tbl_diff[i]);
        free(freq_int_lya_tbl_diff[i]);
    }
    free(freq_int_heat_tbl);
    free(freq_int_ion_tbl);
    free(freq_int_lya_tbl);
    free(freq_int_heat_tbl_diff);
    free(freq_int_ion_tbl_diff);
    free(freq_int_lya_tbl_diff);

    TsInterpArraysInitialised = false;
}<|MERGE_RESOLUTION|>--- conflicted
+++ resolved
@@ -1820,47 +1820,11 @@
         free(Mcrit_atom_interp_table);
     }
     free(inverse_diff);
-
-<<<<<<< HEAD
-    for(i=0;i<dens_Ninterp;i++) {
-        free(fcoll_interp1[i]);
-        free(fcoll_interp2[i]);
-        free(dfcoll_interp1[i]);
-        free(dfcoll_interp2[i]);
-    }
-    free(fcoll_interp1);
-    free(fcoll_interp2);
-    free(dfcoll_interp1);
-    free(dfcoll_interp2);
-
-    for(i=0;i<HII_TOT_NUM_PIXELS;i++) {
-        free(dens_grid_int_vals[i]);
-        free(delNL0_rev[i]);
-    }
-    free(dens_grid_int_vals);
-    free(delNL0_rev);
-
-    free(delNL0_bw);
-    free(zpp_for_evolve_list);
-    free(R_values);
-    free(delNL0_Offset);
-    free(delNL0_LL);
-    free(delNL0_UL);
-    free(SingleVal_int);
-    free(dstarlya_dt_prefactor);
     if (dstarlya_dt_prefactor_MINI!=NULL){
         free(dstarlya_dt_prefactor_MINI);
         free(dstarlyLW_dt_prefactor);
         free(dstarlyLW_dt_prefactor_MINI);
     }
-    free(delNL0_ibw);
-    free(log10delNL0_diff);
-    free(log10delNL0_diff_UL);
-
-    free(zpp_edge);
-    free(sigma_atR);
-=======
->>>>>>> 0e4ebf7f
     free(sigma_Tmin);
     free(ST_over_PS);
     free(sum_lyn);
