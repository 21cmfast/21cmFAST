--- conflicted
+++ resolved
@@ -929,77 +929,8 @@
 
 void calculate_sfrd_from_grid(int R_ct, float *dens_R_grid, float *Mcrit_R_grid, float *sfrd_grid,
                               float *sfrd_grid_mini, double *ave_sfrd, double *ave_sfrd_mini,
-<<<<<<< HEAD
-                              unsigned int threadsPerBlock, // const sfrd_gpu_data *d_data){
-                              float *d_y_arr, float *d_dens_R_grid, float *d_sfrd_grid, double *d_ave_sfrd_buf){
-    double ave_sfrd_buf=0;
-    double ave_sfrd_buf_mini=0;
-    if(user_params_global->INTEGRATION_METHOD_ATOMIC == 1 || (flag_options_global->USE_MINI_HALOS && user_params_global->INTEGRATION_METHOD_MINI == 1))
-        initialise_GL(log(M_min_R[R_ct]),log(M_max_R[R_ct]));
-
-    if(user_params_global->USE_INTERPOLATION_TABLES){
-        if(flag_options_global->USE_MASS_DEPENDENT_ZETA){
-            initialise_SFRD_Conditional_table(min_densities[R_ct]*zpp_growth[R_ct],
-                                                    max_densities[R_ct]*zpp_growth[R_ct]*1.001,zpp_growth[R_ct],Mcrit_atom_interp_table[R_ct],
-                                                    M_min_R[R_ct],M_max_R[R_ct],M_max_R[R_ct],
-                                                    astro_params_global->ALPHA_STAR, astro_params_global->ALPHA_STAR_MINI, astro_params_global->F_STAR10,
-                                                    astro_params_global->F_STAR7_MINI, user_params_global->INTEGRATION_METHOD_ATOMIC, user_params_global->INTEGRATION_METHOD_MINI,
-                                                    flag_options_global->USE_MINI_HALOS);
-        }
-        else{
-            initialise_FgtrM_delta_table(min_densities[R_ct]*zpp_growth[R_ct], max_densities[R_ct]*zpp_growth[R_ct], zpp_for_evolve_list[R_ct],
-                                             zpp_growth[R_ct], sigma_min[R_ct], sigma_max[R_ct]);
-        }
-    }
-
-    // --------------------------------------------------------------------------------------------------------------------------------------------------------------------------------
-    // If GPU is to be used and flags are ideal, call GPU version of reduction
-    bool use_cuda = false; // pass this as a parameter later
-    if (use_cuda && flag_options_global->USE_MASS_DEPENDENT_ZETA && user_params_global->USE_INTERPOLATION_TABLES && !flag_options_global->USE_MINI_HALOS) {
-
-        RGTable1D_f* SFRD_conditional_table = get_SFRD_conditional_table();
-#if CUDA_FOUND
-        ave_sfrd_buf = calculate_sfrd_from_grid_gpu(SFRD_conditional_table, dens_R_grid, zpp_growth, R_ct, sfrd_grid, HII_TOT_NUM_PIXELS, threadsPerBlock,
-                                                    // d_data
-                                                    d_y_arr, d_dens_R_grid, d_sfrd_grid, d_ave_sfrd_buf);
-#else
-        LOG_ERROR("calculate_sfrd_from_grid_gpu() called but code was not compiled for CUDA.");
-#endif
-    } else {
-        // Else, run CPU reduction
-        #pragma omp parallel num_threads(user_params_global->N_THREADS)
-        {
-            unsigned long long int box_ct;
-            double curr_dens;
-            double curr_mcrit = 0.;
-            double fcoll, dfcoll;
-            double fcoll_MINI=0;
-
-            #pragma omp for reduction(+:ave_sfrd_buf,ave_sfrd_buf_mini)
-            for (box_ct=0; box_ct<HII_TOT_NUM_PIXELS; box_ct++){
-                curr_dens = dens_R_grid[box_ct]*zpp_growth[R_ct];
-                if(flag_options_global->USE_MINI_HALOS)
-                    curr_mcrit = Mcrit_R_grid[box_ct];
-
-                if(flag_options_global->USE_MASS_DEPENDENT_ZETA){
-                        fcoll = EvaluateSFRD_Conditional(curr_dens,zpp_growth[R_ct],M_min_R[R_ct],M_max_R[R_ct],M_max_R[R_ct],sigma_max[R_ct],
-                                                        Mcrit_atom_interp_table[R_ct],Mlim_Fstar_g);
-                        sfrd_grid[box_ct] = (1.+curr_dens)*fcoll;
-
-                        if (flag_options_global->USE_MINI_HALOS){
-                            fcoll_MINI = EvaluateSFRD_Conditional_MINI(curr_dens,curr_mcrit,zpp_growth[R_ct],M_min_R[R_ct],M_max_R[R_ct],M_max_R[R_ct],
-                                                                        sigma_max[R_ct],Mcrit_atom_interp_table[R_ct],Mlim_Fstar_MINI_g);
-                            sfrd_grid_mini[box_ct] = (1.+curr_dens)*fcoll_MINI;
-                        }
-                }
-                else{
-                    fcoll = EvaluateFcoll_delta(curr_dens,zpp_growth[R_ct],sigma_min[R_ct],sigma_max[R_ct]);
-                    dfcoll = EvaluatedFcolldz(curr_dens,zpp_for_evolve_list[R_ct],sigma_min[R_ct],sigma_max[R_ct]);
-                    sfrd_grid[box_ct] = (1.+curr_dens)*dfcoll;
-                }
-                ave_sfrd_buf += fcoll;
-                ave_sfrd_buf_mini += fcoll_MINI;
-=======
+                              unsigned int threadsPerBlock, float *d_y_arr, float *d_dens_R_grid,
+                              float *d_sfrd_grid, double *d_ave_sfrd_buf,
                               struct ScalingConstants *sc) {
     double ave_sfrd_buf = 0;
     double ave_sfrd_buf_mini = 0;
@@ -1021,47 +952,61 @@
         }
     }
 
+    // --------------------------------------------------------------------------------------------------------------------------------------------------------------------------------
+    // If GPU is to be used and flags are ideal, call GPU version of reduction
+    bool use_cuda = false;  // pass this as a parameter later
+    if (use_cuda && astro_options_global->USE_MASS_DEPENDENT_ZETA &&
+        matter_options_global->USE_INTERPOLATION_TABLES && !astro_options_global->USE_MINI_HALOS) {
+        RGTable1D_f *SFRD_conditional_table = get_SFRD_conditional_table();
+#if CUDA_FOUND
+        ave_sfrd_buf =
+            calculate_sfrd_from_grid_gpu(SFRD_conditional_table, dens_R_grid, zpp_growth, R_ct,
+                                         sfrd_grid, HII_TOT_NUM_PIXELS, threadsPerBlock,
+                                         // d_data
+                                         d_y_arr, d_dens_R_grid, d_sfrd_grid, d_ave_sfrd_buf);
+#else
+        LOG_ERROR("calculate_sfrd_from_grid_gpu() called but code was not compiled for CUDA.");
+#endif
+    } else {
 #pragma omp parallel num_threads(simulation_options_global->N_THREADS)
-    {
-        unsigned long long int box_ct;
-        double curr_dens;
-        double curr_mcrit = 0.;
-        double fcoll, dfcoll;
-        double fcoll_MINI = 0;
+        {
+            unsigned long long int box_ct;
+            double curr_dens;
+            double curr_mcrit = 0.;
+            double fcoll, dfcoll;
+            double fcoll_MINI = 0;
 
 #pragma omp for reduction(+ : ave_sfrd_buf, ave_sfrd_buf_mini)
-        for (box_ct = 0; box_ct < HII_TOT_NUM_PIXELS; box_ct++) {
-            curr_dens = dens_R_grid[box_ct] * zpp_growth[R_ct];
-            if (astro_options_global->USE_MINI_HALOS) curr_mcrit = Mcrit_R_grid[box_ct];
-
-            if (astro_options_global->USE_MASS_DEPENDENT_ZETA) {
-                fcoll = EvaluateSFRD_Conditional(curr_dens, zpp_growth[R_ct], M_min_R[R_ct],
+            for (box_ct = 0; box_ct < HII_TOT_NUM_PIXELS; box_ct++) {
+                curr_dens = dens_R_grid[box_ct] * zpp_growth[R_ct];
+                if (astro_options_global->USE_MINI_HALOS) curr_mcrit = Mcrit_R_grid[box_ct];
+
+                if (astro_options_global->USE_MASS_DEPENDENT_ZETA) {
+                    fcoll =
+                        EvaluateSFRD_Conditional(curr_dens, zpp_growth[R_ct], M_min_R[R_ct],
                                                  M_max_R[R_ct], M_max_R[R_ct], sigma_max[R_ct], sc);
-                sfrd_grid[box_ct] = (1. + curr_dens) * fcoll;
-
-                if (astro_options_global->USE_MINI_HALOS) {
-                    fcoll_MINI = EvaluateSFRD_Conditional_MINI(
-                        curr_dens, curr_mcrit, zpp_growth[R_ct], M_min_R[R_ct], M_max_R[R_ct],
-                        M_max_R[R_ct], sigma_max[R_ct], sc);
-                    sfrd_grid_mini[box_ct] = (1. + curr_dens) * fcoll_MINI;
+                    sfrd_grid[box_ct] = (1. + curr_dens) * fcoll;
+
+                    if (astro_options_global->USE_MINI_HALOS) {
+                        fcoll_MINI = EvaluateSFRD_Conditional_MINI(
+                            curr_dens, curr_mcrit, zpp_growth[R_ct], M_min_R[R_ct], M_max_R[R_ct],
+                            M_max_R[R_ct], sigma_max[R_ct], sc);
+                        sfrd_grid_mini[box_ct] = (1. + curr_dens) * fcoll_MINI;
+                    }
+                } else {
+                    fcoll = EvaluateFcoll_delta(curr_dens, zpp_growth[R_ct], sigma_min[R_ct],
+                                                sigma_max[R_ct]);
+                    dfcoll = EvaluatedFcolldz(curr_dens, zpp_for_evolve_list[R_ct], sigma_min[R_ct],
+                                              sigma_max[R_ct]);
+                    sfrd_grid[box_ct] = (1. + curr_dens) * dfcoll;
                 }
-            } else {
-                fcoll = EvaluateFcoll_delta(curr_dens, zpp_growth[R_ct], sigma_min[R_ct],
-                                            sigma_max[R_ct]);
-                dfcoll = EvaluatedFcolldz(curr_dens, zpp_for_evolve_list[R_ct], sigma_min[R_ct],
-                                          sigma_max[R_ct]);
-                sfrd_grid[box_ct] = (1. + curr_dens) * dfcoll;
->>>>>>> 352ef6c6
-            }
-        }
-    }
-<<<<<<< HEAD
-    // --------------------------------------------------------------------------------------------------------------------------------------------------------------------------------
-
-=======
->>>>>>> 352ef6c6
-    *ave_sfrd = ave_sfrd_buf / HII_TOT_NUM_PIXELS;
-    *ave_sfrd_mini = ave_sfrd_buf_mini / HII_TOT_NUM_PIXELS;
+                ave_sfrd_buf += fcoll;
+                ave_sfrd_buf_mini += fcoll_MINI;
+            }
+        }
+        *ave_sfrd = ave_sfrd_buf / HII_TOT_NUM_PIXELS;
+        *ave_sfrd_mini = ave_sfrd_buf_mini / HII_TOT_NUM_PIXELS;
+    }
 
     // These functions check for allocation
     free_conditional_tables();
@@ -1534,17 +1479,17 @@
     float *Mcrit_box_input = NULL;  // may be unused
     struct ScalingConstants sc, sc_sfrd;
 
-<<<<<<< HEAD
-    //if we have stars, fill in the heating term boxes
-    if(!NO_LIGHT) {
-
-        // Device pointers that reference GPU memory and need to persist across loop iterations -------------------------------------------------------------------------
+    // if we have stars, fill in the heating term boxes
+    if (!NO_LIGHT) {
+        // Device pointers that reference GPU memory and need to persist across loop iterations
+        // -------------------------------------------------------------------------
         float *d_y_arr = NULL;
         float *d_dens_R_grid = NULL;
         float *d_sfrd_grid = NULL;
         double *d_ave_sfrd_buf = NULL;
 
-        // initialise pointer to struct of pointers ----------------------------------------------------------------------------------------------------------------------
+        // initialise pointer to struct of pointers
+        // ----------------------------------------------------------------------------------------------------------------------
         // sfrd_gpu_data *device_data;
         // sfrd_gpu_data *device_data = (sfrd_gpu_data *)malloc(sizeof(sfrd_gpu_data));
         unsigned int threadsPerBlock = 0;
@@ -1552,30 +1497,30 @@
 
         // GPU=True
         // if (true) {
-        //     // unsigned int init_sfrd_gpu_data(float *dens_R_grid, float *sfrd_grid, unsigned long long num_pixels,
+        //     // unsigned int init_sfrd_gpu_data(float *dens_R_grid, float *sfrd_grid, unsigned
+        //     long long num_pixels,
         //         //   unsigned int nbins, sfrd_gpu_data *d_data);
-        //     threadsPerBlock = init_sfrd_gpu_data(delta_box_input, del_fcoll_Rct, HII_TOT_NUM_PIXELS, sfrd_nbins, &device_data);
+        //     threadsPerBlock = init_sfrd_gpu_data(delta_box_input, del_fcoll_Rct,
+        //     HII_TOT_NUM_PIXELS, sfrd_nbins, &device_data);
         // }
-        // struct ---------------------------------------------------------------------------------------------------------------------------------------------------------
-        // threadsPerBlock = init_sfrd_gpu_data(delta_box_input, del_fcoll_Rct, HII_TOT_NUM_PIXELS, sfrd_nbins, &device_data);
-        // pointers -------------------------------------------------------------------------------------------------------------------------------------------------------
-        bool use_cuda = false; // pass this as a parameter later
+        // struct
+        // ---------------------------------------------------------------------------------------------------------------------------------------------------------
+        // threadsPerBlock = init_sfrd_gpu_data(delta_box_input, del_fcoll_Rct, HII_TOT_NUM_PIXELS,
+        // sfrd_nbins, &device_data); pointers
+        // -------------------------------------------------------------------------------------------------------------------------------------------------------
+        bool use_cuda = false;  // pass this as a parameter later
         if (use_cuda) {
 #if CUDA_FOUND
-            threadsPerBlock = init_sfrd_gpu_data(delta_box_input, del_fcoll_Rct, HII_TOT_NUM_PIXELS, sfrd_nbins, &d_y_arr, &d_dens_R_grid, &d_sfrd_grid, &d_ave_sfrd_buf);
+            threadsPerBlock =
+                init_sfrd_gpu_data(delta_box_input, del_fcoll_Rct, HII_TOT_NUM_PIXELS, sfrd_nbins,
+                                   &d_y_arr, &d_dens_R_grid, &d_sfrd_grid, &d_ave_sfrd_buf);
 #else
-            LOG_ERROR("CUDA function init_sfrd_gpu_data() called but code was not compiled for CUDA.");
+            LOG_ERROR(
+                "CUDA function init_sfrd_gpu_data() called but code was not compiled for CUDA.");
 #endif
         }
         // ---------------------------------------------------------------------------------------------------------------------------------------------------------------
-
-        // R_ct starts at 39 and goes down to 0
-        for(R_ct=global_params.NUM_FILTER_STEPS_FOR_Ts; R_ct--;){
-=======
-    // if we have stars, fill in the heating term boxes
-    if (!NO_LIGHT) {
         for (R_ct = astro_params_global->N_STEP_TS; R_ct--;) {
->>>>>>> 352ef6c6
             dzpp_for_evolve = dzpp_list[R_ct];
             zpp = zpp_for_evolve_list[R_ct];
             // dtdz'' dz'' -> dR for the radius sum (c included in constants)
@@ -1621,34 +1566,10 @@
                 if (astro_options_global->USE_MINI_HALOS) {
                     Mcrit_box_input = log10_Mcrit_LW[R_index];
                 }
-<<<<<<< HEAD
-                // struct ------------------------------------------------------------------------------------------------------------------------------------------------------------------------------------
-                // calculate_sfrd_from_grid(R_ct, delta_box_input, Mcrit_box_input, del_fcoll_Rct, del_fcoll_Rct_MINI, &ave_fcoll, &ave_fcoll_MINI, threadsPerBlock, device_data);
-                // pointers ----------------------------------------------------------------------------------------------------------------------------------------------------------------------------------
-                calculate_sfrd_from_grid(R_ct, delta_box_input, Mcrit_box_input, del_fcoll_Rct, del_fcoll_Rct_MINI, &ave_fcoll, &ave_fcoll_MINI, threadsPerBlock, d_y_arr, d_dens_R_grid, d_sfrd_grid, d_ave_sfrd_buf);
-                // calculate_sfrd_from_grid(R_ct, delta_box_input, Mcrit_box_input, del_fcoll_Rct, del_fcoll_Rct_MINI, &ave_fcoll, &ave_fcoll_MINI, d_y_arr, d_dens_R_grid, d_sfrd_grid, d_ave_sfrd_buf);
-                // calculate_sfrd_from_grid(R_ct,delta_box_input,Mcrit_box_input,del_fcoll_Rct,del_fcoll_Rct_MINI,&ave_fcoll,&ave_fcoll_MINI);
-                // -------------------------------------------------------------------------------------------------------------------------------------------------------------------------------------------
-                avg_fix_term = mean_sfr_zpp[R_ct]/ave_fcoll;
-                if(flag_options->USE_MINI_HALOS) avg_fix_term_MINI = mean_sfr_zpp_mini[R_ct]/ave_fcoll_MINI;
-
-                LOG_SUPER_DEBUG("z %6.2f ave sfrd val %.3e global %.3e (int %.3e) Mmin %.3e ratio %.4e z_edge %.4e",
-                                    zpp_for_evolve_list[R_ct],ave_fcoll,mean_sfr_zpp[R_ct],
-                                    Nion_General(zpp_for_evolve_list[R_ct], log(M_min_R[R_ct]), log(global_params.M_MAX_INTEGRAL),
-                                                    Mcrit_atom_interp_table[R_ct], astro_params_global->ALPHA_STAR, 0.,
-                                                    astro_params_global->F_STAR10, 1., Mlim_Fstar_g, 0.),
-                                    M_min_R[R_ct],avg_fix_term,z_edge_factor);
-                if(flag_options_global->USE_MINI_HALOS){
-                    LOG_SUPER_DEBUG("MINI sfrd val %.3e global %.3e (int %.3e) ratio %.3e log10McritLW %.3e Mlim %.3e",
-                                    ave_fcoll_MINI,mean_sfr_zpp_mini[R_ct],
-                                    Nion_General_MINI(zpp_for_evolve_list[R_ct], log(M_min_R[R_ct]), log(global_params.M_MAX_INTEGRAL),
-                                                        pow(10.,ave_log10_MturnLW[R_ct]), Mcrit_atom_interp_table[R_ct],
-                                                        astro_params_global->ALPHA_STAR_MINI, 0., astro_params_global->F_STAR7_MINI,
-                                                        1., Mlim_Fstar_MINI_g, 0.),
-                                    avg_fix_term_MINI,ave_log10_MturnLW[R_ct],Mlim_Fstar_MINI_g);
-=======
                 calculate_sfrd_from_grid(R_ct, delta_box_input, Mcrit_box_input, del_fcoll_Rct,
-                                         del_fcoll_Rct_MINI, &ave_fcoll, &ave_fcoll_MINI, &sc);
+                                         del_fcoll_Rct_MINI, &ave_fcoll, &ave_fcoll_MINI,
+                                         threadsPerBlock, d_y_arr, d_dens_R_grid, d_sfrd_grid,
+                                         d_ave_sfrd_buf, &sc);
                 avg_fix_term = mean_sfr_zpp[R_ct] / ave_fcoll;
                 if (astro_options_global->USE_MINI_HALOS)
                     avg_fix_term_MINI = mean_sfr_zpp_mini[R_ct] / ave_fcoll_MINI;
@@ -1670,7 +1591,6 @@
                                           log(M_MAX_INTEGRAL), pow(10., ave_log10_MturnLW[R_ct]),
                                           &sc_sfrd),
                         avg_fix_term_MINI, ave_log10_MturnLW[R_ct]);
->>>>>>> 352ef6c6
                 }
 #endif
             }
@@ -1805,15 +1725,18 @@
                 }
             }
         }
-        // struct ------------------------------------------------------------------------------------------------------------------------------------------------------------------
+        // struct
+        // ------------------------------------------------------------------------------------------------------------------------------------------------------------------
         // free_sfrd_gpu_data(device_data);
         // free(device_data);
-        // pointers ----------------------------------------------------------------------------------------------------------------------------------------------------------------
+        // pointers
+        // ----------------------------------------------------------------------------------------------------------------------------------------------------------------
         if (use_cuda) {
 #if CUDA_FOUND
             free_sfrd_gpu_data(&d_y_arr, &d_dens_R_grid, &d_sfrd_grid, &d_ave_sfrd_buf);
 #else
-            LOG_ERROR("CUDA function free_sfrd_gpu_data() called but code was not compiled for CUDA.");
+            LOG_ERROR(
+                "CUDA function free_sfrd_gpu_data() called but code was not compiled for CUDA.");
 #endif
         }
         // -------------------------------------------------------------------------------------------------------------------------------------------------------------------------
