--- conflicted
+++ resolved
@@ -847,11 +847,7 @@
     //I will need to change the Tau function chain.
     double determine_zpp_max;
 
-<<<<<<< HEAD
-    if(user_params_ts->INTEGRATION_METHOD_ATOMIC == 1 || user_params_ts->INTEGRATION_METHOD_MINI == 1)
-=======
     if(user_params_ts->INTEGRATION_METHOD_ATOMIC == 1 || (flag_options_ts->USE_MINI_HALOS && user_params_ts->INTEGRATION_METHOD_MINI == 1))
->>>>>>> 91dc40df
         initialise_GL(NGL_INT,log(M_min_R[R_ct]),log(global_params.M_MAX_INTEGRAL));
 
     if(user_params_ts->USE_INTERPOLATION_TABLES){
@@ -921,11 +917,7 @@
                              float *sfrd_grid_mini, double *ave_sfrd, double *ave_sfrd_mini){
     double ave_sfrd_buf=0;
     double ave_sfrd_buf_mini=0;
-<<<<<<< HEAD
-    if(user_params_ts->INTEGRATION_METHOD_ATOMIC == 1 || user_params_ts->INTEGRATION_METHOD_MINI == 1)
-=======
     if(user_params_ts->INTEGRATION_METHOD_ATOMIC == 1 || (flag_options_ts->USE_MINI_HALOS && user_params_ts->INTEGRATION_METHOD_MINI == 1))
->>>>>>> 91dc40df
         initialise_GL(NGL_INT,log(M_min_R[R_ct]),log(M_max_R[R_ct]));
 
     if(user_params_ts->USE_INTERPOLATION_TABLES){
