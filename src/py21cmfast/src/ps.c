/*** Some usefull math macros ***/
#define SIGN(a,b) ((b) >= 0.0 ? fabs(a) : -fabs(a))

static double mnarg1,mnarg2;
#define FMAX(a,b) (mnarg1=(a),mnarg2=(b),(mnarg1) > (mnarg2) ?\
(mnarg1) : (mnarg2))

static double mnarg1,mnarg2;
#define FMIN(a,b) (mnarg1=(a),mnarg2=(b),(mnarg1) < (mnarg2) ?\
(mnarg1) : (mnarg2))

#define ERFC_NPTS (int) 75
#define ERFC_PARAM_DELTA (float) 0.1
static double log_erfc_table[ERFC_NPTS], erfc_params[ERFC_NPTS];
static gsl_interp_accel *erfc_acc;
static gsl_spline *erfc_spline;

#define NGaussLegendre 40  //defines the number of points in the Gauss-Legendre quadrature integration

#define NMass 300

#define NGL_INT 100 // 100

#define NR_END 1
#define FREE_ARG char*

#define MM 7
#define NSTACK 50

#define EPS2 3.0e-11

//     Luv/SFR = 1 / 1.15 x 10^-28 [M_solar yr^-1/erg s^-1 Hz^-1]
//     G. Sun and S. R. Furlanetto (2016) MNRAS, 417, 33
#define Luv_over_SFR (double)(1./1.15/1e-28)

#define delta_lnMhalo (double)(5e-6)
#define Mhalo_min (double)(1e6)
#define Mhalo_max (double)(1e16)

#define MAX_DELTAC_FRAC (float)0.99 //max delta/deltac for the mass function integrals
#define JENKINS_a (0.73) //Jenkins+01, SMT has 0.707
#define JENKINS_b (0.34) //Jenkins+01 fit from Barkana+01, SMT has 0.5
#define JENKINS_c (0.81) //Jenkins+01 from from Barkana+01, SMT has 0.6

bool initialised_ComputeLF = false;

gsl_interp_accel *LF_spline_acc;
gsl_spline *LF_spline;

gsl_interp_accel *deriv_spline_acc;
gsl_spline *deriv_spline;

struct CosmoParams *cosmo_params_ps;
struct UserParams *user_params_ps;
struct FlagOptions *flag_options_ps;

//These globals hold values initialised in init_ps() and used throughout the rest of the file
double sigma_norm, theta_cmb, omhh, z_equality, y_d, sound_horizon, alpha_nu, f_nu, f_baryon, beta_c, d2fact, R_CUTOFF, DEL_CURR, SIG_CURR;

double sigmaparam_FgtrM_bias(float z, float sigsmallR, float del_bias, float sig_bias);

//Sigma interpolation tables are defined here instead of interp_tables.c since they are used in their construction
struct RGTable1D_f Sigma_InterpTable = {.allocated = false,};
struct RGTable1D_f dSigmasqdm_InterpTable = {.allocated = false,};

//These arrays hold the points and weights for the Gauss-Legendre integration routine
//(JD) Since these were always malloc'd one at a time with fixed length ~100, I've changed them to fixed-length arrays
float xi_GL[NGL_INT+1], wi_GL[NGL_INT+1];
float GL_limit[2] = {0};

//These globals are used for the LF calculation
double *lnMhalo_param, *Muv_param, *Mhalo_param;
double *log10phi, *M_uv_z, *M_h_z;
double *lnMhalo_param_MINI, *Muv_param_MINI, *Mhalo_param_MINI;
double *log10phi_MINI, *M_uv_z_MINI, *M_h_z_MINI;
double *deriv, *lnM_temp, *deriv_temp;

void initialiseSigmaMInterpTable(float M_Min, float M_Max);
void freeSigmaMInterpTable();

double EvaluateSigma(double lnM);
double EvaluatedSigmasqdm(double lnM);

//JBM: Exact integral for power-law indices non zero (for zero it's erfc)
double Fcollapprox (double numin, double beta);

//Parameters used for gsl integral on the mass function
struct parameters_gsl_MF_integrals{
    //parameters for all MF integrals
    double redshift;
    double growthf;
    int HMF;

    //Conditional parameters
    double sigma_cond;
    double delta;

    //SFR additions
    double Mturn;
    double f_star_norm;
    double alpha_star;
    double Mlim_star;

    //Nion additions
    double f_esc_norm;
    double alpha_esc;
    double Mlim_esc;

    //Minihalo additions
    double Mturn_upper;
};

unsigned long *lvector(long nl, long nh);
void free_lvector(unsigned long *v, long nl, long nh);

float *vector(long nl, long nh);
void free_vector(float *v, long nl, long nh);

void spline(float x[], float y[], int n, float yp1, float ypn, float y2[]);
void splint(float xa[], float ya[], float y2a[], int n, float x, float *y);

void gauleg(float x1, float x2, float x[], float w[], int n);

/*****     FUNCTION PROTOTYPES     *****/
double init_ps(); /* initialize global variables, MUST CALL THIS FIRST!!! returns R_CUTOFF */
void free_ps(); /* deallocates the gsl structures from init_ps */
double sigma_z0(double M); //calculates sigma at z=0 (no dicke)
double power_in_k(double k); /* Returns the value of the linear power spectrum density (i.e. <|delta_k|^2>/V) at a given k mode at z=0 */
double TFmdm(double k); //Eisenstein & Hu power spectrum transfer function
void TFset_parameters();

double TF_CLASS(double k, int flag_int, int flag_dv); //transfer function of matter (flag_dv=0) and relative velocities (flag_dv=1) fluctuations from CLASS
double power_in_vcb(double k); /* Returns the value of the DM-b relative velocity power spectrum density (i.e. <|delta_k|^2>/V) at a given k mode at z=0 */


double FgtrM(double z, double M);
double FgtrM_wsigma(double z, double sig);
double FgtrM_st(double z, double M);
double FgtrM_Watson(double growthf, double M);
double FgtrM_Watson_z(double z, double growthf, double M);
double Fcoll_General(double z, double lnM_min, double lnM_max);

float erfcc(float x);
double splined_erfc(double x);

double M_J_WDM();

void Broadcast_struct_global_PS(struct UserParams *user_params, struct CosmoParams *cosmo_params){

    cosmo_params_ps = cosmo_params;
    user_params_ps = user_params;
}



/*
  this function reads the z=0 matter (CDM+baryons)  and relative velocity transfer functions from CLASS (from a file)
  flag_int = 0 to initialize interpolator, flag_int = -1 to free memory, flag_int = else to interpolate.
  flag_dv = 0 to output density, flag_dv = 1 to output velocity.
  similar to built-in function "double T_RECFAST(float z, int flag)"
*/

double TF_CLASS(double k, int flag_int, int flag_dv)
{
    static double kclass[CLASS_LENGTH], Tmclass[CLASS_LENGTH], Tvclass_vcb[CLASS_LENGTH];
    static gsl_interp_accel *acc_density, *acc_vcb;
    static gsl_spline *spline_density, *spline_vcb;
    float trash, currk, currTm, currTv;
    double ans;
    int i;
    int gsl_status;
    FILE *F;

    char filename[500];
    sprintf(filename,"%s/%s",global_params.external_table_path,CLASS_FILENAME);


    if (flag_int == 0) {  // Initialize vectors and read file
        if (!(F = fopen(filename, "r"))) {
            LOG_ERROR("Unable to open file: %s for reading.", filename);
            Throw(IOError);
        }

        int nscans;
        for (i = 0; i < CLASS_LENGTH; i++) {
            nscans = fscanf(F, "%e %e %e ", &currk, &currTm, &currTv);
            if (nscans != 3) {
                LOG_ERROR("Reading CLASS Transfer Function failed.");
                Throw(IOError);
            }
            kclass[i] = currk;
            Tmclass[i] = currTm;
            Tvclass_vcb[i] = currTv;
            if (i > 0 && kclass[i] <= kclass[i - 1]) {
                LOG_WARNING("Tk table not ordered");
                LOG_WARNING("k=%.1le kprev=%.1le", kclass[i], kclass[i - 1]);
            }
        }
        fclose(F);


        LOG_SUPER_DEBUG("Read CLASS Transfer file");

        gsl_set_error_handler_off();
        // Set up spline table for densities
        acc_density   = gsl_interp_accel_alloc ();
        spline_density  = gsl_spline_alloc (gsl_interp_cspline, CLASS_LENGTH);
        gsl_status = gsl_spline_init(spline_density, kclass, Tmclass, CLASS_LENGTH);
        GSL_ERROR(gsl_status);

        LOG_SUPER_DEBUG("Generated CLASS Density Spline.");

        //Set up spline table for velocities
        acc_vcb   = gsl_interp_accel_alloc ();
        spline_vcb  = gsl_spline_alloc (gsl_interp_cspline, CLASS_LENGTH);
        gsl_status = gsl_spline_init(spline_vcb, kclass, Tvclass_vcb, CLASS_LENGTH);
        GSL_ERROR(gsl_status);

        LOG_SUPER_DEBUG("Generated CLASS velocity Spline.");
        return 0;
    }
    else if (flag_int == -1) {
        gsl_spline_free (spline_density);
        gsl_interp_accel_free(acc_density);
        gsl_spline_free (spline_vcb);
        gsl_interp_accel_free(acc_vcb);
        return 0;
    }


    if (k > kclass[CLASS_LENGTH-1]) { // k>kmax
        LOG_WARNING("Called TF_CLASS with k=%f, larger than kmax! Returning value at kmax.", k);
        if(flag_dv == 0){ // output is density
            return (Tmclass[CLASS_LENGTH]/kclass[CLASS_LENGTH-1]/kclass[CLASS_LENGTH-1]);
        }
        else if(flag_dv == 1){ // output is rel velocity
            return (Tvclass_vcb[CLASS_LENGTH]/kclass[CLASS_LENGTH-1]/kclass[CLASS_LENGTH-1]);
        }    //we just set it to the last value, since sometimes it wants large k for R<<cell_size, which does not matter much.
    }
    else { // Do spline
        if(flag_dv == 0){ // output is density
            ans = gsl_spline_eval (spline_density, k, acc_density);
        }
        else if(flag_dv == 1){ // output is relative velocity
            ans = gsl_spline_eval (spline_vcb, k, acc_vcb);
        }
        else{
            ans=0.0; //neither densities not velocities?
        }
    }

    return ans/k/k;
    //we have to divide by k^2 to agree with the old-fashioned convention.

}

// FUNCTION sigma_z0(M)
// Returns the standard deviation of the normalized, density excess (delta(x)) field,
// smoothed on the comoving scale of M (see filter definitions for M<->R conversion).
// The sigma is evaluated at z=0, with the time evolution contained in the dicke(z) factor,
// i.e. sigma(M,z) = sigma_z0(m) * dicke(z)

// normalized so that sigma_z0(M->8/h Mpc) = SIGMA8 in ../Parameter_files/COSMOLOGY.H

// NOTE: volume is normalized to = 1, so this is equvalent to the mass standard deviation

// M is in solar masses

// References: Padmanabhan, pg. 210, eq. 5.107
double dsigma_dk(double k, void *params){
    double p, w, T, gamma, q, aa, bb, cc, kR;

    // get the power spectrum.. choice of 5:
    if (user_params_ps->POWER_SPECTRUM == 0){ // Eisenstein & Hu
        T = TFmdm(k);
        // check if we should cuttoff power spectrum according to Bode et al. 2000 transfer function
        if (global_params.P_CUTOFF) T *= pow(1 + pow(BODE_e*k*R_CUTOFF, 2*BODE_v), -BODE_n/BODE_v);
        p = pow(k, cosmo_params_ps->POWER_INDEX) * T * T;
    }
    else if (user_params_ps->POWER_SPECTRUM == 1){ // BBKS
        gamma = cosmo_params_ps->OMm * cosmo_params_ps->hlittle * pow(E, -(cosmo_params_ps->OMb) - (cosmo_params_ps->OMb/cosmo_params_ps->OMm));
        q = k / (cosmo_params_ps->hlittle*gamma);
        T = (log(1.0+2.34*q)/(2.34*q)) *
        pow( 1.0+3.89*q + pow(16.1*q, 2) + pow( 5.46*q, 3) + pow(6.71*q, 4), -0.25);
        p = pow(k, cosmo_params_ps->POWER_INDEX) * T * T;
    }
    else if (user_params_ps->POWER_SPECTRUM == 2){ // Efstathiou,G., Bond,J.R., and White,S.D.M., MNRAS,258,1P (1992)
        gamma = 0.25;
        aa = 6.4/(cosmo_params_ps->hlittle*gamma);
        bb = 3.0/(cosmo_params_ps->hlittle*gamma);
        cc = 1.7/(cosmo_params_ps->hlittle*gamma);
        p = pow(k, cosmo_params_ps->POWER_INDEX) / pow( 1+pow( aa*k + pow(bb*k, 1.5) + pow(cc*k,2), 1.13), 2.0/1.13 );
    }
    else if (user_params_ps->POWER_SPECTRUM == 3){ // Peebles, pg. 626
        gamma = cosmo_params_ps->OMm * cosmo_params_ps->hlittle * pow(E, -(cosmo_params_ps->OMb) - (cosmo_params_ps->OMb/cosmo_params_ps->OMm));
        aa = 8.0 / (cosmo_params_ps->hlittle*gamma);
        bb = 4.7 / pow(cosmo_params_ps->hlittle*gamma, 2);
        p = pow(k, cosmo_params_ps->POWER_INDEX) / pow(1 + aa*k + bb*k*k, 2);
    }
    else if (user_params_ps->POWER_SPECTRUM == 4){ // White, SDM and Frenk, CS, 1991, 379, 52
        gamma = cosmo_params_ps->OMm * cosmo_params_ps->hlittle * pow(E, -(cosmo_params_ps->OMb) - (cosmo_params_ps->OMb/cosmo_params_ps->OMm));
        aa = 1.7/(cosmo_params_ps->hlittle*gamma);
        bb = 9.0/pow(cosmo_params_ps->hlittle*gamma, 1.5);
        cc = 1.0/pow(cosmo_params_ps->hlittle*gamma, 2);
        p = pow(k, cosmo_params_ps->POWER_INDEX) * 19400.0 / pow(1 + aa*k + bb*pow(k, 1.5) + cc*k*k, 2);
    }
    else if (user_params_ps->POWER_SPECTRUM == 5){ // output of CLASS
        T = TF_CLASS(k, 1, 0); //read from z=0 output of CLASS. Note, flag_int = 1 here always, since now we have to have initialized the interpolator for CLASS
  	    p = pow(k, cosmo_params_ps->POWER_INDEX) * T * T;
        if(user_params_ps->USE_RELATIVE_VELOCITIES) { //jbm:Add average relvel suppression
          p *= 1.0 - A_VCB_PM*exp( -pow(log(k/KP_VCB_PM),2.0)/(2.0*SIGMAK_VCB_PM*SIGMAK_VCB_PM)); //for v=vrms
        }
    }
    else{
        LOG_ERROR("No such power spectrum defined: %i. Output is bogus.", user_params_ps->POWER_SPECTRUM);
        Throw(ValueError);
    }
    double Radius;

    Radius = *(double *)params;

    kR = k*Radius;

    if ( (global_params.FILTER == 0) || (sigma_norm < 0) ){ // top hat
        if ( (kR) < 1.0e-4 ){ w = 1.0;} // w converges to 1 as (kR) -> 0
        else { w = 3.0 * (sin(kR)/pow(kR, 3) - cos(kR)/pow(kR, 2));}
    }
    else if (global_params.FILTER == 1){ // gaussian of width 1/R
        w = pow(E, -kR*kR/2.0);
    }
    else {
        LOG_ERROR("No such filter: %i. Output is bogus.", global_params.FILTER);
        Throw(ValueError);
    }
    return k*k*p*w*w;
}
double sigma_z0(double M){

    double result, error, lower_limit, upper_limit;
    gsl_function F;
    double rel_tol  = FRACT_FLOAT_ERR*10; //<- relative tolerance
    gsl_integration_workspace * w = gsl_integration_workspace_alloc (1000);
    double kstart, kend;

    double Radius;
//    R = MtoR(M);

    Radius = MtoR(M);
    // now lets do the integral for sigma and scale it with sigma_norm

    if(user_params_ps->POWER_SPECTRUM == 5){
      kstart = fmax(1.0e-99/Radius, KBOT_CLASS);
      kend = fmin(350.0/Radius, KTOP_CLASS);
    }//we establish a maximum k of KTOP_CLASS~1e3 Mpc-1 and a minimum at KBOT_CLASS,~1e-5 Mpc-1 since the CLASS transfer function has a max!
    else{
      kstart = 1.0e-99/Radius;
      kend = 350.0/Radius;
    }

    lower_limit = kstart;//log(kstart);
    upper_limit = kend;//log(kend);

    F.function = &dsigma_dk;
    F.params = &Radius;

    int status;

    gsl_set_error_handler_off();

    status = gsl_integration_qag (&F, lower_limit, upper_limit, 0, rel_tol,1000, GSL_INTEG_GAUSS61, w, &result, &error);

    if(status!=0) {
        LOG_ERROR("gsl integration error occured!");
        LOG_ERROR("(function argument): lower_limit=%e upper_limit=%e rel_tol=%e result=%e error=%e",lower_limit,upper_limit,rel_tol,result,error);
        LOG_ERROR("data: M=%e",M);
        GSL_ERROR(status);
    }

    gsl_integration_workspace_free (w);

    return sigma_norm * sqrt(result);
}


// FUNCTION TFmdm is the power spectrum transfer function from Eisenstein & Hu ApJ, 1999, 511, 5
double TFmdm(double k){
    double q, gamma_eff, q_eff, TF_m, q_nu;

    q = k*pow(theta_cmb,2)/omhh;
    gamma_eff=sqrt(alpha_nu) + (1.0-sqrt(alpha_nu))/(1.0+pow(0.43*k*sound_horizon, 4));
    q_eff = q/gamma_eff;
    TF_m= log(E+1.84*beta_c*sqrt(alpha_nu)*q_eff);
    TF_m /= TF_m + pow(q_eff,2) * (14.4 + 325.0/(1.0+60.5*pow(q_eff,1.11)));
    q_nu = 3.92*q/sqrt(f_nu/N_nu);
    TF_m *= 1.0 + (1.2*pow(f_nu,0.64)*pow(N_nu,0.3+0.6*f_nu)) /
    (pow(q_nu,-1.6)+pow(q_nu,0.8));

    return TF_m;
}


void TFset_parameters(){
    double z_drag, R_drag, R_equality, p_c, p_cb, f_c, f_cb, f_nub, k_equality;

    LOG_DEBUG("Setting Transfer Function parameters.");

    z_equality = 25000*omhh*pow(theta_cmb, -4) - 1.0;
    k_equality = 0.0746*omhh/(theta_cmb*theta_cmb);

    z_drag = 0.313*pow(omhh,-0.419) * (1 + 0.607*pow(omhh, 0.674));
    z_drag = 1 + z_drag*pow(cosmo_params_ps->OMb*cosmo_params_ps->hlittle*cosmo_params_ps->hlittle, 0.238*pow(omhh, 0.223));
    z_drag *= 1291 * pow(omhh, 0.251) / (1 + 0.659*pow(omhh, 0.828));

    y_d = (1 + z_equality) / (1.0 + z_drag);

    R_drag = 31.5 * cosmo_params_ps->OMb*cosmo_params_ps->hlittle*cosmo_params_ps->hlittle * pow(theta_cmb, -4) * 1000 / (1.0 + z_drag);
    R_equality = 31.5 * cosmo_params_ps->OMb*cosmo_params_ps->hlittle*cosmo_params_ps->hlittle * pow(theta_cmb, -4) * 1000 / (1.0 + z_equality);

    sound_horizon = 2.0/3.0/k_equality * sqrt(6.0/R_equality) *
    log( (sqrt(1+R_drag) + sqrt(R_drag+R_equality)) / (1.0 + sqrt(R_equality)) );

    p_c = -(5 - sqrt(1 + 24*(1 - f_nu-f_baryon)))/4.0;
    p_cb = -(5 - sqrt(1 + 24*(1 - f_nu)))/4.0;
    f_c = 1 - f_nu - f_baryon;
    f_cb = 1 - f_nu;
    f_nub = f_nu+f_baryon;

    alpha_nu = (f_c/f_cb) * (2*(p_c+p_cb)+5)/(4*p_cb+5.0);
    alpha_nu *= 1 - 0.553*f_nub+0.126*pow(f_nub,3);
    alpha_nu /= 1-0.193*sqrt(f_nu)+0.169*f_nu;
    alpha_nu *= pow(1+y_d, p_c-p_cb);
    alpha_nu *= 1+ (p_cb-p_c)/2.0 * (1.0+1.0/(4.0*p_c+3.0)/(4.0*p_cb+7.0))/(1.0+y_d);
    beta_c = 1.0/(1.0-0.949*f_nub);
}


// Returns the value of the linear power spectrum DENSITY (i.e. <|delta_k|^2>/V)
// at a given k mode linearly extrapolated to z=0
double power_in_k(double k){
    double p, T, gamma, q, aa, bb, cc;

    // get the power spectrum.. choice of 5:
    if (user_params_ps->POWER_SPECTRUM == 0){ // Eisenstein & Hu
        T = TFmdm(k);
        // check if we should cuttoff power spectrum according to Bode et al. 2000 transfer function
        if (global_params.P_CUTOFF) T *= pow(1 + pow(BODE_e*k*R_CUTOFF, 2*BODE_v), -BODE_n/BODE_v);
        p = pow(k, cosmo_params_ps->POWER_INDEX) * T * T;
        //p = pow(k, POWER_INDEX - 0.05*log(k/0.05)) * T * T; //running, alpha=0.05
    }
    else if (user_params_ps->POWER_SPECTRUM == 1){ // BBKS
        gamma = cosmo_params_ps->OMm * cosmo_params_ps->hlittle * pow(E, -(cosmo_params_ps->OMb) - (cosmo_params_ps->OMb/cosmo_params_ps->OMm));
        q = k / (cosmo_params_ps->hlittle*gamma);
        T = (log(1.0+2.34*q)/(2.34*q)) *
        pow( 1.0+3.89*q + pow(16.1*q, 2) + pow( 5.46*q, 3) + pow(6.71*q, 4), -0.25);
        p = pow(k, cosmo_params_ps->POWER_INDEX) * T * T;
    }
    else if (user_params_ps->POWER_SPECTRUM == 2){ // Efstathiou,G., Bond,J.R., and White,S.D.M., MNRAS,258,1P (1992)
        gamma = 0.25;
        aa = 6.4/(cosmo_params_ps->hlittle*gamma);
        bb = 3.0/(cosmo_params_ps->hlittle*gamma);
        cc = 1.7/(cosmo_params_ps->hlittle*gamma);
        p = pow(k, cosmo_params_ps->POWER_INDEX) / pow( 1+pow( aa*k + pow(bb*k, 1.5) + pow(cc*k,2), 1.13), 2.0/1.13 );
    }
    else if (user_params_ps->POWER_SPECTRUM == 3){ // Peebles, pg. 626
        gamma = cosmo_params_ps->OMm * cosmo_params_ps->hlittle * pow(E, -(cosmo_params_ps->OMb) - (cosmo_params_ps->OMb)/(cosmo_params_ps->OMm));
        aa = 8.0 / (cosmo_params_ps->hlittle*gamma);
        bb = 4.7 / pow(cosmo_params_ps->hlittle*gamma, 2);
        p = pow(k, cosmo_params_ps->POWER_INDEX) / pow(1 + aa*k + bb*k*k, 2);
    }
    else if (user_params_ps->POWER_SPECTRUM == 4){ // White, SDM and Frenk, CS, 1991, 379, 52
        gamma = cosmo_params_ps->OMm * cosmo_params_ps->hlittle * pow(E, -(cosmo_params_ps->OMb) - (cosmo_params_ps->OMb/cosmo_params_ps->OMm));
        aa = 1.7/(cosmo_params_ps->hlittle*gamma);
        bb = 9.0/pow(cosmo_params_ps->hlittle*gamma, 1.5);
        cc = 1.0/pow(cosmo_params_ps->hlittle*gamma, 2);
        p = pow(k, cosmo_params_ps->POWER_INDEX) * 19400.0 / pow(1 + aa*k + bb*pow(k, 1.5) + cc*k*k, 2);
    }
    else if (user_params_ps->POWER_SPECTRUM == 5){ // output of CLASS
        T = TF_CLASS(k, 1, 0); //read from z=0 output of CLASS. Note, flag_int = 1 here always, since now we have to have initialized the interpolator for CLASS
  	    p = pow(k, cosmo_params_ps->POWER_INDEX) * T * T;
        if(user_params_ps->USE_RELATIVE_VELOCITIES) { //jbm:Add average relvel suppression
          p *= 1.0 - A_VCB_PM*exp( -pow(log(k/KP_VCB_PM),2.0)/(2.0*SIGMAK_VCB_PM*SIGMAK_VCB_PM)); //for v=vrms
        }
    }
    else{
        LOG_ERROR("No such power spectrum defined: %i. Output is bogus.", user_params_ps->POWER_SPECTRUM);
        Throw(ValueError);
    }


    return p*TWOPI*PI*sigma_norm*sigma_norm;
}


/*
  Returns the value of the linear power spectrum of the DM-b relative velocity
  at kinematic decoupling (which we set at zkin=1010)
*/
double power_in_vcb(double k){

    double p, T, gamma, q, aa, bb, cc;

    //only works if using CLASS
    if (user_params_ps->POWER_SPECTRUM == 5){ // CLASS
        T = TF_CLASS(k, 1, 1); //read from CLASS file. flag_int=1 since we have initialized before, flag_vcb=1 for velocity
        p = pow(k, cosmo_params_ps->POWER_INDEX) * T * T;
    }
    else{
        LOG_ERROR("Cannot get P_cb unless using CLASS: %i\n Set USE_RELATIVE_VELOCITIES 0 or use CLASS.\n", user_params_ps->POWER_SPECTRUM);
        Throw(ValueError);
    }

    return p*TWOPI*PI*sigma_norm*sigma_norm;
}


double init_ps(){
    double result, error, lower_limit, upper_limit;
    gsl_function F;
    double rel_tol  = FRACT_FLOAT_ERR*10; //<- relative tolerance
    gsl_integration_workspace * w = gsl_integration_workspace_alloc (1000);
    double kstart, kend;

    //we start the interpolator if using CLASS:
    if (user_params_ps->POWER_SPECTRUM == 5){
        LOG_DEBUG("Setting CLASS Transfer Function inits.");
        TF_CLASS(1.0, 0, 0);
    }

    // Set cuttoff scale for WDM (eq. 4 in Barkana et al. 2001) in comoving Mpc
    R_CUTOFF = 0.201*pow((cosmo_params_ps->OMm-cosmo_params_ps->OMb)*cosmo_params_ps->hlittle*cosmo_params_ps->hlittle/0.15, 0.15)*pow(global_params.g_x/1.5, -0.29)*pow(global_params.M_WDM, -1.15);

    omhh = cosmo_params_ps->OMm*cosmo_params_ps->hlittle*cosmo_params_ps->hlittle;
    theta_cmb = T_cmb / 2.7;

    // Translate Parameters into forms GLOBALVARIABLES form
    f_nu = global_params.OMn/cosmo_params_ps->OMm;
    f_baryon = cosmo_params_ps->OMb/cosmo_params_ps->OMm;
    if (f_nu < TINY) f_nu = 1e-10;
    if (f_baryon < TINY) f_baryon = 1e-10;

    TFset_parameters();

    sigma_norm = -1;

    double Radius_8;
    Radius_8 = 8.0/cosmo_params_ps->hlittle;

    if(user_params_ps->POWER_SPECTRUM == 5){
      kstart = fmax(1.0e-99/Radius_8, KBOT_CLASS);
      kend = fmin(350.0/Radius_8, KTOP_CLASS);
    }//we establish a maximum k of KTOP_CLASS~1e3 Mpc-1 and a minimum at KBOT_CLASS,~1e-5 Mpc-1 since the CLASS transfer function has a max!
    else{
      kstart = 1.0e-99/Radius_8;
      kend = 350.0/Radius_8;
    }

    lower_limit = kstart;
    upper_limit = kend;

    LOG_DEBUG("Initializing Power Spectrum with lower_limit=%e, upper_limit=%e, rel_tol=%e, radius_8=%g", lower_limit,upper_limit, rel_tol, Radius_8);

    F.function = &dsigma_dk;
    F.params = &Radius_8;

    int status;

    gsl_set_error_handler_off();

    status = gsl_integration_qag (&F, lower_limit, upper_limit, 0, rel_tol,
                         1000, GSL_INTEG_GAUSS61, w, &result, &error);

    if(status!=0) {
        LOG_ERROR("gsl integration error occured!");
        LOG_ERROR("(function argument): lower_limit=%e upper_limit=%e rel_tol=%e result=%e error=%e",lower_limit,upper_limit,rel_tol,result,error);
        GSL_ERROR(status);
    }

    gsl_integration_workspace_free (w);

    LOG_DEBUG("Initialized Power Spectrum.");

    sigma_norm = cosmo_params_ps->SIGMA_8/sqrt(result); //takes care of volume factor
    return R_CUTOFF;
}




//function to free arrays related to the power spectrum
void free_ps(){

	//we free the PS interpolator if using CLASS:
	if (user_params_ps->POWER_SPECTRUM == 5){
		TF_CLASS(1.0, -1, 0);
	}

  return;
}



/*
 FUNCTION dsigmasqdm_z0(M)
 returns  d/dm (sigma^2) (see function sigma), in units of Msun^-1
 */
double dsigmasq_dm(double k, void *params){
    double p, w, T, gamma, q, aa, bb, cc, dwdr, drdm, kR;

    // get the power spectrum.. choice of 5:
    if (user_params_ps->POWER_SPECTRUM == 0){ // Eisenstein & Hu ApJ, 1999, 511, 5
        T = TFmdm(k);
        // check if we should cuttoff power spectrum according to Bode et al. 2000 transfer function
        if (global_params.P_CUTOFF) T *= pow(1 + pow(BODE_e*k*R_CUTOFF, 2*BODE_v), -BODE_n/BODE_v);
        p = pow(k, cosmo_params_ps->POWER_INDEX) * T * T;
        //p = pow(k, POWER_INDEX - 0.05*log(k/0.05)) * T * T; //running, alpha=0.05
    }
    else if (user_params_ps->POWER_SPECTRUM == 1){ // BBKS
        gamma = cosmo_params_ps->OMm * cosmo_params_ps->hlittle * pow(E, -(cosmo_params_ps->OMb) - (cosmo_params_ps->OMb)/(cosmo_params_ps->OMm));
        q = k / (cosmo_params_ps->hlittle*gamma);
        T = (log(1.0+2.34*q)/(2.34*q)) *
        pow( 1.0+3.89*q + pow(16.1*q, 2) + pow( 5.46*q, 3) + pow(6.71*q, 4), -0.25);
        p = pow(k, cosmo_params_ps->POWER_INDEX) * T * T;
    }
    else if (user_params_ps->POWER_SPECTRUM == 2){ // Efstathiou,G., Bond,J.R., and White,S.D.M., MNRAS,258,1P (1992)
        gamma = 0.25;
        aa = 6.4/(cosmo_params_ps->hlittle*gamma);
        bb = 3.0/(cosmo_params_ps->hlittle*gamma);
        cc = 1.7/(cosmo_params_ps->hlittle*gamma);
        p = pow(k, cosmo_params_ps->POWER_INDEX) / pow( 1+pow( aa*k + pow(bb*k, 1.5) + pow(cc*k,2), 1.13), 2.0/1.13 );
    }
    else if (user_params_ps->POWER_SPECTRUM == 3){ // Peebles, pg. 626
        gamma = cosmo_params_ps->OMm * cosmo_params_ps->hlittle * pow(E, -(cosmo_params_ps->OMb) - (cosmo_params_ps->OMb)/(cosmo_params_ps->OMm));
        aa = 8.0 / (cosmo_params_ps->hlittle*gamma);
        bb = 4.7 / (cosmo_params_ps->hlittle*gamma);
        p = pow(k, cosmo_params_ps->POWER_INDEX) / pow(1 + aa*k + bb*k*k, 2);
    }
    else if (user_params_ps->POWER_SPECTRUM == 4){ // White, SDM and Frenk, CS, 1991, 379, 52
        gamma = cosmo_params_ps->OMm * cosmo_params_ps->hlittle * pow(E, -(cosmo_params_ps->OMb) - (cosmo_params_ps->OMb)/(cosmo_params_ps->OMm));
        aa = 1.7/(cosmo_params_ps->hlittle*gamma);
        bb = 9.0/pow(cosmo_params_ps->hlittle*gamma, 1.5);
        cc = 1.0/pow(cosmo_params_ps->hlittle*gamma, 2);
        p = pow(k, cosmo_params_ps->POWER_INDEX) * 19400.0 / pow(1 + aa*k + pow(bb*k, 1.5) + cc*k*k, 2);
    }
    else if (user_params_ps->POWER_SPECTRUM == 5){ // JBM: CLASS
      T = TF_CLASS(k, 1, 0); //read from z=0 output of CLASS
        p = pow(k, cosmo_params_ps->POWER_INDEX) * T * T;
        if(user_params_ps->USE_RELATIVE_VELOCITIES) { //jbm:Add average relvel suppression
          p *= 1.0 - A_VCB_PM*exp( -pow(log(k/KP_VCB_PM),2.0)/(2.0*SIGMAK_VCB_PM*SIGMAK_VCB_PM)); //for v=vrms
        }
      }
    else{
        LOG_ERROR("No such power spectrum defined: %i. Output is bogus.", user_params_ps->POWER_SPECTRUM);
        Throw(ValueError);
    }

    double Radius;
    Radius = *(double *)params;

    // now get the value of the window function
    kR = k * Radius;
    if (global_params.FILTER == 0){ // top hat
        if ( (kR) < 1.0e-4 ){ w = 1.0; }// w converges to 1 as (kR) -> 0
        else { w = 3.0 * (sin(kR)/pow(kR, 3) - cos(kR)/pow(kR, 2));}

        // now do d(w^2)/dm = 2 w dw/dr dr/dm
        if ( (kR) < 1.0e-10 ){  dwdr = 0;}
        else{ dwdr = 9*cos(kR)*k/pow(kR,3) + 3*sin(kR)*(1 - 3/(kR*kR))/(kR*Radius);}
        //3*k*( 3*cos(kR)/pow(kR,3) + sin(kR)*(-3*pow(kR, -4) + 1/(kR*kR)) );}
        //     dwdr = -1e8 * k / (R*1e3);
        drdm = 1.0 / (4.0*PI * cosmo_params_ps->OMm*RHOcrit * Radius*Radius);
    }
    else if (global_params.FILTER == 1){ // gaussian of width 1/R
        w = pow(E, -kR*kR/2.0);
        dwdr = - k*kR * w;
        drdm = 1.0 / (pow(2*PI, 1.5) * cosmo_params_ps->OMm*RHOcrit * 3*Radius*Radius);
    }
    else {
        LOG_ERROR("No such filter: %i. Output is bogus.", global_params.FILTER);
        Throw(ValueError);
    }

//    return k*k*p*2*w*dwdr*drdm * d2fact;
    return k*k*p*2*w*dwdr*drdm;
}
double dsigmasqdm_z0(double M){
    double result, error, lower_limit, upper_limit;
    gsl_function F;
    double rel_tol  = FRACT_FLOAT_ERR*10; //<- relative tolerance
    gsl_integration_workspace * w
    = gsl_integration_workspace_alloc (1000);
    double kstart, kend;

    double Radius;
//    R = MtoR(M);
    Radius = MtoR(M);

    // now lets do the integral for sigma and scale it with sigma_norm
    if(user_params_ps->POWER_SPECTRUM == 5){
      kstart = fmax(1.0e-99/Radius, KBOT_CLASS);
      kend = fmin(350.0/Radius, KTOP_CLASS);
    }//we establish a maximum k of KTOP_CLASS~1e3 Mpc-1 and a minimum at KBOT_CLASS,~1e-5 Mpc-1 since the CLASS transfer function has a max!
    else{
      kstart = 1.0e-99/Radius;
      kend = 350.0/Radius;
    }

    lower_limit = kstart;//log(kstart);
    upper_limit = kend;//log(kend);


    if (user_params_ps->POWER_SPECTRUM == 5){ // for CLASS we do not need to renormalize the sigma integral.
      d2fact=1.0;
    }
    else {
      d2fact = M*10000/sigma_z0(M);
    }


    F.function = &dsigmasq_dm;
    F.params = &Radius;

    int status;

    gsl_set_error_handler_off();

    status = gsl_integration_qag (&F, lower_limit, upper_limit, 0, rel_tol,1000, GSL_INTEG_GAUSS61, w, &result, &error);

    if(status!=0) {
        LOG_ERROR("gsl integration error occured!");
        LOG_ERROR("(function argument): lower_limit=%e upper_limit=%e rel_tol=%e result=%e error=%e",lower_limit,upper_limit,rel_tol,result,error);
        LOG_ERROR("data: M=%e",M);
        GSL_ERROR(status);
    }

    gsl_integration_workspace_free (w);

//    return sigma_norm * sigma_norm * result /d2fact;
    return sigma_norm * sigma_norm * result;
}

////MASS FUNCTIONS BELOW//////

/* sheth correction to delta crit */
double sheth_delc_dexm(double del, double sig){
    return sqrt(SHETH_a)*del*(1. + global_params.SHETH_b*pow(sig*sig/(SHETH_a*del*del), global_params.SHETH_c));
}

/*DexM uses a fit to this barrier to acheive MF similar to ST, Here I use the fixed version for the sampler*/
//NOTE: if I made this a table it would save a pow call per condition in the sampler
double sheth_delc_fixed(double del, double sig){
    return sqrt(JENKINS_a)*del*(1. + JENKINS_b*pow(sig*sig/(JENKINS_a*del*del), JENKINS_c));
}

//Get the relevant excursion set barrier density given the user-specified HMF
double get_delta_crit(int HMF, double sigma, double growthf){
    if(HMF==4)
        return DELTAC_DELOS;
    if(HMF==1)
        return sheth_delc_fixed(Deltac/growthf,sigma)*growthf;

    return Deltac;
}

/*
Unconditional Mass function from Delos 2023 (https://arxiv.org/pdf/2311.17986.pdf)
Matches well with N-bodies (M200), has a corresponding Conditional Mass Function (below) and
an excursion set method. Hence can be consistently used throughout the Halo Finder, Halo Sampler
And radiation. The mass functions are based off a constant barrier delta = 1.5 and a top-hat window function
*/
double dNdlnM_Delos(double growthf, double lnM){
    double dfdnu,dsigmadm,sigma,sigma_inv,dfdM;
    double nu;
    //hardcoded for now
    const double coeff_nu = 0.519;
    const double index_nu = 0.582;
    const double exp_factor = -0.469;

    sigma = EvaluateSigma(lnM);
    sigma_inv = 1/sigma;
    dsigmadm = EvaluatedSigmasqdm(lnM) * (0.5*sigma_inv); //d(s^2)/dm z0 to dsdm

    nu = DELTAC_DELOS*sigma_inv/growthf;

    dfdnu = coeff_nu*pow(nu,index_nu)*exp(exp_factor*nu*nu);
    dfdM = dfdnu * fabs(dsigmadm) * sigma_inv;

    //NOTE: dfdM == constants*dNdlnM
    return dfdM*cosmo_params_ps->OMm*RHOcrit;
}

double dNdlnM_conditional_Delos(double growthf, double lnM, double delta_cond, double sigma_cond){
    double result,dfdnu,dsigmadm,sigma,sigdiff_inv,dfdM,sigma_inv;
    double nu;
    //hardcoded for now
    const double coeff_nu = 0.519;
    const double index_nu = 0.582;
    const double exp_factor = -0.469;

    sigma = EvaluateSigma(lnM);
    if(sigma < sigma_cond) return 0.;
    dsigmadm = EvaluatedSigmasqdm(lnM) * 0.5; //d(s^2)/dm to s*dsdm
    sigdiff_inv = sigma == sigma_cond ? 1e6 : 1/(sigma*sigma - sigma_cond*sigma_cond);

    nu = (DELTAC_DELOS - delta_cond)*sqrt(sigdiff_inv)/growthf;

    dfdnu = coeff_nu*pow(nu,index_nu)*exp(exp_factor*nu*nu);
    dfdM = dfdnu * fabs(dsigmadm) * sigdiff_inv;

    //NOTE: like the other CMFs this is dNdlogM and leaves out
    //   the (cosmo_params_ps->OMm)*RHOcrit
    //NOTE: dfdM == constants*dNdlnM
<<<<<<< HEAD
    // LOG_ULTRA_DEBUG("M = %.3e Barrier = %.3f || dndlnM= %.6e",exp(lnM),DELTAC_DELOS,dfdM);
=======
>>>>>>> 91dc40df
    return dfdM;
}

//Sheth Tormen 2002 fit for the CMF, while the moving barrier does not allow for a simple rescaling, it has been found
//That a taylor expansion of the barrier shape around the point of interest well approximates the simulations
double st_taylor_factor(double sig, double sig_cond, double growthf, double *zeroth_order){
    int i;
    double a = JENKINS_a;
    double alpha = JENKINS_c; //fixed instead of global_params.SHETH_c bc of DexM corrections
    double beta = JENKINS_b; //fixed instead of global_params.SHETH_b

    double del = Deltac/growthf;

    double sigsq = sig*sig;
    double sigsq_inv = 1./sigsq;
    double sigcsq = sig_cond*sig_cond;
    double sigdiff = sig == sig_cond ? 1e-6 : sigsq - sigcsq;

    // This array cumulatively builds the taylor series terms
    // sigdiff^n / n! * df/dsigma (polynomial w alpha)
    double t_array[6];
    t_array[0] = 1.;
    for(i=1;i<6;i++)
        t_array[i] = t_array[i-1] * (-sigdiff) / i * (alpha-i+1) * sigsq_inv;

    //Sum small to large
    double result = 0.;
    for(i=5;i>=0;i--){
        result += t_array[i];
    }

    double prefactor_1 = sqrt(a)*del;
    double prefactor_2 = beta*pow(sigsq_inv*(a*del*del),-alpha);

    result = prefactor_1*(1 + prefactor_2*result);
    *zeroth_order = prefactor_1*(1+prefactor_2); //0th order term gives the barrier for efficiency
    return result;
}

//CMF Corresponding to the Sheth Mo Tormen HMF (Sheth+ 2002)
double dNdM_conditional_ST(double growthf, double lnM, double delta_cond, double sigma_cond){
    double sigma1, dsigmasqdm, Barrier, factor, sigdiff_inv, result;
    double delta_0 = delta_cond / growthf;
    sigma1 = EvaluateSigma(lnM);
    dsigmasqdm = EvaluatedSigmasqdm(lnM);
    if(sigma1 < sigma_cond) return 0.;

    factor = st_taylor_factor(sigma1,sigma_cond,growthf,&Barrier) - delta_0;

    sigdiff_inv = sigma1 == sigma_cond ? 1e6 : 1/(sigma1*sigma1 - sigma_cond*sigma_cond);

    result = -dsigmasqdm*factor*pow(sigdiff_inv,1.5)*exp(-(Barrier - delta_0)*(Barrier - delta_0)*0.5*(sigdiff_inv))/sqrt(2.*PI);
<<<<<<< HEAD
    // LOG_ULTRA_DEBUG("M = %.3e T = %.3e Barrier = %.3f || dndlnM= %.6e",exp(lnM),factor,Barrier,result);
=======
>>>>>>> 91dc40df
    return result;
}

/*
 FUNCTION dNdM_st(z, M)
 Computes the Press_schechter mass function with Sheth-Torman correction for ellipsoidal collapse at
 redshift z, and dark matter halo mass M (in solar masses). Moving barrier B(z,sigma) and sharp-k window functino

 Uses interpolated sigma and dsigmadm to be computed faster. Necessary for mass-dependent ionising efficiencies.

 The return value is the number density per unit mass of halos in the mass range M to M+dM in units of:
 comoving Mpc^-3 Msun^-1

 Reference: Sheth, Mo, Torman 2001
 */
double dNdlnM_st(double growthf, double lnM){
    double sigma, dsigmadm, nuhat;

    float MassBinLow;
    int MassBin;

    sigma = EvaluateSigma(lnM);
    dsigmadm = EvaluatedSigmasqdm(lnM);

    sigma = sigma * growthf;
    dsigmadm = dsigmadm * (growthf*growthf/(2.*sigma));

    nuhat = sqrt(SHETH_a) * Deltac / sigma;

    return (-(cosmo_params_ps->OMm)*RHOcrit) * (dsigmadm/sigma) * sqrt(2./PI)*SHETH_A * (1+ pow(nuhat, -2*SHETH_p)) * nuhat * pow(E, -nuhat*nuhat/2.0);
}

//Conditional Extended Press-Schechter Mass function, with constant barrier delta=1.682 and sharp-k window function
double dNdM_conditional_EPS(double growthf, double lnM, double delta_cond, double sigma_cond){
    double sigma1, dsigmasqdm, sigdiff_inv, del;

    sigma1 = EvaluateSigma(lnM);
    dsigmasqdm = EvaluatedSigmasqdm(lnM);

    //limit setting
    if(sigma1 < sigma_cond) return 0.;
    sigdiff_inv = sigma1 == sigma_cond ? 1e6 : 1/(sigma1*sigma1 - sigma_cond*sigma_cond);
    del = (Deltac - delta_cond)/growthf;

    return -del*dsigmasqdm*pow(sigdiff_inv, 1.5)*exp(-del*del*0.5*sigdiff_inv)/sqrt(2.*PI);
}

/*
 FUNCTION dNdM(growthf, M)
 Computes the Press_schechter mass function at
 redshift z (using the growth factor), and dark matter halo mass M (in solar masses).

 Uses interpolated sigma and dsigmadm to be computed faster. Necessary for mass-dependent ionising efficiencies.

 The return value is the number density per unit mass of halos in the mass range M to M+dM in units of:
 comoving Mpc^-3 Msun^-1

 Reference: Padmanabhan, pg. 214
 */
double dNdlnM_PS(double growthf, double lnM){
    double sigma, dsigmadm;

    sigma = EvaluateSigma(lnM);
    dsigmadm = EvaluatedSigmasqdm(lnM);

    sigma = sigma * growthf;
    dsigmadm = dsigmadm * (growthf*growthf/(2.*sigma));
    return (-(cosmo_params_ps->OMm)*RHOcrit) * sqrt(2/PI) * (Deltac/(sigma*sigma)) * dsigmadm * exp(-(Deltac*Deltac)/(2*sigma*sigma));
}

//The below mass functions do not have a CMF given
/*
 FUNCTION dNdM_WatsonFOF(z, M)
 Computes the Press_schechter mass function with Warren et al. 2011 correction for ellipsoidal collapse at
 redshift z, and dark matter halo mass M (in solar masses).

 The Universial FOF function (Eq. 12) of Watson et al. 2013

 The return value is the number density per unit mass of halos in the mass range M to M+dM in units of:
 comoving Mpc^-3 Msun^-1

 Reference: Watson et al. 2013
 */
double dNdlnM_WatsonFOF(double growthf, double lnM){

    double sigma, dsigmadm, f_sigma;

    sigma = EvaluateSigma(lnM);
    dsigmadm = EvaluatedSigmasqdm(lnM);

    sigma = sigma * growthf;
    dsigmadm = dsigmadm * (growthf*growthf/(2.*sigma));

    f_sigma = Watson_A * ( pow( Watson_beta/sigma, Watson_alpha) + 1. ) * exp( - Watson_gamma/(sigma*sigma) );

    return (-(cosmo_params_ps->OMm)*RHOcrit) * (dsigmadm/sigma) * f_sigma;
}

/*
 FUNCTION dNdM_WatsonFOF_z(z, M)
 Computes the Press_schechter mass function with Warren et al. 2011 correction for ellipsoidal collapse at
 redshift z, and dark matter halo mass M (in solar masses).

 The Universial FOF function, with redshift evolution (Eq. 12 - 15) of Watson et al. 2013.

 The return value is the number density per unit mass of halos in the mass range M to M+dM in units of:
 comoving Mpc^-3 Msun^-1

 Reference: Watson et al. 2013
 */
double dNdlnM_WatsonFOF_z(double z, double growthf, double lnM){
    double sigma, dsigmadm, A_z, alpha_z, beta_z, Omega_m_z, f_sigma;

    sigma = EvaluateSigma(lnM);
    dsigmadm = EvaluatedSigmasqdm(lnM);

    sigma = sigma * growthf;
    dsigmadm = dsigmadm * (growthf*growthf/(2.*sigma));

    Omega_m_z = (cosmo_params_ps->OMm)*pow(1.+z,3.) / ( (cosmo_params_ps->OMl) + (cosmo_params_ps->OMm)*pow(1.+z,3.) + (global_params.OMr)*pow(1.+z,4.) );

    A_z = Omega_m_z * ( Watson_A_z_1 * pow(1. + z, Watson_A_z_2 ) + Watson_A_z_3 );
    alpha_z = Omega_m_z * ( Watson_alpha_z_1 * pow(1.+z, Watson_alpha_z_2 ) + Watson_alpha_z_3 );
    beta_z = Omega_m_z * ( Watson_beta_z_1 * pow(1.+z, Watson_beta_z_2 ) + Watson_beta_z_3 );

    f_sigma = A_z * ( pow(beta_z/sigma, alpha_z) + 1. ) * exp( - Watson_gamma_z/(sigma*sigma) );

    return (-(cosmo_params_ps->OMm)*RHOcrit) * (dsigmadm/sigma) * f_sigma;
}

///////MASS FUNCTION INTEGRANDS BELOW//////

//gets the fraction (in units of 1/normalisation at 1e10)
double get_frac_limit(double M, double norm, double alpha, double limit, bool mini){
    double pivot = mini ? 1e7 : 1e10;
    if ((alpha > 0. && M > limit) || (alpha < 0. && M < limit))
        return 1/norm;

    //if alpha is zero, this returns 1 as expected (note strict inequalities above)
    return pow(M/pivot,alpha);
}

double nion_fraction(double M, void *param_struct){
    struct parameters_gsl_MF_integrals params = *(struct parameters_gsl_MF_integrals *)param_struct;
    double M_turn_lower = params.Mturn;
    double f_starn = params.f_star_norm;
    double a_star = params.alpha_star;
    double f_escn = params.f_esc_norm;
    double a_esc = params.alpha_esc;
    double Mlim_star = params.Mlim_star;
    double Mlim_esc = params.Mlim_esc;

    double Fstar = get_frac_limit(M,f_starn,a_star,Mlim_star,false);
    double Fesc = get_frac_limit(M,f_escn,a_esc,Mlim_esc,false);

    return Fstar * Fesc * exp(-M_turn_lower/M);
}

double nion_fraction_mini(double M, void *param_struct){
    struct parameters_gsl_MF_integrals params = *(struct parameters_gsl_MF_integrals *)param_struct;
    double M_turn_lower = params.Mturn;
    double M_turn_upper = params.Mturn_upper;
    double f_starn = params.f_star_norm;
    double a_star = params.alpha_star;
    double f_escn = params.f_esc_norm;
    double a_esc = params.alpha_esc;
    double Mlim_star = params.Mlim_star;
    double Mlim_esc = params.Mlim_esc;

    double Fstar = get_frac_limit(M,f_starn,a_star,Mlim_star,true);
    double Fesc = get_frac_limit(M,f_escn,a_esc,Mlim_esc,true);

    return Fstar * Fesc * exp(-M_turn_lower/M - M/M_turn_upper);
}

double conditional_mf(double growthf, double lnM, double delta, double sigma, int HMF){
    //dNdlnM = dfcoll/dM * M / M * constants
    if(HMF==0) {
        return dNdM_conditional_EPS(growthf,lnM,delta,sigma);
    }
    if(HMF==1) {
        return dNdM_conditional_ST(growthf,lnM,delta,sigma);
    }
    if(HMF==4) {
        return dNdlnM_conditional_Delos(growthf,lnM,delta,sigma);
    }
    //NOTE: Normalisation scaling is currently applied outside the integral, per condition
    //This will be the rescaled EPS CMF,
    return dNdM_conditional_EPS(growthf,lnM,delta,sigma);

}

double c_mf_integrand(double lnM, void *param_struct){
    struct parameters_gsl_MF_integrals params = *(struct parameters_gsl_MF_integrals *)param_struct;
    double growthf = params.growthf;
    double delta = params.delta; //the condition delta
    double sigma2 = params.sigma_cond;
    int HMF = params.HMF;

    return conditional_mf(growthf,lnM,delta,sigma2,HMF);
}

double c_fcoll_integrand(double lnM, void *param_struct){
    return exp(lnM) * c_mf_integrand(lnM,param_struct);
}

double c_nion_integrand(double lnM, void *param_struct){
    return nion_fraction(exp(lnM),param_struct) * exp(lnM) * c_mf_integrand(lnM,param_struct);
}

//The reason this is separated from the above is the second exponent
double c_nion_integrand_mini(double lnM, void *param_struct){

    return nion_fraction_mini(exp(lnM),param_struct) * exp(lnM) * c_mf_integrand(lnM,param_struct);
}

double unconditional_mf(double growthf, double lnM, double z, int HMF){
    //most of the UMFs are defined with M, but we integrate over lnM
    //NOTE: HMF > 4 or < 0 gets caught earlier, so unless some strange change is made this is fine
    if(HMF==0) {
        return dNdlnM_PS(growthf, lnM);
    }
    if(HMF==1) {
        return dNdlnM_st(growthf, lnM);
    }
    if(HMF==2) {
        return dNdlnM_WatsonFOF(growthf, lnM);
    }
    if(HMF==3) {
        return dNdlnM_WatsonFOF_z(z, growthf, lnM);
    }
    if(HMF==4) {
        return dNdlnM_Delos(growthf, lnM);
    }
    else{
        LOG_ERROR("Invalid HMF %d",HMF);
        Throw(ValueError);
    }
}

double u_mf_integrand(double lnM, void *param_struct){
    struct parameters_gsl_MF_integrals params = *(struct parameters_gsl_MF_integrals *)param_struct;
    double mf, m_factor;
    double growthf = params.growthf;
    double z = params.redshift;
    int HMF = params.HMF;

    return unconditional_mf(growthf,lnM,z,HMF);
}

double u_fcoll_integrand(double lnM, void *param_struct){
    return exp(lnM) * u_mf_integrand(lnM,param_struct);
}

double u_nion_integrand(double lnM, void *param_struct){
    struct parameters_gsl_MF_integrals params = *(struct parameters_gsl_MF_integrals *)param_struct;
    double M_turn = params.Mturn;
    double f_starn = params.f_star_norm;
    double a_star = params.alpha_star;
    double f_escn = params.f_esc_norm;
    double a_esc = params.alpha_esc;
    double Mlim_star = params.Mlim_star;
    double Mlim_esc = params.Mlim_esc;

    double M = exp(lnM);

    double Fstar = get_frac_limit(M,f_starn,a_star,Mlim_star,false);
    double Fesc = get_frac_limit(M,f_escn,a_esc,Mlim_esc,false);

    return M * Fstar * Fesc * exp(-M_turn/M) * u_mf_integrand(lnM,param_struct);
}

//The reason this is separated from the above is the second exponent
double u_nion_integrand_mini(double lnM, void *param_struct){
    struct parameters_gsl_MF_integrals params = *(struct parameters_gsl_MF_integrals *)param_struct;
    double M_turn_lower = params.Mturn;
    double M_turn_upper = params.Mturn_upper;
    double f_starn = params.f_star_norm;
    double a_star = params.alpha_star;
    double f_escn = params.f_esc_norm;
    double a_esc = params.alpha_esc;
    double Mlim_star = params.Mlim_star;
    double Mlim_esc = params.Mlim_esc;

    double M = exp(lnM);

    double Fstar = get_frac_limit(M,f_starn,a_star,Mlim_star,true);
    double Fesc = get_frac_limit(M,f_escn,a_esc,Mlim_esc,true);

    return M * Fstar * Fesc * exp(-M_turn_lower/M - M/M_turn_upper) * u_mf_integrand(lnM,param_struct);
}

///// INTEGRATION ROUTINES BELOW /////

//TODO: make type enum for clarity (but cffi doesn't seem to like enum in 21cmFAST.h)
//NOTE: SFR is obtained from nion with alpha_esc==0 and f_esc==1
//Currently the scheme is to use negative numbers for conditionals, and (1,2,3,4) for (number,mass,n_ion,n_ion_mini)
double (*get_integrand_function(int type))(double,void*){
    if(type==1)
        return &u_mf_integrand; //Unondtional mass function integral
    if(type==2)
        return &u_fcoll_integrand; //Unconditional collapsed fraction integral
    if(type==3)
        return &u_nion_integrand; //Unconditional N_ion integral (two power-laws and one exponential)
    if(type==4)
        return &u_nion_integrand_mini; //Unconditional N_ion minihalo integral (two power-laws and two exponentials)
    if(type==-1)
        return &c_mf_integrand; //Conditional mass function integral
    if(type==-2)
        return &c_fcoll_integrand; //Conditional collapsed fraction integral
    if(type==-3)
        return &c_nion_integrand; //Conditional N_ion integral (two power-laws and one exponential)
    if(type==-4)
        return &c_nion_integrand_mini; //Conditional N_ion minihalo integral (two power-laws and two exponentials)

    LOG_ERROR("Invalid type %d for MF integral");
    Throw(ValueError);
}

//Integral of a CMF or UMF
//In future all MF integrals will go through here, simply selecting the integrand function from a switch
double IntegratedNdM_QAG(double lnM_lo, double lnM_hi, struct parameters_gsl_MF_integrals params, int type){
    double result, error, lower_limit, upper_limit;
    gsl_function F;
    // double rel_tol = FRACT_FLOAT_ERR*128; //<- relative tolerance
    double rel_tol = 1e-3; //<- relative tolerance
    int w_size = 1000;
    gsl_integration_workspace * w
    = gsl_integration_workspace_alloc (w_size);

    int status;
    F.function = get_integrand_function(type);
    F.params = &params;
    lower_limit = lnM_lo;
    upper_limit = lnM_hi;

    gsl_set_error_handler_off();
    status = gsl_integration_qag (&F, lower_limit, upper_limit, 0, rel_tol,
                         w_size, GSL_INTEG_GAUSS61, w, &result, &error);

    if(status!=0) {
        LOG_ERROR("gsl integration error occured!");
        LOG_ERROR("(function argument): lower_limit=%.3e (%.3e) upper_limit=%.3e (%.3e) rel_tol=%.3e result=%.3e error=%.3e",lower_limit,exp(lower_limit),upper_limit,exp(upper_limit),rel_tol,result,error);
        LOG_ERROR("data: z=%.3e growthf=%.3e  HMF=%d type=%d ",params.redshift,params.growthf,params.HMF,type);
        LOG_ERROR("sigma=%.3e delta=%.3e",params.sigma_cond,params.delta);
        LOG_ERROR("Mturn_lo=%.3e f*=%.3e a*=%.3e Mlim*=%.3e",params.Mturn,params.f_star_norm,params.alpha_star,params.Mlim_star);
        LOG_ERROR("f_escn=%.3e a_esc=%.3e Mlim_esc=%.3e",params.f_esc_norm,params.alpha_esc,params.Mlim_esc);
        LOG_ERROR("Mturn_hi %.3e",params.Mturn_upper);
        GSL_ERROR(status);
    }

    gsl_integration_workspace_free (w);

    return result;
}

//calculates the weightings and the positions for any Gauss-Legendre quadrature.
void gauleg(float x1, float x2, float x[], float w[], int n)
//Given the lower and upper limits of integration x1 and x2, and given n, this routine returns arrays x[1..n] and w[1..n] of length n,
//containing the abscissas and weights of the Gauss- Legendre n-point quadrature formula.
{

    int m,j,i;
    double z1,z,xm,xl,pp,p3,p2,p1;

    m=(n+1)/2;
    xm=0.5*(x2+x1);
    xl=0.5*(x2-x1);
    for (i=1;i<=m;i++) {
        //High precision is a good idea for this routine.
        //The roots are symmetric in the interval, so we only have to find half of them.
        //Loop over the desired roots.

        z=cos(3.141592654*(i-0.25)/(n+0.5));

        //Starting with the above approximation to the ith root, we enter the main loop of refinement by Newton’s method.
        do {
            p1=1.0;
            p2=0.0;
            for (j=1;j<=n;j++) {
                //Loop up the recurrence relation to get the Legendre polynomial evaluated at z.
                p3=p2;
                p2=p1;
                p1=((2.0*j-1.0)*z*p2-(j-1.0)*p3)/j;
            }
            //p1 is now the desired Legendre polynomial. We next compute pp, its derivative, by a standard relation involving also p2,
            //the polynomial of one lower order.
            pp=n*(z*p1-p2)/(z*z-1.0);
            z1=z;
            z=z1-p1/pp;
        } while (fabs(z-z1) > EPS2);
        x[i]=xm-xl*z;
        x[n+1-i]=xm+xl*z;
        w[i]=2.0*xl/((1.0-z*z)*pp*pp);
        w[n+1-i]=w[i];
    }
}

//Specific initialistion for the global arrays
void initialise_GL(int n, float lnM_Min, float lnM_Max){
    //don't redo if you don't have to
    if(lnM_Min == GL_limit[0] && lnM_Max == GL_limit[1])
        return;

    gauleg(lnM_Min,lnM_Max,xi_GL,wi_GL,n);
    GL_limit[0] = lnM_Min;
    GL_limit[1] = lnM_Max;
}

//actually perform the GL integration
//NOTE: that the lnM limits are not used
double IntegratedNdM_GL(double lnM_lo, double lnM_hi, struct parameters_gsl_MF_integrals params, int type){
    int i;
    double integral = 0;
    if((float)lnM_lo != (float)GL_limit[0] || (float)lnM_hi != (float)GL_limit[1]){
        LOG_ERROR("Integral limits [%.8e %.8e] do not match Gauss Legendre limits [%.8e %.8e]!",exp(lnM_lo),exp(lnM_hi),GL_limit[0],GL_limit[1]);
        Throw(TableGenerationError);
    }

    for(i=1; i<(NGL_INT+1); i++){
        integral += wi_GL[i]*(get_integrand_function(type))(xi_GL[i],&params);
    }

    return integral;
}

#include <gsl/gsl_sf_gamma.h>
//JBM: Integral of a power-law times exponential for EPS: \int dnu nu^beta * exp(-nu/2)/sqrt(nu) from numin to infty.
double Fcollapprox(double numin, double beta){
//nu is deltacrit^2/sigma^2, corrected by delta(R) and sigma(R)
  double gg = gsl_sf_gamma_inc(0.5+beta,0.5*numin);
  return gg*pow(2,0.5+beta)*pow(2.0*PI,-0.5);
}

//This takes into account the last approximation in Munoz+22, where erfc (beta=0) is used
//NOTE: even though nu_condition is defined in the unconditional (no sigma_cond), here it
//  represents where nu_tilde == nu_condition (effectively a final pivot point)
//NOTE: This assumes numin < nucondition, otherise it fails
double Fcollapprox_condition(double numin, double nucondition, double beta){
    return (Fcollapprox(numin,beta) - Fcollapprox(nucondition,beta)) + Fcollapprox(nucondition,0.)*pow(nucondition,beta);
}

//This routine assumes sharp cutoffs for each turnover rather than exponential, assumes a triple power-law form for sigma(M)
//  and takes advantage of the fact that Gamma_inc(x,min) = integral_min^inf (t^(x-1)exp(-t)) dt which is satisfied for the HMF when the
//  above approximations are made
//Originally written by JBM within the GL integration before it was separated here and generalised to the other integrals
double MFIntegral_Approx(double lnM_lo, double lnM_hi, struct parameters_gsl_MF_integrals params, int type){
    //variables used in the calculation
    double lnM_higher, lnM_lower;

    double delta,sigma_c;
    double index_base;

    if(params.HMF != 0){
        LOG_ERROR("Approximate Fcoll is currently only implemented for EPS");
        LOG_ERROR("Ensure parameter input specifically to this function has HMF==0");
        Throw(TableGenerationError);
    }
    double growthf = params.growthf;
    if(type < 0){
        //we are a conditional mf
        delta = params.delta;
        sigma_c = params.sigma_cond;
    }
    else{
        //unconditional
        delta = 0.;
        sigma_c = 0.;
    }

    double lnM_lo_limit = lnM_lo;
    double lnM_hi_limit = lnM_hi;
    //(Speed): by passing in log(M_turnover) i can avoid these 2 log calls
    double lnMturn_l = log(params.Mturn);
    double lnMturn_u = log(params.Mturn_upper);
    //(Speed): LOG(MPIVOTn) can be pre-defined via macro
    double lnMp1 = log(MPIVOT1);
    double lnMp2 = log(MPIVOT2);

    //The below limit setting is done simply so that variables which do not conern particular integrals
    //      can be left undefined, rather than explicitly set to some value (0 or 1e20)
    //Mass and number integrals set the lower cutoff to the integral limit
    if(fabs(type) >= 3 && lnMturn_l > lnM_lo_limit)
        lnM_lo_limit = lnMturn_l;
    //non-minihalo integrals set the upper cutoff to the integral limit
    if(fabs(type) == 4 && lnMturn_u < lnM_hi_limit)
        lnM_hi_limit = lnMturn_u;

    //it is possible for the lower turnover (LW crit or reion feedback)
    //   to be higher than the upper limit (atomic limit) or the condition
    if(lnM_lo_limit >= lnM_hi_limit || EvaluateSigma(lnM_lo_limit) <= sigma_c){
        return 0.;
    }

    //n_ion or MINI
    if(fabs(type) >= 3)
        index_base = params.alpha_star + params.alpha_esc;
    //fcoll
    else if(fabs(type)==2)
        index_base = 0.;
    //nhalo
    else
        index_base = -1.;

    double delta_arg = pow((Deltac - delta)/growthf, 2);
    double beta1 = index_base * AINDEX1 * 0.5; //exponent for Fcollapprox for nu>nupivot1 (large M)
    double beta2 = index_base * AINDEX2 * 0.5; //exponent for Fcollapprox for nupivot2<nu<nupivot1 (small M)
    double beta3 = index_base * AINDEX3 * 0.5; //exponent for Fcollapprox for nu<nupivot2 (smallest M)

    // There are 5 nu(M) points of interest: the two power-law pivot points, the lower and upper integral limits
    // and the condition.
    //NOTE: Since sigma(M) is approximated as a power law, not (sigma(M)^2 - sigma_cond^2), this is not a simple gamma function.
    //  note especially which nu subtracts the condition sigma and not, see Appendix B of Munoz+22 (2110.13919)
    double sigma_pivot1 = EvaluateSigma(lnMp1);
    double sigma_pivot2 = EvaluateSigma(lnMp2);
    double sigma_lo_limit = EvaluateSigma(lnM_lo_limit);
    double sigma_hi_limit = EvaluateSigma(lnM_hi_limit);

    //These nu use the CMF delta (subtracted the condition delta), but not the condition sigma
    double nu_pivot1_umf = delta_arg / (sigma_pivot1*sigma_pivot1);
    double nu_pivot2_umf = delta_arg / (sigma_pivot2*sigma_pivot2);
    double nu_condition = delta_arg / (sigma_c*sigma_c);

    double nu_pivot1 = delta_arg / (sigma_pivot1*sigma_pivot1 - sigma_c*sigma_c);
    double nu_pivot2 = delta_arg / (sigma_pivot2*sigma_pivot2 - sigma_c*sigma_c);

    //These nu subtract the condition sigma as in the CMF
    double nu_lo_limit = delta_arg / (sigma_lo_limit*sigma_lo_limit - sigma_c*sigma_c);
    double nu_hi_limit = delta_arg / (sigma_hi_limit*sigma_hi_limit - sigma_c*sigma_c);

    double fcoll = 0.;

    //NOTES: For speed the minihalos ignore the condition mass limit (assuming nu_hi_limit(tilde) < nu_condition (no tilde))
    //    and never get into the high mass power law (nu_hi_limit < nu_pivot1 (both tilde))
    //ACGs ignore the upper mass limit (no upper turnover), both assume the condition is above the highest pivot
    if(fabs(type) == 4){
      // re-written for further speedups
      if (nu_hi_limit <= nu_pivot2){ //if both are below pivot2 don't bother adding and subtracting the high contribution
        fcoll += (Fcollapprox(nu_lo_limit,beta3))*pow(nu_pivot2_umf,-beta3);
        fcoll -= (Fcollapprox(nu_hi_limit,beta3))*pow(nu_pivot2_umf,-beta3);
      }
      else {
        fcoll -= (Fcollapprox(nu_hi_limit,beta2))*pow(nu_pivot1_umf,-beta2);
        if (nu_lo_limit > nu_pivot2){
            fcoll += (Fcollapprox(nu_lo_limit,beta2))*pow(nu_pivot1_umf,-beta2);
        }
        else {
            fcoll += (Fcollapprox(nu_pivot2,beta2))*pow(nu_pivot1_umf,-beta2);
            fcoll += (Fcollapprox(nu_lo_limit,beta3)-Fcollapprox(nu_pivot2,beta3) )*pow(nu_pivot2_umf,-beta3);
        }
      }
<<<<<<< HEAD
    }
    else{
        if(nu_lo_limit >= nu_condition){ //fully in the flat part of sigma(nu), M^alpha is nu-independent.
            // This is just an erfc, remembering that the conditional nu can be higher than the unconditional nu of the condition
            return Fcollapprox(nu_lo_limit,0.);
        }

        if(nu_lo_limit >= nu_pivot1){
            //We use the condition version wherever the nu range may intersect nu_condition (i.e beta1)
            fcoll += Fcollapprox_condition(nu_lo_limit,nu_condition,beta1)*pow(nu_pivot1_umf,-beta1);
        }
        else{
            fcoll += Fcollapprox_condition(nu_pivot1,nu_condition,beta1)*pow(nu_pivot1_umf,-beta1);
            if (nu_lo_limit > nu_pivot2){
                fcoll += (Fcollapprox(nu_lo_limit,beta2)-Fcollapprox(nu_pivot1,beta2))*pow(nu_pivot1_umf,-beta2);
            }
            else {
                fcoll += (Fcollapprox(nu_pivot2,beta2)-Fcollapprox(nu_pivot1,beta2) )*pow(nu_pivot1_umf,-beta2);
                fcoll += (Fcollapprox(nu_lo_limit,beta3)-Fcollapprox(nu_pivot2,beta3) )*pow(nu_pivot2_umf,-beta3);
            }
        }
    }

    if (fcoll<=0.0){
        LOG_DEBUG("Negative fcoll? fc=%.1le\n",fcoll);
        fcoll=1e-40;
    }
    return fcoll;
}

double IntegratedNdM(double lnM_lo, double lnM_hi, struct parameters_gsl_MF_integrals params, int type, int method){
    if(method==0 || (method==1 && params.delta > global_params.CRIT_DENS_TRANSITION))
        return IntegratedNdM_QAG(lnM_lo, lnM_hi, params, type);
    if(method==1)
        return IntegratedNdM_GL(lnM_lo, lnM_hi, params, type);
    if(method==2)
        return MFIntegral_Approx(lnM_lo, lnM_hi, params, type);
}

//Some wrappers over the integration functions for specific integrals//

/*
 FUNCTION FgtrM(z, M)
 Computes the fraction of mass contained in haloes with mass > M at redshift z
 */
double FgtrM(double z, double M){
    double del, sig;

    del = Deltac/dicke(z); //regular spherical collapse delta
    sig = sigma_z0(M);

    return splined_erfc(del / (sqrt(2)*sig));
}

/*
 FUNCTION FgtrM_wsigma(z, sigma_z0(M))
 Computes the fraction of mass contained in haloes with mass > M at redshift z.
 Requires sigma_z0(M) rather than M to make certain heating integrals faster
 */
double FgtrM_wsigma(double z, double sig){
    double del;

    del = Deltac/dicke(z); //regular spherical collapse delta

    return splined_erfc(del / (sqrt(2)*sig));
}

double Fcoll_General(double z, double lnM_min, double lnM_max){
    double lower_limit, upper_limit, growthf;

    growthf = dicke(z);
    struct parameters_gsl_MF_integrals integral_params = {
                .redshift = z,
                .growthf = growthf,
                .HMF = user_params_ps->HMF,
    };
    return IntegratedNdM(lnM_min, lnM_max, integral_params, 2, 0) / (cosmo_params_ps->OMm*RHOcrit);
}

double Nion_General(double z, double lnM_Min, double lnM_Max, double MassTurnover, double Alpha_star, double Alpha_esc, double Fstar10,
                     double Fesc10, double Mlim_Fstar, double Mlim_Fesc){
    struct parameters_gsl_MF_integrals params = {
        .redshift = z,
        .growthf = dicke(z),
        .Mturn = MassTurnover,
        .alpha_star = Alpha_star,
        .alpha_esc = Alpha_esc,
        .f_star_norm = Fstar10,
        .f_esc_norm = Fesc10,
        .Mlim_star = Mlim_Fstar,
        .Mlim_esc = Mlim_Fesc,
        .HMF = user_params_ps->HMF,
    };
    return IntegratedNdM(lnM_Min,lnM_Max,params,3,0) / ((cosmo_params_ps->OMm)*RHOcrit);
}

double Nion_General_MINI(double z, double lnM_Min, double lnM_Max, double MassTurnover, double MassTurnover_upper, double Alpha_star,
                         double Alpha_esc, double Fstar7_MINI, double Fesc7_MINI, double Mlim_Fstar, double Mlim_Fesc){
    struct parameters_gsl_MF_integrals params = {
        .redshift = z,
        .growthf = dicke(z),
        .Mturn = MassTurnover,
        .Mturn_upper = MassTurnover_upper,
        .alpha_star = Alpha_star,
        .alpha_esc = Alpha_esc,
        .f_star_norm = Fstar7_MINI,
        .f_esc_norm = Fesc7_MINI,
        .Mlim_star = Mlim_Fstar,
        .Mlim_esc = Mlim_Fesc,
        .HMF = user_params_ps->HMF,
    };
    return IntegratedNdM(lnM_Min,lnM_Max,params,4,0) / ((cosmo_params_ps->OMm)*RHOcrit);
}

double Nhalo_Conditional(double growthf, double lnM1, double lnM2, double M_cond, double sigma, double delta, int method){
    struct parameters_gsl_MF_integrals params = {
        .growthf = growthf,
        .HMF = user_params_ps->HMF,
        .sigma_cond = sigma,
        .delta = delta,
    };

    if(delta <= -1. || lnM1 >= log(M_cond))
        return 0.;
    //return 1 halo AT THE CONDITION MASS if delta is exceeded
    if(delta > MAX_DELTAC_FRAC*get_delta_crit(params.HMF,sigma,growthf)){
        if(M_cond*(1-FRACT_FLOAT_ERR) <= exp(lnM2)) //this limit is not ideal, but covers floating point errors when we set lnM2 == log(M_cond)
            return 1./M_cond;
        else
            return 0.;
    }

    return IntegratedNdM(lnM1,lnM2,params,-1, method);
}

double Mcoll_Conditional(double growthf, double lnM1, double lnM2, double M_cond, double sigma, double delta, int method){
    struct parameters_gsl_MF_integrals params = {
        .growthf = growthf,
        .HMF = user_params_ps->HMF,
        .sigma_cond = sigma,
        .delta = delta,
=======
    }
    else{
        if(nu_lo_limit >= nu_condition){ //fully in the flat part of sigma(nu), M^alpha is nu-independent.
            // This is just an erfc, remembering that the conditional nu can be higher than the unconditional nu of the condition
            return Fcollapprox(nu_lo_limit,0.);
        }

        if(nu_lo_limit >= nu_pivot1){
            //We use the condition version wherever the nu range may intersect nu_condition (i.e beta1)
            fcoll += Fcollapprox_condition(nu_lo_limit,nu_condition,beta1)*pow(nu_pivot1_umf,-beta1);
        }
        else{
            fcoll += Fcollapprox_condition(nu_pivot1,nu_condition,beta1)*pow(nu_pivot1_umf,-beta1);
            if (nu_lo_limit > nu_pivot2){
                fcoll += (Fcollapprox(nu_lo_limit,beta2)-Fcollapprox(nu_pivot1,beta2))*pow(nu_pivot1_umf,-beta2);
            }
            else {
                fcoll += (Fcollapprox(nu_pivot2,beta2)-Fcollapprox(nu_pivot1,beta2) )*pow(nu_pivot1_umf,-beta2);
                fcoll += (Fcollapprox(nu_lo_limit,beta3)-Fcollapprox(nu_pivot2,beta3) )*pow(nu_pivot2_umf,-beta3);
            }
        }
    }

    if (fcoll<=0.0){
        LOG_DEBUG("Negative fcoll? fc=%.1le\n",fcoll);
        fcoll=1e-40;
    }
    return fcoll;
}

double IntegratedNdM(double lnM_lo, double lnM_hi, struct parameters_gsl_MF_integrals params, int type, int method){
    if(method==0 || (method==1 && params.delta > global_params.CRIT_DENS_TRANSITION))
        return IntegratedNdM_QAG(lnM_lo, lnM_hi, params, type);
    if(method==1)
        return IntegratedNdM_GL(lnM_lo, lnM_hi, params, type);
    if(method==2)
        return MFIntegral_Approx(lnM_lo, lnM_hi, params, type);
}

//Some wrappers over the integration functions for specific integrals//

/*
 FUNCTION FgtrM(z, M)
 Computes the fraction of mass contained in haloes with mass > M at redshift z
 */
double FgtrM(double z, double M){
    double del, sig;

    del = Deltac/dicke(z); //regular spherical collapse delta
    sig = sigma_z0(M);

    return splined_erfc(del / (sqrt(2)*sig));
}

/*
 FUNCTION FgtrM_wsigma(z, sigma_z0(M))
 Computes the fraction of mass contained in haloes with mass > M at redshift z.
 Requires sigma_z0(M) rather than M to make certain heating integrals faster
 */
double FgtrM_wsigma(double z, double sig){
    double del;

    del = Deltac/dicke(z); //regular spherical collapse delta

    return splined_erfc(del / (sqrt(2)*sig));
}

double Fcoll_General(double z, double lnM_min, double lnM_max){
    double lower_limit, upper_limit, growthf;

    growthf = dicke(z);
    struct parameters_gsl_MF_integrals integral_params = {
                .redshift = z,
                .growthf = growthf,
                .HMF = user_params_ps->HMF,
>>>>>>> 91dc40df
    };
    return IntegratedNdM(lnM_min, lnM_max, integral_params, 2, 0) / (cosmo_params_ps->OMm*RHOcrit);
}

double Nion_General(double z, double lnM_Min, double lnM_Max, double MassTurnover, double Alpha_star, double Alpha_esc, double Fstar10,
                     double Fesc10, double Mlim_Fstar, double Mlim_Fesc){
    struct parameters_gsl_MF_integrals params = {
        .redshift = z,
        .growthf = dicke(z),
        .Mturn = MassTurnover,
        .alpha_star = Alpha_star,
        .alpha_esc = Alpha_esc,
        .f_star_norm = Fstar10,
        .f_esc_norm = Fesc10,
        .Mlim_star = Mlim_Fstar,
        .Mlim_esc = Mlim_Fesc,
        .HMF = user_params_ps->HMF,
    };
    return IntegratedNdM(lnM_Min,lnM_Max,params,3,0) / ((cosmo_params_ps->OMm)*RHOcrit);
}

double Nion_General_MINI(double z, double lnM_Min, double lnM_Max, double MassTurnover, double MassTurnover_upper, double Alpha_star,
                         double Alpha_esc, double Fstar7_MINI, double Fesc7_MINI, double Mlim_Fstar, double Mlim_Fesc){
    struct parameters_gsl_MF_integrals params = {
        .redshift = z,
        .growthf = dicke(z),
        .Mturn = MassTurnover,
        .Mturn_upper = MassTurnover_upper,
        .alpha_star = Alpha_star,
        .alpha_esc = Alpha_esc,
        .f_star_norm = Fstar7_MINI,
        .f_esc_norm = Fesc7_MINI,
        .Mlim_star = Mlim_Fstar,
        .Mlim_esc = Mlim_Fesc,
        .HMF = user_params_ps->HMF,
    };
    return IntegratedNdM(lnM_Min,lnM_Max,params,4,0) / ((cosmo_params_ps->OMm)*RHOcrit);
}

<<<<<<< HEAD
    if(delta <= -1. || lnM1 >= log(M_cond))
        return 0.;
    //return 100% of mass AT THE CONDITION MASS if delta is exceeded
    if(delta > MAX_DELTAC_FRAC*get_delta_crit(params.HMF,sigma,growthf)){
        if(M_cond*(1-FRACT_FLOAT_ERR) <= exp(lnM2)) //this limit is not ideal, but covers floating point errors when we set lnM2 == log(M_cond)
            return 1.;
        else
            return 0.;
    }
    return IntegratedNdM(lnM1,lnM2,params,-2, method);
}

double Nion_ConditionalM_MINI(double growthf, double lnM1, double lnM2, double M_cond, double sigma2, double delta2, double MassTurnover,
                            double MassTurnover_upper, double Alpha_star, double Alpha_esc, double Fstar7,
                            double Fesc7, double Mlim_Fstar, double Mlim_Fesc, int method){
    struct parameters_gsl_MF_integrals params = {
        .growthf = growthf,
        .Mturn = MassTurnover,
        .Mturn_upper = MassTurnover_upper,
        .alpha_star = Alpha_star,
        .alpha_esc = Alpha_esc,
        .f_star_norm = Fstar7,
        .f_esc_norm = Fesc7,
        .Mlim_star = Mlim_Fstar,
        .Mlim_esc = Mlim_Fesc,
        .HMF = user_params_ps->HMF,
        .sigma_cond = sigma2,
        .delta = delta2,
    };

    if(delta2 <= -1. || lnM1 >= log(M_cond))
        return 0.;
    //return 1 halo at the condition mass if delta is exceeded
    //NOTE: this will almost always be zero, due to the upper turover,
    // however this replaces an integral so it won't be slow
    if(delta2 > MAX_DELTAC_FRAC*get_delta_crit(params.HMF,sigma2,growthf)){
        if(M_cond*(1-FRACT_FLOAT_ERR) <= exp(lnM2)) //this limit is not ideal, but covers floating point errors when we set lnM2 == log(M_cond)
            return nion_fraction_mini(M_cond,&params); //NOTE: condition mass is used as if it were Lagrangian (no 1+delta)
        else
            return 0.;
    }

    //If we don't have a corresponding CMF, use EPS and normalise
    //NOTE: it's possible we may want to use another default
    if(params.HMF != 0 && params.HMF != 1 && params.HMF != 4)
        params.HMF = 0;

    // LOG_ULTRA_DEBUG("params: D=%.2e Mtl=%.2e Mtu=%.2e as=%.2e ae=%.2e fs=%.2e fe=%.2e Ms=%.2e Me=%.2e hmf=%d sig=%.2e del=%.2e",
    //     growthf,MassTurnover,MassTurnover_upper,Alpha_star,Alpha_esc,Fstar7,Fesc7,Mlim_Fstar,Mlim_Fesc,0,sigma2,delta2);
    return IntegratedNdM(lnM1,lnM2,params,-4,method);
}

double Nion_ConditionalM(double growthf, double lnM1, double lnM2, double M_cond, double sigma2, double delta2, double MassTurnover,
                        double Alpha_star, double Alpha_esc, double Fstar10, double Fesc10, double Mlim_Fstar,
                        double Mlim_Fesc, int method){
    struct parameters_gsl_MF_integrals params = {
        .growthf = growthf,
        .Mturn = MassTurnover,
        .alpha_star = Alpha_star,
        .alpha_esc = Alpha_esc,
        .f_star_norm = Fstar10,
        .f_esc_norm = Fesc10,
        .Mlim_star = Mlim_Fstar,
        .Mlim_esc = Mlim_Fesc,
        .HMF = user_params_ps->HMF,
        .sigma_cond = sigma2,
        .delta = delta2,
    };

    if(delta2 <= -1. || lnM1 >= log(M_cond))
        return 0.;
    //return 1 halo at the condition mass if delta is exceeded
    if(delta2 > MAX_DELTAC_FRAC*get_delta_crit(params.HMF,sigma2,growthf)){
        if(M_cond*(1-FRACT_FLOAT_ERR) <= exp(lnM2))
            return nion_fraction(M_cond,&params); //NOTE: condition mass is used as if it were Lagrangian (no 1+delta)
        else
            return 0.;
    }

    //If we don't have a corresponding CMF, use EPS and normalise
    //NOTE: it's possible we may want to use another default
    if(params.HMF != 0 && params.HMF != 1 && params.HMF != 4)
        params.HMF = 0;

    // LOG_ULTRA_DEBUG("params: D=%.2e Mtl=%.2e as=%.2e ae=%.2e fs=%.2e fe=%.2e Ms=%.2e Me=%.2e sig=%.2e del=%.2e",
    //     growthf,MassTurnover,Alpha_star,Alpha_esc,Fstar10,Fesc10,Mlim_Fstar,Mlim_Fesc,sigma2,delta2);

    // LOG_ULTRA_DEBUG("--> %.8e",IntegratedNdM(lnM1,lnM2,params,-3, method));

    return IntegratedNdM(lnM1,lnM2,params,-3, method);
}

=======
double Nhalo_Conditional(double growthf, double lnM1, double lnM2, double M_cond, double sigma, double delta, int method){
    struct parameters_gsl_MF_integrals params = {
        .growthf = growthf,
        .HMF = user_params_ps->HMF,
        .sigma_cond = sigma,
        .delta = delta,
    };

    if(delta <= -1. || lnM1 >= log(M_cond))
        return 0.;
    //return 1 halo AT THE CONDITION MASS if delta is exceeded
    if(delta > MAX_DELTAC_FRAC*get_delta_crit(params.HMF,sigma,growthf)){
        if(M_cond*(1-FRACT_FLOAT_ERR) <= exp(lnM2)) //this limit is not ideal, but covers floating point errors when we set lnM2 == log(M_cond)
            return 1./M_cond;
        else
            return 0.;
    }

    return IntegratedNdM(lnM1,lnM2,params,-1, method);
}

double Mcoll_Conditional(double growthf, double lnM1, double lnM2, double M_cond, double sigma, double delta, int method){
    struct parameters_gsl_MF_integrals params = {
        .growthf = growthf,
        .HMF = user_params_ps->HMF,
        .sigma_cond = sigma,
        .delta = delta,
    };

    if(delta <= -1. || lnM1 >= log(M_cond))
        return 0.;
    //return 100% of mass AT THE CONDITION MASS if delta is exceeded
    if(delta > MAX_DELTAC_FRAC*get_delta_crit(params.HMF,sigma,growthf)){
        if(M_cond*(1-FRACT_FLOAT_ERR) <= exp(lnM2)) //this limit is not ideal, but covers floating point errors when we set lnM2 == log(M_cond)
            return 1.;
        else
            return 0.;
    }
    return IntegratedNdM(lnM1,lnM2,params,-2, method);
}

double Nion_ConditionalM_MINI(double growthf, double lnM1, double lnM2, double M_cond, double sigma2, double delta2, double MassTurnover,
                            double MassTurnover_upper, double Alpha_star, double Alpha_esc, double Fstar7,
                            double Fesc7, double Mlim_Fstar, double Mlim_Fesc, int method){
    struct parameters_gsl_MF_integrals params = {
        .growthf = growthf,
        .Mturn = MassTurnover,
        .Mturn_upper = MassTurnover_upper,
        .alpha_star = Alpha_star,
        .alpha_esc = Alpha_esc,
        .f_star_norm = Fstar7,
        .f_esc_norm = Fesc7,
        .Mlim_star = Mlim_Fstar,
        .Mlim_esc = Mlim_Fesc,
        .HMF = user_params_ps->HMF,
        .sigma_cond = sigma2,
        .delta = delta2,
    };

    if(delta2 <= -1. || lnM1 >= log(M_cond))
        return 0.;
    //return 1 halo at the condition mass if delta is exceeded
    //NOTE: this will almost always be zero, due to the upper turover,
    // however this replaces an integral so it won't be slow
    if(delta2 > MAX_DELTAC_FRAC*get_delta_crit(params.HMF,sigma2,growthf)){
        if(M_cond*(1-FRACT_FLOAT_ERR) <= exp(lnM2)) //this limit is not ideal, but covers floating point errors when we set lnM2 == log(M_cond)
            return nion_fraction_mini(M_cond,&params); //NOTE: condition mass is used as if it were Lagrangian (no 1+delta)
        else
            return 0.;
    }

    //If we don't have a corresponding CMF, use EPS and normalise
    //NOTE: it's possible we may want to use another default
    if(params.HMF != 0 && params.HMF != 1 && params.HMF != 4)
        params.HMF = 0;

    return IntegratedNdM(lnM1,lnM2,params,-4,method);
}

double Nion_ConditionalM(double growthf, double lnM1, double lnM2, double M_cond, double sigma2, double delta2, double MassTurnover,
                        double Alpha_star, double Alpha_esc, double Fstar10, double Fesc10, double Mlim_Fstar,
                        double Mlim_Fesc, int method){
    struct parameters_gsl_MF_integrals params = {
        .growthf = growthf,
        .Mturn = MassTurnover,
        .alpha_star = Alpha_star,
        .alpha_esc = Alpha_esc,
        .f_star_norm = Fstar10,
        .f_esc_norm = Fesc10,
        .Mlim_star = Mlim_Fstar,
        .Mlim_esc = Mlim_Fesc,
        .HMF = user_params_ps->HMF,
        .sigma_cond = sigma2,
        .delta = delta2,
    };

    if(delta2 <= -1. || lnM1 >= log(M_cond))
        return 0.;
    //return 1 halo at the condition mass if delta is exceeded
    if(delta2 > MAX_DELTAC_FRAC*get_delta_crit(params.HMF,sigma2,growthf)){
        if(M_cond*(1-FRACT_FLOAT_ERR) <= exp(lnM2))
            return nion_fraction(M_cond,&params); //NOTE: condition mass is used as if it were Lagrangian (no 1+delta)
        else
            return 0.;
    }

    //If we don't have a corresponding CMF, use EPS and normalise
    //NOTE: it's possible we may want to use another default
    if(params.HMF != 0 && params.HMF != 1 && params.HMF != 4)
        params.HMF = 0;

    return IntegratedNdM(lnM1,lnM2,params,-3, method);
}

>>>>>>> 91dc40df
/* returns the "effective Jeans mass" in Msun
 corresponding to the gas analog of WDM ; eq. 10 in Barkana+ 2001 */
double M_J_WDM(){
    double z_eq, fudge=60;
    if (!(global_params.P_CUTOFF))
        return 0;
    z_eq = 3600*(cosmo_params_ps->OMm-cosmo_params_ps->OMb)*cosmo_params_ps->hlittle*cosmo_params_ps->hlittle/0.15;
    return fudge*3.06e8 * (1.5/global_params.g_x) * sqrt((cosmo_params_ps->OMm-cosmo_params_ps->OMb)*cosmo_params_ps->hlittle*cosmo_params_ps->hlittle/0.15) * pow(global_params.M_WDM, -4) * pow(z_eq/3000.0, 1.5);
}

float erfcc(float x)
{
    double t,q,ans;

    q=fabs(x);
    t=1.0/(1.0+0.5*q);
    ans=t*exp(-q*q-1.2655122+t*(1.0000237+t*(0.374092+t*(0.0967842+
                                                         t*(-0.1862881+t*(0.2788681+t*(-1.13520398+t*(1.4885159+
                                                                                                      t*(-0.82215223+t*0.17087277)))))))));
    return x >= 0.0 ? ans : 2.0-ans;
}

double splined_erfc(double x){
    if (x < 0){
        return 1.0;
    }

    // TODO: This could be wrapped in a Try/Catch to try the fast way and if it doesn't
    // work, use the slow way.
    return erfcc(x); // the interpolation below doesn't seem to be stable in Ts.c
    if (x > ERFC_PARAM_DELTA*(ERFC_NPTS-1))
        return erfcc(x);
    else
        return exp(gsl_spline_eval(erfc_spline, x, erfc_acc));
}


void initialiseSigmaMInterpTable(float M_min, float M_max){
    int i;

    if(!Sigma_InterpTable.allocated)
        allocate_RGTable1D_f(NMass,&Sigma_InterpTable);
    if(!dSigmasqdm_InterpTable.allocated)
        allocate_RGTable1D_f(NMass,&dSigmasqdm_InterpTable);

    Sigma_InterpTable.x_min = log(M_min);
    Sigma_InterpTable.x_width = (log(M_max) - log(M_min))/(NMass-1.);
    dSigmasqdm_InterpTable.x_min = log(M_min);
    dSigmasqdm_InterpTable.x_width = (log(M_max) - log(M_min))/(NMass-1.);

#pragma omp parallel private(i) num_threads(user_params_ps->N_THREADS)
    {
        float Mass;
#pragma omp for
        for(i=0;i<NMass;i++) {
            Mass = exp(Sigma_InterpTable.x_min + i*Sigma_InterpTable.x_width);
            Sigma_InterpTable.y_arr[i] = sigma_z0(Mass);
            dSigmasqdm_InterpTable.y_arr[i] = log10(-dsigmasqdm_z0(Mass));
        }
    }

    for(i=0;i<NMass;i++) {
        if(isfinite(Sigma_InterpTable.y_arr[i]) == 0 || isfinite(dSigmasqdm_InterpTable.y_arr[i]) == 0){
            LOG_ERROR("Detected either an infinite or NaN value in initialiseSigmaMInterpTable");
            Throw(TableGenerationError);
        }
    }
}

void freeSigmaMInterpTable(){
    free_RGTable1D_f(&Sigma_InterpTable);
    free_RGTable1D_f(&dSigmasqdm_InterpTable);
}


void nrerror(char error_text[])
{
    LOG_ERROR("Numerical Recipes run-time error...");
    LOG_ERROR("%s",error_text);
    Throw(MemoryAllocError);
}

float *vector(long nl, long nh)
/* allocate a float vector with subscript range v[nl..nh] */
{
    float *v;
    v = (float *)malloc((size_t) ((nh-nl+1+NR_END)*sizeof(float)));
    if(!v) nrerror("allocation failure in vector()");
    return v - nl + NR_END;
}

void free_vector(float *v, long nl, long nh)
/* free a float vector allocated with vector() */
{
    free((FREE_ARG) (v+nl-NR_END));
}

void spline(float x[], float y[], int n, float yp1, float ypn, float y2[])
/*Given arrays x[1..n] and y[1..n] containing a tabulated function, i.e., yi = f(xi), with
 x1 <x2 < :: : < xN, and given values yp1 and ypn for the first derivative of the interpolating
 function at points 1 and n, respectively, this routine returns an array y2[1..n] that contains
 the second derivatives of the interpolating function at the tabulated points xi. If yp1 and/or
 ypn are equal to 1e30 or larger, the routine is signaled to set the corresponding boundary
 condition for a natural spline, with zero second derivative on that boundary.*/
{
    int i,k;
    float p,qn,sig,un,*u;
    int na,nb,check;
    u=vector(1,n-1);
    if (yp1 > 0.99e30)                     // The lower boundary condition is set either to be "natural"
        y2[1]=u[1]=0.0;
    else {                                 // or else to have a specified first derivative.
        y2[1] = -0.5;
        u[1]=(3.0/(x[2]-x[1]))*((y[2]-y[1])/(x[2]-x[1])-yp1);
    }
    for (i=2;i<=n-1;i++) {                              //This is the decomposition loop of the tridiagonal algorithm.
        sig=(x[i]-x[i-1])/(x[i+1]-x[i-1]);                //y2 and u are used for temporary
        na = 1;
        nb = 1;
        check = 0;
        while(((float)(x[i+na*1]-x[i-nb*1])==(float)0.0)) {
            check = check + 1;
            if(check%2==0) {
                na = na + 1;
            }
            else {
                nb = nb + 1;
            }
            sig=(x[i]-x[i-1])/(x[i+na*1]-x[i-nb*1]);
        }
        p=sig*y2[i-1]+2.0;                                //storage of the decomposed
        y2[i]=(sig-1.0)/p;                                //  factors.
        u[i]=(y[i+1]-y[i])/(x[i+1]-x[i]) - (y[i]-y[i-1])/(x[i]-x[i-1]);
        u[i]=(6.0*u[i]/(x[i+1]-x[i-1])-sig*u[i-1])/p;

        if(((float)(x[i+1]-x[i])==(float)0.0) || ((float)(x[i]-x[i-1])==(float)0.0)) {
            na = 0;
            nb = 0;
            check = 0;
            while((float)(x[i+na*1]-x[i-nb])==(float)(0.0) || ((float)(x[i+na]-x[i-nb*1])==(float)0.0)) {
                check = check + 1;
                if(check%2==0) {
                    na = na + 1;
                }
                else {
                    nb = nb + 1;
                }
            }
            u[i]=(y[i+1]-y[i])/(x[i+na*1]-x[i-nb]) - (y[i]-y[i-1])/(x[i+na]-x[i-nb*1]);

            u[i]=(6.0*u[i]/(x[i+na*1]-x[i-nb*1])-sig*u[i-1])/p;

        }
    }
    if (ypn > 0.99e30)                        //The upper boundary condition is set either to be "natural"
        qn=un=0.0;
    else {                                    //or else to have a specified first derivative.
        qn=0.5;
        un=(3.0/(x[n]-x[n-1]))*(ypn-(y[n]-y[n-1])/(x[n]-x[n-1]));
    }
    y2[n]=(un-qn*u[n-1])/(qn*y2[n-1]+1.0);

    for (k=n-1;k>=1;k--) {                      //This is the backsubstitution loop of the tridiagonal
        y2[k]=y2[k]*y2[k+1]+u[k];               //algorithm.
    }
    free_vector(u,1,n-1);
}


void splint(float xa[], float ya[], float y2a[], int n, float x, float *y)
/*Given the arrays xa[1..n] and ya[1..n], which tabulate a function (with the xai's in order),
 and given the array y2a[1..n], which is the output from spline above, and given a value of
 x, this routine returns a cubic-spline interpolated value y.*/
{
    void nrerror(char error_text[]);
    int klo,khi,k;
    float h,b,a;
    klo=1;                                                  // We will find the right place in the table by means of
    khi=n;                                                  //bisection. This is optimal if sequential calls to this
    while (khi-klo > 1) {                                   //routine are at random values of x. If sequential calls
        k=(khi+klo) >> 1;                                     //are in order, and closely spaced, one would do better
        if (xa[k] > x) khi=k;                                 //to store previous values of klo and khi and test if
        else klo=k;                                           //they remain appropriate on the next call.
    }                                                           // klo and khi now bracket the input value of x.
    h=xa[khi]-xa[klo];
    if (h == 0.0) nrerror("Bad xa input to routine splint");    //The xa's must be distinct.
    a=(xa[khi]-x)/h;
    b=(x-xa[klo])/h;                                            //Cubic spline polynomial is now evaluated.
    *y=a*ya[klo]+b*ya[khi]+((a*a*a-a)*y2a[klo]+(b*b*b-b)*y2a[khi])*(h*h)/6.0;
}

unsigned long *lvector(long nl, long nh)
/* allocate an unsigned long vector with subscript range v[nl..nh] */
{
    unsigned long *v;
    v = (unsigned long *)malloc((size_t) ((nh-nl+1+NR_END)*sizeof(long)));
    if(!v) nrerror("allocation failure in lvector()");
    return v - nl + NR_END;
}

void free_lvector(unsigned long *v, long nl, long nh)
/* free an unsigned long vector allocated with lvector() */
{
    free((FREE_ARG) (v+nl-NR_END));
}


/* dnbiasdM */
double dnbiasdM(double M, float z, double M_o, float del_o){
    double sigsq, del, sig_one, sig_o;

    if ((M_o-M) < TINY){
        LOG_ERROR("In function dnbiasdM: M must be less than M_o!\nAborting...\n");
        Throw(ValueError);
    }
    del = Deltac/dicke(z) - del_o;
    if (del < 0){
        LOG_ERROR(" In function dnbiasdM: del_o must be less than del_1 = del_crit/dicke(z)!\nAborting...\n");
        Throw(ValueError);
    }

    sig_o = sigma_z0(M_o);
    sig_one = sigma_z0(M);
    sigsq = sig_one*sig_one - sig_o*sig_o;
    return -(RHOcrit*cosmo_params_ps->OMm)/M /sqrt(2*PI) *del*pow(sigsq,-1.5)*pow(E, -0.5*del*del/sigsq)*dsigmasqdm_z0(M);
}

/*
 calculates the fraction of mass contained in haloes with mass > M at redshift z, in regions with a linear overdensity of del_bias, and standard deviation sig_bias
 */

//I wrote a version of FgtrM which takes the growth func instead of z for a bit of speed
double FgtrM_bias_fast(float growthf, float del_bias, float sig_small, float sig_large){
    double del, sig;
    if (sig_large > sig_small){ // biased region is smaller that halo!
        LOG_ERROR("Trying to compute FgtrM in region where M_min > M_max");
        Throw(ValueError);
    }
    //sometimes they are the same to float precision, where the M_condition ~ M_Min
    if(sig_large == sig_small){
        return 0.;
    }
    // del = Deltac/growthf - del_bias; //NOTE HERE DELTA EXTRAPOLATED TO z=0
    sig = sqrt(sig_small*sig_small - sig_large*sig_large);
    del = (Deltac - del_bias)/growthf;

    //if the density is above critical on this scale, it is collapsed
    //NOTE: should we allow del < 0??? We would need to change dfcolldz to prevent zero dfcoll
    // if(del < FRACT_FLOAT_ERR){
    //     return 1.;
    // }
    return splined_erfc(del / (sqrt(2)*sig));
}

/* Uses sigma parameters instead of Mass for scale */
double sigmaparam_FgtrM_bias(float z, float sigsmallR, float del_bias, float sig_bias){
    return FgtrM_bias_fast(dicke(z),del_bias,sigsmallR,sig_bias);
}

double FgtrM_bias(double z, double M, double del_bias, double sig_bias){
    return sigmaparam_FgtrM_bias(z,EvaluateSigma(log(M)),del_bias,sig_bias);
}

//  Redshift derivative of the conditional collapsed fraction
float dfcoll_dz(float z, float sigma_min, float del_bias, float sig_bias)
{
    double dz,z1,z2;
    double fc1,fc2,ans;

    dz = 0.001;
    z1 = z + dz;
    z2 = z - dz;
    fc1 = sigmaparam_FgtrM_bias(z1, sigma_min, del_bias, sig_bias);
    fc2 = sigmaparam_FgtrM_bias(z2, sigma_min, del_bias, sig_bias);
    ans = (fc1 - fc2)/(2.0*dz);
    return ans;
}

/* redshift derivative of the growth function at z */
double ddicke_dz(double z){
    float dz = 1e-10;
    double omegaM_z, ddickdz, dick_0, x, x_0, domegaMdz;

    return (dicke(z+dz)-dicke(z))/dz;
}

/* compute a mass limit where the stellar baryon fraction and the escape fraction exceed unity */
//NOTE (JD): Why aren't we using 1e10 * pow(FRAC,-1/PL)? what am I missing here that makes the rootfind necessary
float Mass_limit (float logM, float PL, float FRAC) {
    return FRAC*pow(pow(10.,logM)/1e10,PL);
}
void bisection(float *x, float xlow, float xup, int *iter){
    *x=(xlow + xup)/2.;
    ++(*iter);
}

float Mass_limit_bisection(float Mmin, float Mmax, float PL, float FRAC){
    int i, iter, max_iter=200;
    float rel_tol=0.001;
    float logMlow, logMupper, x, x1;
    iter = 0;
    logMlow = log10(Mmin);
    logMupper = log10(Mmax);

    if (PL < 0.) {
        if (Mass_limit(logMlow,PL,FRAC) <= 1.) {
            return Mmin;
        }
    }
    else if (PL > 0.) {
        if (Mass_limit(logMupper,PL,FRAC) <= 1.) {
            return Mmax;
        }
    }
    else
        return 0;
    bisection(&x, logMlow, logMupper, &iter);
    do {
        if((Mass_limit(logMlow,PL,FRAC)-1.)*(Mass_limit(x,PL,FRAC)-1.) < 0.)
            logMupper = x;
        else
            logMlow = x;
        bisection(&x1, logMlow, logMupper, &iter);
        if(fabs(x1-x) < rel_tol) {
            return pow(10.,x1);
        }
        x = x1;
    }
    while(iter < max_iter);

    // Got to max_iter without finding a solution.
    LOG_ERROR("Failed to find a mass limit to regulate stellar fraction/escape fraction is between 0 and 1.");
    LOG_ERROR(" The solution does not converge or iterations are not sufficient.");
//    Throw(ParameterError);
    Throw(MassDepZetaError);

    return(0.0);
}

int initialise_ComputeLF(int nbins, struct UserParams *user_params, struct CosmoParams *cosmo_params, struct AstroParams *astro_params, struct FlagOptions *flag_options) {

    Broadcast_struct_global_PS(user_params,cosmo_params);
    Broadcast_struct_global_UF(user_params,cosmo_params);

    lnMhalo_param = calloc(nbins,sizeof(double));
    Muv_param = calloc(nbins,sizeof(double));
    Mhalo_param = calloc(nbins,sizeof(double));

    LF_spline_acc = gsl_interp_accel_alloc();
    LF_spline = gsl_spline_alloc(gsl_interp_cspline, nbins);

    init_ps();

    int status;
    Try initialiseSigmaMInterpTable(0.999*Mhalo_min,1.001*Mhalo_max);
    Catch(status) {
        LOG_ERROR("\t...called from initialise_ComputeLF");
        return(status);
    }

    initialised_ComputeLF = true;
    return(0);
}

void cleanup_ComputeLF(){
    free(lnMhalo_param);
    free(Muv_param);
    free(Mhalo_param);
    gsl_spline_free (LF_spline);
    gsl_interp_accel_free(LF_spline_acc);
    freeSigmaMInterpTable();
	initialised_ComputeLF = 0;
}

int ComputeLF(int nbins, struct UserParams *user_params, struct CosmoParams *cosmo_params, struct AstroParams *astro_params,
               struct FlagOptions *flag_options, int component, int NUM_OF_REDSHIFT_FOR_LF, float *z_LF, float *M_TURNs, double *M_uv_z, double *M_h_z, double *log10phi) {
    /*
        This is an API-level function and thus returns an int status.
    */
    int status;
    Try{ // This try block covers the whole function.
    // This NEEDS to be done every time, because the actual object passed in as
    // user_params, cosmo_params etc. can change on each call, freeing up the memory.
    initialise_ComputeLF(nbins, user_params,cosmo_params,astro_params,flag_options);

    int i,i_z;
    int i_unity, i_smth, mf, nbins_smth=7;
    double  dlnMhalo, lnMhalo_i, SFRparam, Muv_1, Muv_2, dMuvdMhalo;
    double Mhalo_i, lnMhalo_min, lnMhalo_max, lnMhalo_lo, lnMhalo_hi, dlnM, growthf;
    double f_duty_upper, Mcrit_atom;
    float Fstar, Fstar_temp;
    double dndm;
    int gsl_status;

    gsl_set_error_handler_off();
    if (astro_params->ALPHA_STAR < -0.5)
        LOG_WARNING(
            "ALPHA_STAR is %f, which is unphysical value given the observational LFs.\n"\
            "Also, when ALPHA_STAR < -.5, LFs may show a kink. It is recommended to set ALPHA_STAR > -0.5.",
            astro_params->ALPHA_STAR
        );

    mf = user_params_ps->HMF;

    lnMhalo_min = log(Mhalo_min*0.999);
    lnMhalo_max = log(Mhalo_max*1.001);
    dlnMhalo = (lnMhalo_max - lnMhalo_min)/(double)(nbins - 1);

    for (i_z=0; i_z<NUM_OF_REDSHIFT_FOR_LF; i_z++) {

        growthf = dicke(z_LF[i_z]);
        Mcrit_atom = atomic_cooling_threshold(z_LF[i_z]);

        i_unity = -1;
        for (i=0; i<nbins; i++) {
            // generate interpolation arrays
            lnMhalo_param[i] = lnMhalo_min + dlnMhalo*(double)i;
            Mhalo_i = exp(lnMhalo_param[i]);

            if (component == 1)
                Fstar = astro_params->F_STAR10*pow(Mhalo_i/1e10,astro_params->ALPHA_STAR);
            else
                Fstar = astro_params->F_STAR7_MINI*pow(Mhalo_i/1e7,astro_params->ALPHA_STAR_MINI);
            if (Fstar > 1.) Fstar = 1;

            if (i_unity < 0) { // Find the array number at which Fstar crosses unity.
                if (astro_params->ALPHA_STAR > 0.) {
                    if ( (1.- Fstar) < FRACT_FLOAT_ERR ) i_unity = i;
                }
                else if (astro_params->ALPHA_STAR < 0. && i < nbins-1) {
                    if (component == 1)
                        Fstar_temp = astro_params->F_STAR10*pow( exp(lnMhalo_min + dlnMhalo*(double)(i+1))/1e10,astro_params->ALPHA_STAR);
                    else
                        Fstar_temp = astro_params->F_STAR7_MINI*pow( exp(lnMhalo_min + dlnMhalo*(double)(i+1))/1e7,astro_params->ALPHA_STAR_MINI);
                    if (Fstar_temp < 1. && (1.- Fstar) < FRACT_FLOAT_ERR) i_unity = i;
                }
            }

            // parametrization of SFR
            SFRparam = Mhalo_i * cosmo_params->OMb/cosmo_params->OMm * (double)Fstar * (double)(hubble(z_LF[i_z])*SperYR/astro_params->t_STAR); // units of M_solar/year

            Muv_param[i] = 51.63 - 2.5*log10(SFRparam*Luv_over_SFR); // UV magnitude
            // except if Muv value is nan or inf, but avoid error put the value as 10.
            if ( isinf(Muv_param[i]) || isnan(Muv_param[i]) ) Muv_param[i] = 10.;

            M_uv_z[i + i_z*nbins] = Muv_param[i];
        }

        gsl_status = gsl_spline_init(LF_spline, lnMhalo_param, Muv_param, nbins);
        GSL_ERROR(gsl_status);

        lnMhalo_lo = log(Mhalo_min);
        lnMhalo_hi = log(Mhalo_max);
        dlnM = (lnMhalo_hi - lnMhalo_lo)/(double)(nbins - 1);

        // There is a kink on LFs at which Fstar crosses unity. This kink is a numerical artefact caused by the derivate of dMuvdMhalo.
        // Most of the cases the kink doesn't appear in magnitude ranges we are interested (e.g. -22 < Muv < -10). However, for some extreme
        // parameters, it appears. To avoid this kink, we use the interpolation of the derivate in the range where the kink appears.
        // 'i_unity' is the array number at which the kink appears. 'i_unity-3' and 'i_unity+12' are related to the range of interpolation,
        // which is an arbitrary choice.
        // NOTE: This method does NOT work in cases with ALPHA_STAR < -0.5. But, this parameter range is unphysical given that the
        //       observational LFs favour positive ALPHA_STAR in this model.
        // i_smth = 0: calculates LFs without interpolation.
        // i_smth = 1: calculates LFs using interpolation where Fstar crosses unity.
        if (i_unity-3 < 0) i_smth = 0;
        else if (i_unity+12 > nbins-1) i_smth = 0;
        else i_smth = 1;
        if (i_smth == 0) {
            for (i=0; i<nbins; i++) {
                // calculate luminosity function
                lnMhalo_i = lnMhalo_lo + dlnM*(double)i;
                Mhalo_param[i] = exp(lnMhalo_i);

                M_h_z[i + i_z*nbins] = Mhalo_param[i];

                Muv_1 = gsl_spline_eval(LF_spline, lnMhalo_i - delta_lnMhalo, LF_spline_acc);
                Muv_2 = gsl_spline_eval(LF_spline, lnMhalo_i + delta_lnMhalo, LF_spline_acc);

                dMuvdMhalo = (Muv_2 - Muv_1) / (2.*delta_lnMhalo * exp(lnMhalo_i));

                if (component == 1)
                    f_duty_upper = 1.;
                else
                    f_duty_upper = exp(-(Mhalo_param[i]/Mcrit_atom));

                log10phi[i + i_z*nbins] = log10( unconditional_mf(growthf,lnMhalo_i,z_LF[i_z],mf) * exp(-(M_TURNs[i_z]/Mhalo_param[i])) * f_duty_upper / fabs(dMuvdMhalo) );

                if (isinf(log10phi[i + i_z*nbins]) || isnan(log10phi[i + i_z*nbins]) || log10phi[i + i_z*nbins] < -30.)
                    log10phi[i + i_z*nbins] = -30.;
            }
        }
        else {
            lnM_temp = calloc(nbins_smth,sizeof(double));
            deriv_temp = calloc(nbins_smth,sizeof(double));
            deriv = calloc(nbins,sizeof(double));

            for (i=0; i<nbins; i++) {
                // calculate luminosity function
                lnMhalo_i = lnMhalo_lo + dlnM*(double)i;
                Mhalo_param[i] = exp(lnMhalo_i);

                M_h_z[i + i_z*nbins] = Mhalo_param[i];

                Muv_1 = gsl_spline_eval(LF_spline, lnMhalo_i - delta_lnMhalo, LF_spline_acc);
                Muv_2 = gsl_spline_eval(LF_spline, lnMhalo_i + delta_lnMhalo, LF_spline_acc);

                dMuvdMhalo = (Muv_2 - Muv_1) / (2.*delta_lnMhalo * exp(lnMhalo_i));
                deriv[i] = fabs(dMuvdMhalo);
            }

            deriv_spline_acc = gsl_interp_accel_alloc();
            deriv_spline = gsl_spline_alloc(gsl_interp_cspline, nbins_smth);

            // generate interpolation arrays to smooth discontinuity of the derivative causing a kink
            // Note that the number of array elements and the range of interpolation are made by arbitrary choices.
            lnM_temp[0] = lnMhalo_param[i_unity - 3];
            lnM_temp[1] = lnMhalo_param[i_unity - 2];
            lnM_temp[2] = lnMhalo_param[i_unity + 8];
            lnM_temp[3] = lnMhalo_param[i_unity + 9];
            lnM_temp[4] = lnMhalo_param[i_unity + 10];
            lnM_temp[5] = lnMhalo_param[i_unity + 11];
            lnM_temp[6] = lnMhalo_param[i_unity + 12];

            deriv_temp[0] = deriv[i_unity - 3];
            deriv_temp[1] = deriv[i_unity - 2];
            deriv_temp[2] = deriv[i_unity + 8];
            deriv_temp[3] = deriv[i_unity + 9];
            deriv_temp[4] = deriv[i_unity + 10];
            deriv_temp[5] = deriv[i_unity + 11];
            deriv_temp[6] = deriv[i_unity + 12];

            gsl_status = gsl_spline_init(deriv_spline, lnM_temp, deriv_temp, nbins_smth);
            GSL_ERROR(gsl_status);

            for (i=0;i<9;i++){
                deriv[i_unity + i - 1] = gsl_spline_eval(deriv_spline, lnMhalo_param[i_unity + i - 1], deriv_spline_acc);
            }
            for (i=0; i<nbins; i++) {
                if (component == 1)
                    f_duty_upper = 1.;
                else
                    f_duty_upper = exp(-(Mhalo_param[i]/Mcrit_atom));

                dndm = unconditional_mf(growthf, log(Mhalo_param[i]),z_LF[i_z], mf);
                log10phi[i + i_z*nbins] = log10(dndm * exp(-(M_TURNs[i_z]/Mhalo_param[i])) * f_duty_upper / deriv[i]);
                if (isinf(log10phi[i + i_z*nbins]) || isnan(log10phi[i + i_z*nbins]) || log10phi[i + i_z*nbins] < -30.)
                    log10phi[i + i_z*nbins] = -30.;
            }
        }
    }

	cleanup_ComputeLF();
    } // End try
    Catch(status){
        return status;
    }
    return(0);

}

double EvaluateSigma(double lnM){
    //using log units to make the fast option faster and the slow option slower
    if(user_params_ps->USE_INTERPOLATION_TABLES) {
        return EvaluateRGTable1D_f(lnM, &Sigma_InterpTable);
    }
    return sigma_z0(exp(lnM));
}

double EvaluatedSigmasqdm(double lnM){
    //this may be slow, figure out why the dsigmadm table is in log10
    if(user_params_ps->USE_INTERPOLATION_TABLES){
        return -pow(10., EvaluateRGTable1D_f(lnM, &dSigmasqdm_InterpTable));
    }
    return dsigmasqdm_z0(exp(lnM));
}

//set the minimum source mass for the integrals, If we have an exponential cutoff we go below the chosen mass by a factor of 50
//NOTE: previously, with USE_MINI_HALOS, the sigma table was initialised with M_MIN_INTEGRAL/50, but then all integrals perofmed
//      from M_MIN_INTEGRAL
double minimum_source_mass(double redshift, bool xray, struct AstroParams *astro_params, struct FlagOptions *flag_options){
    double Mmin,min_factor,mu_factor,t_vir_min;
    if(flag_options->USE_MASS_DEPENDENT_ZETA && !flag_options->USE_MINI_HALOS)
        min_factor = 50.; // small lower bound to cover far below the turnover
    else
        min_factor = 1.; //sharp cutoff

    // automatically false if !USE_MASS_DEPENDENT_ZETA
    if(flag_options->USE_MINI_HALOS){
        Mmin = global_params.M_MIN_INTEGRAL;
    }
    // automatically true if USE_MASS_DEPENDENT_ZETA
    else if(flag_options->M_MIN_in_Mass) {
         //NOTE: previously this divided Mturn by 50 in spin temperature, but not in the ionised box
         //     which I think is a bug with M_MIN_in_Mass, since there is a sharp cutoff
        Mmin = astro_params->M_TURN;
    }
    else {
        //if the virial temp minimum is set below ionisation we need to set mu accordingly
        t_vir_min = xray ? astro_params->X_RAY_Tvir_MIN : astro_params->ION_Tvir_MIN;
        mu_factor = t_vir_min < 9.99999e3 ? 1.22 : 0.6;
        Mmin = TtoM(redshift, t_vir_min, mu_factor);
    }

    //This is mostly unused and needs to be tested
    if(global_params.P_CUTOFF){
        Mmin = fmax(Mmin,M_J_WDM());
    }

    Mmin /= min_factor;

    return Mmin;
}<|MERGE_RESOLUTION|>--- conflicted
+++ resolved
@@ -809,10 +809,6 @@
     //NOTE: like the other CMFs this is dNdlogM and leaves out
     //   the (cosmo_params_ps->OMm)*RHOcrit
     //NOTE: dfdM == constants*dNdlnM
-<<<<<<< HEAD
-    // LOG_ULTRA_DEBUG("M = %.3e Barrier = %.3f || dndlnM= %.6e",exp(lnM),DELTAC_DELOS,dfdM);
-=======
->>>>>>> 91dc40df
     return dfdM;
 }
 
@@ -865,10 +861,6 @@
     sigdiff_inv = sigma1 == sigma_cond ? 1e6 : 1/(sigma1*sigma1 - sigma_cond*sigma_cond);
 
     result = -dsigmasqdm*factor*pow(sigdiff_inv,1.5)*exp(-(Barrier - delta_0)*(Barrier - delta_0)*0.5*(sigdiff_inv))/sqrt(2.*PI);
-<<<<<<< HEAD
-    // LOG_ULTRA_DEBUG("M = %.3e T = %.3e Barrier = %.3f || dndlnM= %.6e",exp(lnM),factor,Barrier,result);
-=======
->>>>>>> 91dc40df
     return result;
 }
 
@@ -1420,7 +1412,6 @@
             fcoll += (Fcollapprox(nu_lo_limit,beta3)-Fcollapprox(nu_pivot2,beta3) )*pow(nu_pivot2_umf,-beta3);
         }
       }
-<<<<<<< HEAD
     }
     else{
         if(nu_lo_limit >= nu_condition){ //fully in the flat part of sigma(nu), M^alpha is nu-independent.
@@ -1562,123 +1553,8 @@
         .HMF = user_params_ps->HMF,
         .sigma_cond = sigma,
         .delta = delta,
-=======
-    }
-    else{
-        if(nu_lo_limit >= nu_condition){ //fully in the flat part of sigma(nu), M^alpha is nu-independent.
-            // This is just an erfc, remembering that the conditional nu can be higher than the unconditional nu of the condition
-            return Fcollapprox(nu_lo_limit,0.);
-        }
-
-        if(nu_lo_limit >= nu_pivot1){
-            //We use the condition version wherever the nu range may intersect nu_condition (i.e beta1)
-            fcoll += Fcollapprox_condition(nu_lo_limit,nu_condition,beta1)*pow(nu_pivot1_umf,-beta1);
-        }
-        else{
-            fcoll += Fcollapprox_condition(nu_pivot1,nu_condition,beta1)*pow(nu_pivot1_umf,-beta1);
-            if (nu_lo_limit > nu_pivot2){
-                fcoll += (Fcollapprox(nu_lo_limit,beta2)-Fcollapprox(nu_pivot1,beta2))*pow(nu_pivot1_umf,-beta2);
-            }
-            else {
-                fcoll += (Fcollapprox(nu_pivot2,beta2)-Fcollapprox(nu_pivot1,beta2) )*pow(nu_pivot1_umf,-beta2);
-                fcoll += (Fcollapprox(nu_lo_limit,beta3)-Fcollapprox(nu_pivot2,beta3) )*pow(nu_pivot2_umf,-beta3);
-            }
-        }
-    }
-
-    if (fcoll<=0.0){
-        LOG_DEBUG("Negative fcoll? fc=%.1le\n",fcoll);
-        fcoll=1e-40;
-    }
-    return fcoll;
-}
-
-double IntegratedNdM(double lnM_lo, double lnM_hi, struct parameters_gsl_MF_integrals params, int type, int method){
-    if(method==0 || (method==1 && params.delta > global_params.CRIT_DENS_TRANSITION))
-        return IntegratedNdM_QAG(lnM_lo, lnM_hi, params, type);
-    if(method==1)
-        return IntegratedNdM_GL(lnM_lo, lnM_hi, params, type);
-    if(method==2)
-        return MFIntegral_Approx(lnM_lo, lnM_hi, params, type);
-}
-
-//Some wrappers over the integration functions for specific integrals//
-
-/*
- FUNCTION FgtrM(z, M)
- Computes the fraction of mass contained in haloes with mass > M at redshift z
- */
-double FgtrM(double z, double M){
-    double del, sig;
-
-    del = Deltac/dicke(z); //regular spherical collapse delta
-    sig = sigma_z0(M);
-
-    return splined_erfc(del / (sqrt(2)*sig));
-}
-
-/*
- FUNCTION FgtrM_wsigma(z, sigma_z0(M))
- Computes the fraction of mass contained in haloes with mass > M at redshift z.
- Requires sigma_z0(M) rather than M to make certain heating integrals faster
- */
-double FgtrM_wsigma(double z, double sig){
-    double del;
-
-    del = Deltac/dicke(z); //regular spherical collapse delta
-
-    return splined_erfc(del / (sqrt(2)*sig));
-}
-
-double Fcoll_General(double z, double lnM_min, double lnM_max){
-    double lower_limit, upper_limit, growthf;
-
-    growthf = dicke(z);
-    struct parameters_gsl_MF_integrals integral_params = {
-                .redshift = z,
-                .growthf = growthf,
-                .HMF = user_params_ps->HMF,
->>>>>>> 91dc40df
     };
-    return IntegratedNdM(lnM_min, lnM_max, integral_params, 2, 0) / (cosmo_params_ps->OMm*RHOcrit);
-}
-
-double Nion_General(double z, double lnM_Min, double lnM_Max, double MassTurnover, double Alpha_star, double Alpha_esc, double Fstar10,
-                     double Fesc10, double Mlim_Fstar, double Mlim_Fesc){
-    struct parameters_gsl_MF_integrals params = {
-        .redshift = z,
-        .growthf = dicke(z),
-        .Mturn = MassTurnover,
-        .alpha_star = Alpha_star,
-        .alpha_esc = Alpha_esc,
-        .f_star_norm = Fstar10,
-        .f_esc_norm = Fesc10,
-        .Mlim_star = Mlim_Fstar,
-        .Mlim_esc = Mlim_Fesc,
-        .HMF = user_params_ps->HMF,
-    };
-    return IntegratedNdM(lnM_Min,lnM_Max,params,3,0) / ((cosmo_params_ps->OMm)*RHOcrit);
-}
-
-double Nion_General_MINI(double z, double lnM_Min, double lnM_Max, double MassTurnover, double MassTurnover_upper, double Alpha_star,
-                         double Alpha_esc, double Fstar7_MINI, double Fesc7_MINI, double Mlim_Fstar, double Mlim_Fesc){
-    struct parameters_gsl_MF_integrals params = {
-        .redshift = z,
-        .growthf = dicke(z),
-        .Mturn = MassTurnover,
-        .Mturn_upper = MassTurnover_upper,
-        .alpha_star = Alpha_star,
-        .alpha_esc = Alpha_esc,
-        .f_star_norm = Fstar7_MINI,
-        .f_esc_norm = Fesc7_MINI,
-        .Mlim_star = Mlim_Fstar,
-        .Mlim_esc = Mlim_Fesc,
-        .HMF = user_params_ps->HMF,
-    };
-    return IntegratedNdM(lnM_Min,lnM_Max,params,4,0) / ((cosmo_params_ps->OMm)*RHOcrit);
-}
-
-<<<<<<< HEAD
+
     if(delta <= -1. || lnM1 >= log(M_cond))
         return 0.;
     //return 100% of mass AT THE CONDITION MASS if delta is exceeded
@@ -1726,8 +1602,6 @@
     if(params.HMF != 0 && params.HMF != 1 && params.HMF != 4)
         params.HMF = 0;
 
-    // LOG_ULTRA_DEBUG("params: D=%.2e Mtl=%.2e Mtu=%.2e as=%.2e ae=%.2e fs=%.2e fe=%.2e Ms=%.2e Me=%.2e hmf=%d sig=%.2e del=%.2e",
-    //     growthf,MassTurnover,MassTurnover_upper,Alpha_star,Alpha_esc,Fstar7,Fesc7,Mlim_Fstar,Mlim_Fesc,0,sigma2,delta2);
     return IntegratedNdM(lnM1,lnM2,params,-4,method);
 }
 
@@ -1763,130 +1637,9 @@
     if(params.HMF != 0 && params.HMF != 1 && params.HMF != 4)
         params.HMF = 0;
 
-    // LOG_ULTRA_DEBUG("params: D=%.2e Mtl=%.2e as=%.2e ae=%.2e fs=%.2e fe=%.2e Ms=%.2e Me=%.2e sig=%.2e del=%.2e",
-    //     growthf,MassTurnover,Alpha_star,Alpha_esc,Fstar10,Fesc10,Mlim_Fstar,Mlim_Fesc,sigma2,delta2);
-
-    // LOG_ULTRA_DEBUG("--> %.8e",IntegratedNdM(lnM1,lnM2,params,-3, method));
-
     return IntegratedNdM(lnM1,lnM2,params,-3, method);
 }
 
-=======
-double Nhalo_Conditional(double growthf, double lnM1, double lnM2, double M_cond, double sigma, double delta, int method){
-    struct parameters_gsl_MF_integrals params = {
-        .growthf = growthf,
-        .HMF = user_params_ps->HMF,
-        .sigma_cond = sigma,
-        .delta = delta,
-    };
-
-    if(delta <= -1. || lnM1 >= log(M_cond))
-        return 0.;
-    //return 1 halo AT THE CONDITION MASS if delta is exceeded
-    if(delta > MAX_DELTAC_FRAC*get_delta_crit(params.HMF,sigma,growthf)){
-        if(M_cond*(1-FRACT_FLOAT_ERR) <= exp(lnM2)) //this limit is not ideal, but covers floating point errors when we set lnM2 == log(M_cond)
-            return 1./M_cond;
-        else
-            return 0.;
-    }
-
-    return IntegratedNdM(lnM1,lnM2,params,-1, method);
-}
-
-double Mcoll_Conditional(double growthf, double lnM1, double lnM2, double M_cond, double sigma, double delta, int method){
-    struct parameters_gsl_MF_integrals params = {
-        .growthf = growthf,
-        .HMF = user_params_ps->HMF,
-        .sigma_cond = sigma,
-        .delta = delta,
-    };
-
-    if(delta <= -1. || lnM1 >= log(M_cond))
-        return 0.;
-    //return 100% of mass AT THE CONDITION MASS if delta is exceeded
-    if(delta > MAX_DELTAC_FRAC*get_delta_crit(params.HMF,sigma,growthf)){
-        if(M_cond*(1-FRACT_FLOAT_ERR) <= exp(lnM2)) //this limit is not ideal, but covers floating point errors when we set lnM2 == log(M_cond)
-            return 1.;
-        else
-            return 0.;
-    }
-    return IntegratedNdM(lnM1,lnM2,params,-2, method);
-}
-
-double Nion_ConditionalM_MINI(double growthf, double lnM1, double lnM2, double M_cond, double sigma2, double delta2, double MassTurnover,
-                            double MassTurnover_upper, double Alpha_star, double Alpha_esc, double Fstar7,
-                            double Fesc7, double Mlim_Fstar, double Mlim_Fesc, int method){
-    struct parameters_gsl_MF_integrals params = {
-        .growthf = growthf,
-        .Mturn = MassTurnover,
-        .Mturn_upper = MassTurnover_upper,
-        .alpha_star = Alpha_star,
-        .alpha_esc = Alpha_esc,
-        .f_star_norm = Fstar7,
-        .f_esc_norm = Fesc7,
-        .Mlim_star = Mlim_Fstar,
-        .Mlim_esc = Mlim_Fesc,
-        .HMF = user_params_ps->HMF,
-        .sigma_cond = sigma2,
-        .delta = delta2,
-    };
-
-    if(delta2 <= -1. || lnM1 >= log(M_cond))
-        return 0.;
-    //return 1 halo at the condition mass if delta is exceeded
-    //NOTE: this will almost always be zero, due to the upper turover,
-    // however this replaces an integral so it won't be slow
-    if(delta2 > MAX_DELTAC_FRAC*get_delta_crit(params.HMF,sigma2,growthf)){
-        if(M_cond*(1-FRACT_FLOAT_ERR) <= exp(lnM2)) //this limit is not ideal, but covers floating point errors when we set lnM2 == log(M_cond)
-            return nion_fraction_mini(M_cond,&params); //NOTE: condition mass is used as if it were Lagrangian (no 1+delta)
-        else
-            return 0.;
-    }
-
-    //If we don't have a corresponding CMF, use EPS and normalise
-    //NOTE: it's possible we may want to use another default
-    if(params.HMF != 0 && params.HMF != 1 && params.HMF != 4)
-        params.HMF = 0;
-
-    return IntegratedNdM(lnM1,lnM2,params,-4,method);
-}
-
-double Nion_ConditionalM(double growthf, double lnM1, double lnM2, double M_cond, double sigma2, double delta2, double MassTurnover,
-                        double Alpha_star, double Alpha_esc, double Fstar10, double Fesc10, double Mlim_Fstar,
-                        double Mlim_Fesc, int method){
-    struct parameters_gsl_MF_integrals params = {
-        .growthf = growthf,
-        .Mturn = MassTurnover,
-        .alpha_star = Alpha_star,
-        .alpha_esc = Alpha_esc,
-        .f_star_norm = Fstar10,
-        .f_esc_norm = Fesc10,
-        .Mlim_star = Mlim_Fstar,
-        .Mlim_esc = Mlim_Fesc,
-        .HMF = user_params_ps->HMF,
-        .sigma_cond = sigma2,
-        .delta = delta2,
-    };
-
-    if(delta2 <= -1. || lnM1 >= log(M_cond))
-        return 0.;
-    //return 1 halo at the condition mass if delta is exceeded
-    if(delta2 > MAX_DELTAC_FRAC*get_delta_crit(params.HMF,sigma2,growthf)){
-        if(M_cond*(1-FRACT_FLOAT_ERR) <= exp(lnM2))
-            return nion_fraction(M_cond,&params); //NOTE: condition mass is used as if it were Lagrangian (no 1+delta)
-        else
-            return 0.;
-    }
-
-    //If we don't have a corresponding CMF, use EPS and normalise
-    //NOTE: it's possible we may want to use another default
-    if(params.HMF != 0 && params.HMF != 1 && params.HMF != 4)
-        params.HMF = 0;
-
-    return IntegratedNdM(lnM1,lnM2,params,-3, method);
-}
-
->>>>>>> 91dc40df
 /* returns the "effective Jeans mass" in Msun
  corresponding to the gas analog of WDM ; eq. 10 in Barkana+ 2001 */
 double M_J_WDM(){
