// Re-write of find_halos.c from the original 21cmFAST

// ComputeHaloField takes in a k_space box of the linear overdensity field
// and filters it on decreasing scales in order to find virialized halos.
// Virialized halos are defined according to the linear critical overdensity.
// ComputeHaloField outputs a cube with non-zero elements containing the Mass of
// the virialized halos
#include "HaloField.h"

#include <complex.h>
#include <fftw3.h>
#include <math.h>
#include <omp.h>
#include <stdio.h>
#include <stdlib.h>

#include "Constants.h"
#include "InputParameters.h"
#include "OutputStructs.h"
#include "Stochasticity.h"
#include "cexcept.h"
#include "cosmology.h"
#include "debugging.h"
#include "dft.h"
#include "exceptions.h"
#include "filtering.h"
#include "hmf.h"
#include "indexing.h"
#include "interp_tables.h"
#include "logger.h"

<<<<<<< HEAD
// #include "HaloField.cuh"

int check_halo(char * in_halo, UserParams *user_params, float R, int x, int y, int z, int check_type);
=======
int check_halo(char *in_halo, float R, int x, int y, int z, int check_type);
>>>>>>> 352ef6c6
void init_halo_coords(HaloField *halos, long long unsigned int n_halos);
int pixel_in_halo(int grid_dim, int z_dim, int x, int x_index, int y, int y_index, int z,
                  int z_index, float Rsq_curr_index);
void free_halo_field(HaloField *halos);

int ComputeHaloField(float redshift_desc, float redshift, InitialConditions *boxes,
                     unsigned long long int random_seed, HaloField *halos_desc, HaloField *halos) {
    int status;

<<<<<<< HEAD
    // update the global params to the device
    // updateGlobalParams(user_params, cosmo_params, astro_params);

    Try{ // This Try brackets the whole function, so we don't indent.

    //This happens if we are updating a halo field (no need to redo big halos)
    if(flag_options->HALO_STOCHASTICITY && redshift_desc > 0){
        LOG_DEBUG("Halo sampling switched on, bypassing halo finder to update %llu halos...",halos_desc->n_halos);
        //this would hold the two boxes used in the halo sampler, but here we are taking the sample from a catalogue so we define a dummy here
        float *dummy_box = NULL;
        stochastic_halofield(user_params, cosmo_params, astro_params, flag_options, random_seed, redshift_desc,
                            redshift, dummy_box, dummy_box, halos_desc, halos);
        return 0;
    }
=======
    Try {  // This Try brackets the whole function, so we don't indent.

        // This happens if we are updating a halo field (no need to redo big halos)
        if (matter_options_global->HALO_STOCHASTICITY && redshift_desc > 0) {
            LOG_DEBUG("Halo sampling switched on, bypassing halo finder to update %llu halos...",
                      halos_desc->n_halos);
            // this would hold the two boxes used in the halo sampler, but here we are taking the
            // sample from a catalogue so we define a dummy here
            float *dummy_box = NULL;
            stochastic_halofield(random_seed, redshift_desc, redshift, dummy_box, dummy_box,
                                 halos_desc, halos);
            return 0;
        }
>>>>>>> 352ef6c6

        LOG_DEBUG("input value:");
        LOG_DEBUG("redshift=%f", redshift);
#if LOG_LEVEL >= SUPER_DEBUG_LEVEL
        writeSimulationOptions(simulation_options_global);
        writeMatterOptions(matter_options_global);
        writeCosmoParams(cosmo_params_global);
#endif

        // Makes the parameter structs visible to a variety of functions/macros
        // Do each time to avoid Python garbage collection issues

        omp_set_num_threads(simulation_options_global->N_THREADS);

        fftwf_complex *density_field, *density_field_saved;

        float growth_factor, R, delta_m, M, Delta_R, delta_crit;
        char *in_halo, *forbidden;
        int i, j, k, x, y, z;
        long long unsigned int total_halo_num, r_halo_num;
        float R_temp, M_MIN;

        LOG_DEBUG("Begin Initialisation");

        // ***************** BEGIN INITIALIZATION ***************** //
        init_ps();

        growth_factor = dicke(redshift);  // normalized to 1 at z=0

        // store highly used parameters
        int grid_dim = simulation_options_global->DIM;
        int z_dim = D_PARA;

        // set minimum source mass
        // if we use the sampler we want to stop at the HII cell mass
        if (matter_options_global->HALO_STOCHASTICITY)
            M_MIN = fmax(M_MIN, RtoM(L_FACTOR * simulation_options_global->BOX_LEN /
                                     simulation_options_global->HII_DIM));
        // otherwise we stop at the cell mass
        else
            M_MIN = fmax(M_MIN, RtoM(L_FACTOR * simulation_options_global->BOX_LEN / grid_dim));

        // allocate array for the k-space box
        density_field = (fftwf_complex *)fftwf_malloc(sizeof(fftwf_complex) * KSPACE_NUM_PIXELS);
        density_field_saved =
            (fftwf_complex *)fftwf_malloc(sizeof(fftwf_complex) * KSPACE_NUM_PIXELS);

        // allocate memory for the boolean in_halo box
        in_halo = (char *)malloc(sizeof(char) * TOT_NUM_PIXELS);

        // initialize
        memset(in_halo, 0, sizeof(char) * TOT_NUM_PIXELS);

        if (matter_options_global->DEXM_OPTIMIZE) {
            forbidden = (char *)calloc(TOT_NUM_PIXELS, sizeof(char));
        }

        // Unused variables, for future threading
        //  unsigned long long int nhalo_threads[simulation_options_global->N_THREADS];
        //  unsigned long long int istart_threads[simulation_options_global->N_THREADS];
        //  //expected TOTAL halos in box from minimum source mass

        // unsigned long long int arraysize_total = halos->buffer_size;
        // unsigned long long int arraysize_local = arraysize_total /
        // simulation_options_global->N_THREADS;

#if LOG_LEVEL >= DEBUG_LEVEL
        initialiseSigmaMInterpTable(M_MIN, M_MAX_INTEGRAL);
        double nhalo_debug = Nhalo_General(redshift, log(M_MIN), log(M_MAX_INTEGRAL)) * VOLUME *
                             cosmo_params_global->OMm * RHOcrit;
        // expected halos above minimum filter mass
        LOG_DEBUG("DexM: We expect %.2f Halos between Masses [%.2e,%.2e] D %.3e", nhalo_debug,
                  M_MIN, M_MAX_INTEGRAL, growth_factor);
#endif

#pragma omp parallel shared(boxes, density_field) private(i, j, k) \
    num_threads(simulation_options_global -> N_THREADS)
        {
#pragma omp for
            for (i = 0; i < grid_dim; i++) {
                for (j = 0; j < grid_dim; j++) {
                    for (k = 0; k < z_dim; k++) {
                        *((float *)density_field + R_FFT_INDEX(i, j, k)) =
                            boxes->hires_density[R_INDEX(i, j, k)];
                    }
                }
            }
        }

        dft_r2c_cube(matter_options_global->USE_FFTW_WISDOM, grid_dim, z_dim,
                     simulation_options_global->N_THREADS, density_field);

        // save a copy of the k-space density field
        memcpy(density_field_saved, density_field, sizeof(fftwf_complex) * KSPACE_NUM_PIXELS);

        // ***************** END INITIALIZATION ***************** //

        LOG_DEBUG("Finalised Initialisation");

        // lets filter it now
        // set initial R value
        Delta_R = L_FACTOR * 2. * simulation_options_global->BOX_LEN / (grid_dim + 0.0);

        total_halo_num = 0;
        R = MtoR(M_MIN * 1.01);  // one percent higher for rounding

        LOG_DEBUG("Prepare to filter to find halos");

        while (R < L_FACTOR * simulation_options_global->BOX_LEN)
            R *= simulation_options_global->DELTA_R_FACTOR;

        HaloField *halos_dexm;
        if (matter_options_global->HALO_STOCHASTICITY) {
            // To save memory, we allocate the smaller (large mass) halofield here instead of using
            // halos_desc
            halos_dexm = malloc(sizeof(HaloField));
        } else {
            // assign directly to the output field instead
            halos_dexm = halos;
        }

        float *halo_field = calloc(TOT_NUM_PIXELS, sizeof(float));

        while ((R > 0.5 * Delta_R) &&
               (RtoM(R) >= M_MIN)) {  // filter until we get to half the pixel size or M_MIN
            M = RtoM(R);
            LOG_SUPER_DEBUG(
                "while loop for finding halos: R = %f 0.5*Delta_R = %f RtoM(R)=%e M_MIN=%e", R,
                0.5 * Delta_R, M, M_MIN);

            // Pending a serious deep-dive into this algorithm, I will force DexM to use the fitted
            // parameters to the
            //       Sheth-Tormen mass function (as of right now, We do not even reproduce EPS
            //       results)
            delta_crit = growth_factor * sheth_delc_dexm(Deltac / growth_factor, sigma_z0(M));

            // first let's check if virialized halos of this size are rare enough
            // that we don't have to worry about them (let's define 7 sigma away, as in Mesinger et
            // al 05)
            if ((sigma_z0(M) * growth_factor * 7.) < delta_crit) {
                LOG_SUPER_DEBUG("Haloes too rare for M = %e! Skipping...", M);
                R /= simulation_options_global->DELTA_R_FACTOR;
                continue;
            }

            memcpy(density_field, density_field_saved, sizeof(fftwf_complex) * KSPACE_NUM_PIXELS);

            // now filter the box on scale R
            // 0 = top hat in real space, 1 = top hat in k space
            filter_box(density_field, 0, matter_options_global->HALO_FILTER, R, 0.);

            // do the FFT to get delta_m box
            dft_c2r_cube(matter_options_global->USE_FFTW_WISDOM, grid_dim, z_dim,
                         simulation_options_global->N_THREADS, density_field);

            // *****************  BEGIN OPTIMIZATION ***************** //
            // to optimize speed, if the filter size is large (switch to collapse fraction criteria
            // later)
            if (matter_options_global->DEXM_OPTIMIZE) {
                if (M > simulation_options_global->DEXM_OPTIMIZE_MINMASS) {
                    memset(forbidden, 0, sizeof(char) * TOT_NUM_PIXELS);
                    // now go through the list of existing halos and paint on the no-go region onto
                    // <forbidden>

#pragma omp parallel shared(forbidden, R) private(x, y, z, R_temp) \
    num_threads(simulation_options_global -> N_THREADS)
                    {
                        float halo_buf;
#pragma omp for
                        for (x = 0; x < grid_dim; x++) {
                            for (y = 0; y < grid_dim; y++) {
                                for (z = 0; z < z_dim; z++) {
                                    halo_buf = halo_field[R_INDEX(x, y, z)];
                                    if (halo_buf > 0.) {
                                        R_temp = MtoR(halo_buf);
                                        check_halo(
                                            forbidden,
                                            R_temp + simulation_options_global->DEXM_R_OVERLAP * R,
                                            x, y, z, 2);
                                    }
                                }
                            }
                        }
                    }
                }
            }
            // *****************  END OPTIMIZATION ***************** //
            // now lets scroll through the box, flagging all pixels with delta_m > delta_crit
            r_halo_num = 0;

            // THREADING: Fix the race condition propertly to thread: it doesn't matter which thread
            // finds the halo first
            //   but if two threads find a halo in the same region simultaneously (before the first
            //   one updates in_halo) some halos could double-up
            // checking for overlaps in new halos after this loop could work, but I would have to
            // calculate distances between all new halos which sounds slow
            for (x = 0; x < grid_dim; x++) {
                for (y = 0; y < grid_dim; y++) {
                    for (z = 0; z < z_dim; z++) {
                        delta_m = *((float *)density_field + R_FFT_INDEX(x, y, z)) * growth_factor /
                                  TOT_NUM_PIXELS;
                        // if not within a larger halo, and radii don't overlap, update in_halo box
                        // *****************  BEGIN OPTIMIZATION ***************** //
                        if (matter_options_global->DEXM_OPTIMIZE &&
                            (M > simulation_options_global->DEXM_OPTIMIZE_MINMASS)) {
                            if ((delta_m > delta_crit) && !forbidden[R_INDEX(x, y, z)]) {
                                check_halo(in_halo, R, x, y, z,
                                           2);  // flag the pixels contained within this halo
                                check_halo(forbidden,
                                           (1. + simulation_options_global->DEXM_R_OVERLAP) * R, x,
                                           y, z,
                                           2);  // flag the pixels contained within this halo

                                halo_field[R_INDEX(x, y, z)] = M;

                                r_halo_num++;  // keep track of the number of halos
                            }
                        }
                        // *****************  END OPTIMIZATION ***************** //
                        else {
                            if ((delta_m > delta_crit)) {
                                if (!in_halo[R_INDEX(x, y, z)]) {
                                    if (!check_halo(in_halo, R, x, y, z,
                                                    1)) {  // we found us a "new" halo!
                                        check_halo(
                                            in_halo, R, x, y, z,
                                            2);  // flag the pixels contained within this halo

                                        halo_field[R_INDEX(x, y, z)] = M;

                                        r_halo_num++;
                                    }
                                }
                            }
                        }
                    }
                }
            }
            total_halo_num += r_halo_num;
            LOG_SUPER_DEBUG("n_halo = %llu, total = %llu , D = %.3f, delcrit = %.3f", r_halo_num,
                            total_halo_num, growth_factor, delta_crit);

            R /= simulation_options_global->DELTA_R_FACTOR;
        }

        LOG_DEBUG("Obtained %llu halo masses and positions, now saving to HaloField struct.",
                  total_halo_num);

        // Allocate the Halo Mass and Coordinate Fields (non-wrapper structure)
        if (matter_options_global->HALO_STOCHASTICITY)
            init_halo_coords(halos_dexm, total_halo_num);
        else
            halos_dexm->n_halos = total_halo_num;

        // Assign to the struct
        // NOTE: To thread this part, we would need to keep track of how many halos are in each
        // thread before
        //       OR assign a buffer of size n_halo * n_thread (in case the last thread has all the
        //       halos), copy the structure from stochasticity.c with the assignment and condensing
        unsigned long long int count = 0;
        float halo_buf = 0;
        for (x = 0; x < grid_dim; x++) {
            for (y = 0; y < grid_dim; y++) {
                for (z = 0; z < z_dim; z++) {
                    halo_buf = halo_field[R_INDEX(x, y, z)];
                    if (halo_buf > 0.) {
                        halos_dexm->halo_masses[count] = halo_buf;
                        halos_dexm->halo_coords[3 * count + 0] = x;
                        halos_dexm->halo_coords[3 * count + 1] = y;
                        halos_dexm->halo_coords[3 * count + 2] = z;
                        count++;
                    }
                }
            }
        }

        add_properties_cat(random_seed, redshift, halos_dexm);
        LOG_DEBUG("Found %llu DexM halos", halos_dexm->n_halos);

        if (matter_options_global->HALO_STOCHASTICITY) {
            LOG_DEBUG("Finding halos below grid resolution %.3e", M_MIN);
            // First we construct a grid which corresponds to how much of a HII_DIM cell is covered
            // by halos
            //   This is used in the sampler
            // we don't need the density field anymore so we reuse it
#pragma omp parallel private(i, j, k) num_threads(simulation_options_global->N_THREADS)
            {
#pragma omp for
                for (i = 0; i < grid_dim; i++) {
                    for (j = 0; j < grid_dim; j++) {
                        for (k = 0; k < z_dim; k++) {
                            *((float *)density_field + R_FFT_INDEX(i, j, k)) =
                                in_halo[R_INDEX(i, j, k)] ? 1. : 0.;
                        }
                    }
                }
            }

            dft_r2c_cube(matter_options_global->USE_FFTW_WISDOM, grid_dim, z_dim,
                         simulation_options_global->N_THREADS, density_field);
            if (simulation_options_global->DIM != simulation_options_global->HII_DIM) {
                // the tophat filter here will smoothe the grid to HII_DIM
                filter_box(density_field, 0, 0,
                           L_FACTOR * simulation_options_global->BOX_LEN /
                               (simulation_options_global->HII_DIM + 0.0),
                           0.);
            }
            dft_c2r_cube(matter_options_global->USE_FFTW_WISDOM, simulation_options_global->DIM,
                         D_PARA, simulation_options_global->N_THREADS, density_field);

            float *halo_overlap_box = calloc(HII_TOT_NUM_PIXELS, sizeof(float));
            float f_pixel_factor =
                simulation_options_global->DIM / (float)simulation_options_global->HII_DIM;
            // Now downsample the highres grid to get the lowres version
#pragma omp parallel private(i, j, k) num_threads(simulation_options_global->N_THREADS)
            {
#pragma omp for
                for (i = 0; i < simulation_options_global->HII_DIM; i++) {
                    for (j = 0; j < simulation_options_global->HII_DIM; j++) {
                        for (k = 0; k < HII_D_PARA; k++) {
                            halo_overlap_box[HII_R_INDEX(i, j, k)] =
                                *((float *)density_field +
                                  R_FFT_INDEX((unsigned long long)(i * f_pixel_factor + 0.5),
                                              (unsigned long long)(j * f_pixel_factor + 0.5),
                                              (unsigned long long)(k * f_pixel_factor + 0.5))) /
                                TOT_NUM_PIXELS;
                            halo_overlap_box[HII_R_INDEX(i, j, k)] =
                                fmin(fmax(halo_overlap_box[HII_R_INDEX(i, j, k)], 0.),
                                     1);  // cannot be below zero or above one
                        }
                    }
                }
            }

            stochastic_halofield(random_seed, redshift_desc, redshift, boxes->lowres_density,
                                 halo_overlap_box, halos_dexm, halos);

            // Here, halos_dexm is allocated in the C, so free it
            free_halo_field(halos_dexm);
            free(halos_dexm);
            free(halo_overlap_box);
        }

        LOG_DEBUG("Finished halo processing.");

        free(in_halo);
        free(halo_field);

        if (matter_options_global->DEXM_OPTIMIZE) {
            free(forbidden);
        }

        fftwf_free(density_field);
        fftwf_free(density_field_saved);

        fftwf_cleanup_threads();
        fftwf_cleanup();
        fftwf_forget_wisdom();

        LOG_DEBUG("Finished halo cleanup.");
        LOG_DEBUG("Found %llu Halos", halos->n_halos);
        if (halos->n_halos > 3)
            LOG_DEBUG("Halo Masses: %e %e %e %e", halos->halo_masses[0], halos->halo_masses[1],
                      halos->halo_masses[2], halos->halo_masses[3]);

    }  // End of Try()
    Catch(status) { return (status); }
    return (0);
}

// Function check_halo combines the original two functions overlap_halo and update_in_halo
// from the original 21cmFAST. Lots of redundant code, hence reduced into a single function
int check_halo(char *in_halo, float R, int x, int y, int z, int check_type) {
    // if check_type == 1 (perform original overlap halo)
    //          Funtion OVERLAP_HALO checks if the would be halo with radius R
    //          and centered on (x,y,z) overlaps with a pre-existing halo
    // if check_type == 2 (perform original update in halo)
    //          Funtion UPDATE_IN_HALO takes in a box <in_halo> and flags all points
    //          which fall within radius R of (x,y,z).

    int x_curr, y_curr, z_curr, x_min, x_max, y_min, y_max, z_min, z_max, R_index;
    float Rsq_curr_index;
    int x_index, y_index, z_index;
    long long unsigned int curr_index;

    if (check_type == 1) {
        // scale R to a effective overlap size, using R_OVERLAP_FACTOR
        R *= simulation_options_global->DEXM_R_OVERLAP;
    }

    int grid_dim = simulation_options_global->DIM;
    int z_dim = D_PARA;

    // convert R to index units
    R_index = ceil(R / simulation_options_global->BOX_LEN * grid_dim);
    Rsq_curr_index = pow(R / simulation_options_global->BOX_LEN * grid_dim, 2);  // convert to index

    // set parameter range
    x_min = x - R_index;
    x_max = x + R_index;
    y_min = y - R_index;
    y_max = y + R_index;
    z_min = z - R_index;
    z_max = z + R_index;
    // LOG_ULTRA_DEBUG("Starting check from (%d,%d,%d) to
    // (%d,%d,%d)",x_min,y_min,z_min,x_max,y_max,z_max);

    for (x_curr = x_min; x_curr <= x_max; x_curr++) {
        for (y_curr = y_min; y_curr <= y_max; y_curr++) {
            for (z_curr = z_min; z_curr <= z_max; z_curr++) {
                x_index = x_curr;
                y_index = y_curr;
                z_index = z_curr;
                // adjust if we are outside of the box
                if (x_index < 0) {
                    x_index += grid_dim;
                } else if (x_index >= grid_dim) {
                    x_index -= grid_dim;
                }
                if (y_index < 0) {
                    y_index += grid_dim;
                } else if (y_index >= grid_dim) {
                    y_index -= grid_dim;
                }
                if (z_index < 0) {
                    z_index += z_dim;
                } else if (z_index >= z_dim) {
                    z_index -= z_dim;
                }

                curr_index = R_INDEX(x_index, y_index, z_index);
                // LOG_ULTRA_DEBUG("current point (%d,%d,%d) idx
                // %d",x_curr,y_curr,z_curr,curr_index);

                if (check_type == 1) {
                    if (in_halo[curr_index] && pixel_in_halo(grid_dim, z_dim, x, x_index, y,
                                                             y_index, z, z_index, Rsq_curr_index)) {
                        // this pixel already belongs to a halo, and would want to become part of
                        // this halo as well
                        return 1;
                    }
                } else if (check_type == 2) {
                    // now check
                    if (!in_halo[curr_index]) {
                        if (pixel_in_halo(grid_dim, z_dim, x, x_index, y, y_index, z, z_index,
                                          Rsq_curr_index)) {
                            // we are within the sphere defined by R, so change flag in in_halo
                            // array
                            in_halo[curr_index] = 1;
                        }
                    }
                } else {
                    LOG_ERROR("check_type must be 1 or 2, got %d", check_type);
                    Throw(ValueError);
                }
            }
        }
    }
    // if check_type==1, we found no halos
    // if check_type==2, we don't use the return value
    return 0;
}

void init_halo_coords(HaloField *halos, long long unsigned int n_halos) {
    // Minimise memory usage by only storing the halo mass and positions
    halos->n_halos = n_halos;
    unsigned long long int alloc_size = fmax(1, n_halos);
    halos->halo_masses = (float *)calloc(alloc_size, sizeof(float));
    halos->halo_coords = (int *)calloc(3 * alloc_size, sizeof(int));

    halos->star_rng = (float *)calloc(alloc_size, sizeof(float));
    halos->sfr_rng = (float *)calloc(alloc_size, sizeof(float));
    halos->xray_rng = (float *)calloc(alloc_size, sizeof(float));
}

void free_halo_field(HaloField *halos) {
    LOG_DEBUG("Freeing HaloField instance.");
    free(halos->halo_masses);
    free(halos->halo_coords);
    free(halos->star_rng);
    free(halos->sfr_rng);
    free(halos->xray_rng);
    halos->n_halos = 0;
}

int pixel_in_halo(int grid_dim, int z_dim, int x, int x_index, int y, int y_index, int z,
                  int z_index, float Rsq_curr_index) {
    float xsq, xplussq, xminsq, ysq, yplussq, yminsq, zsq, zplussq, zminsq;

    // remember to check all reflections
    xsq = pow(x - x_index, 2);
    ysq = pow(y - y_index, 2);
    zsq = pow(z - z_index, 2);
    xplussq = pow(x - x_index + grid_dim, 2);
    yplussq = pow(y - y_index + grid_dim, 2);
    zplussq = pow(z - z_index + z_dim, 2);
    xminsq = pow(x - x_index - grid_dim, 2);
    yminsq = pow(y - y_index - grid_dim, 2);
    zminsq = pow(z - z_index - z_dim, 2);

    // This checks the center, 6 faces, 12 edges and 8 corners of the cell == 27 points
    // NOTE:The center check is not really necessary
    if (((Rsq_curr_index > (xsq + ysq + zsq)) ||  // AND pixel is within this halo
         (Rsq_curr_index > (xsq + ysq + zplussq)) || (Rsq_curr_index > (xsq + ysq + zminsq)) ||

         (Rsq_curr_index > (xsq + yplussq + zsq)) || (Rsq_curr_index > (xsq + yplussq + zplussq)) ||
         (Rsq_curr_index > (xsq + yplussq + zminsq)) ||

         (Rsq_curr_index > (xsq + yminsq + zsq)) || (Rsq_curr_index > (xsq + yminsq + zplussq)) ||
         (Rsq_curr_index > (xsq + yminsq + zminsq)) ||

         (Rsq_curr_index > (xplussq + ysq + zsq)) || (Rsq_curr_index > (xplussq + ysq + zplussq)) ||
         (Rsq_curr_index > (xplussq + ysq + zminsq)) ||

         (Rsq_curr_index > (xplussq + yplussq + zsq)) ||
         (Rsq_curr_index > (xplussq + yplussq + zplussq)) ||
         (Rsq_curr_index > (xplussq + yplussq + zminsq)) ||

         (Rsq_curr_index > (xplussq + yminsq + zsq)) ||
         (Rsq_curr_index > (xplussq + yminsq + zplussq)) ||
         (Rsq_curr_index > (xplussq + yminsq + zminsq)) ||

         (Rsq_curr_index > (xminsq + ysq + zsq)) || (Rsq_curr_index > (xminsq + ysq + zplussq)) ||
         (Rsq_curr_index > (xminsq + ysq + zminsq)) ||

         (Rsq_curr_index > (xminsq + yplussq + zsq)) ||
         (Rsq_curr_index > (xminsq + yplussq + zplussq)) ||
         (Rsq_curr_index > (xminsq + yplussq + zminsq)) ||

         (Rsq_curr_index > (xminsq + yminsq + zsq)) ||
         (Rsq_curr_index > (xminsq + yminsq + zplussq)) ||
         (Rsq_curr_index > (xminsq + yminsq + zminsq)))) {
        return (1);
    } else {
        return (0);
    }
}<|MERGE_RESOLUTION|>--- conflicted
+++ resolved
@@ -29,13 +29,7 @@
 #include "interp_tables.h"
 #include "logger.h"
 
-<<<<<<< HEAD
-// #include "HaloField.cuh"
-
-int check_halo(char * in_halo, UserParams *user_params, float R, int x, int y, int z, int check_type);
-=======
 int check_halo(char *in_halo, float R, int x, int y, int z, int check_type);
->>>>>>> 352ef6c6
 void init_halo_coords(HaloField *halos, long long unsigned int n_halos);
 int pixel_in_halo(int grid_dim, int z_dim, int x, int x_index, int y, int y_index, int z,
                   int z_index, float Rsq_curr_index);
@@ -45,22 +39,6 @@
                      unsigned long long int random_seed, HaloField *halos_desc, HaloField *halos) {
     int status;
 
-<<<<<<< HEAD
-    // update the global params to the device
-    // updateGlobalParams(user_params, cosmo_params, astro_params);
-
-    Try{ // This Try brackets the whole function, so we don't indent.
-
-    //This happens if we are updating a halo field (no need to redo big halos)
-    if(flag_options->HALO_STOCHASTICITY && redshift_desc > 0){
-        LOG_DEBUG("Halo sampling switched on, bypassing halo finder to update %llu halos...",halos_desc->n_halos);
-        //this would hold the two boxes used in the halo sampler, but here we are taking the sample from a catalogue so we define a dummy here
-        float *dummy_box = NULL;
-        stochastic_halofield(user_params, cosmo_params, astro_params, flag_options, random_seed, redshift_desc,
-                            redshift, dummy_box, dummy_box, halos_desc, halos);
-        return 0;
-    }
-=======
     Try {  // This Try brackets the whole function, so we don't indent.
 
         // This happens if we are updating a halo field (no need to redo big halos)
@@ -74,7 +52,6 @@
                                  halos_desc, halos);
             return 0;
         }
->>>>>>> 352ef6c6
 
         LOG_DEBUG("input value:");
         LOG_DEBUG("redshift=%f", redshift);
