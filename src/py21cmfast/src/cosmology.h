--- conflicted
+++ resolved
@@ -1,14 +1,10 @@
 #ifndef _PS_H
 #define _PS_H
 
-<<<<<<< HEAD
 #ifdef __cplusplus
 extern "C" {
 #endif
-double init_ps();
-=======
 void init_ps();
->>>>>>> 352ef6c6
 double dicke(double z);
 double sigma_z0(double M);
 double dsigmasqdm_z0(double M);
