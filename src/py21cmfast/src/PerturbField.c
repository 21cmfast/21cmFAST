// Re-write of perturb_field.c for being accessible within the MCMC
<<<<<<< HEAD

=======
>>>>>>> cf21d2f6
int ComputePerturbField(
    float redshift, struct UserParams *user_params, struct CosmoParams *cosmo_params,
    struct InitialConditions *boxes, struct PerturbedField *perturbed_field
){
    /*
     ComputePerturbField uses the first-order Langragian displacement field to move the
     masses in the cells of the density field. The high-res density field is extrapolated
     to some high-redshift (global_params.INITIAL_REDSHIFT), then uses the zeldovich
     approximation to move the grid "particles" onto the lower-res grid we use for the
     maps. Then we recalculate the velocity fields on the perturbed grid.
    */

    int status;
    Try{  // This Try{} wraps the whole function, so we don't indent.

    // Makes the parameter structs visible to a variety of functions/macros
    // Do each time to avoid Python garbage collection issues
    Broadcast_struct_global_PS(user_params,cosmo_params);
    Broadcast_struct_global_UF(user_params,cosmo_params);

    omp_set_num_threads(user_params->N_THREADS);

    fftwf_complex *HIRES_density_perturb, *HIRES_density_perturb_saved;
    fftwf_complex *LOWRES_density_perturb, *LOWRES_density_perturb_saved;

    float growth_factor, displacement_factor_2LPT, init_growth_factor, init_displacement_factor_2LPT, xf, yf, zf;
    float mass_factor, dDdt, f_pixel_factor, velocity_displacement_factor, velocity_displacement_factor_2LPT;
    unsigned long long ct, HII_i, HII_j, HII_k;
    int i,j,k, xi, yi, zi, dimension, switch_mid;
    double ave_delta, new_ave_delta;

    // Function for deciding the dimensions of loops when we could
    // use either the low or high resolution grids.
    switch(user_params->PERTURB_ON_HIGH_RES) {
        case 0:
            dimension = user_params->HII_DIM;
            switch_mid = HII_MIDDLE;
            break;
        case 1:
            dimension = user_params->DIM;
            switch_mid = MIDDLE;
            break;
    }

    // ***************   BEGIN INITIALIZATION   ************************** //

    // perform a very rudimentary check to see if we are underresolved and not using the linear approx
    if ((user_params->BOX_LEN > user_params->DIM) && !(global_params.EVOLVE_DENSITY_LINEARLY)){
        LOG_WARNING("Resolution is likely too low for accurate evolved density fields\n \
                It is recommended that you either increase the resolution (DIM/Box_LEN) or set the EVOLVE_DENSITY_LINEARLY flag to 1\n");
    }

    growth_factor = dicke(redshift);
    displacement_factor_2LPT = -(3.0/7.0) * growth_factor*growth_factor; // 2LPT eq. D8

    dDdt = ddickedt(redshift); // time derivative of the growth factor (1/s)
    init_growth_factor = dicke(global_params.INITIAL_REDSHIFT);
    init_displacement_factor_2LPT = -(3.0/7.0) * init_growth_factor*init_growth_factor; // 2LPT eq. D8

    // find factor of HII pixel size / deltax pixel size
    f_pixel_factor = user_params->DIM/(float)(user_params->HII_DIM);
    mass_factor = pow(f_pixel_factor, 3);

    // allocate memory for the updated density, and initialize
    LOWRES_density_perturb = (fftwf_complex *) fftwf_malloc(sizeof(fftwf_complex)*HII_KSPACE_NUM_PIXELS);
    LOWRES_density_perturb_saved = (fftwf_complex *) fftwf_malloc(sizeof(fftwf_complex)*HII_KSPACE_NUM_PIXELS);

    if(user_params->PERTURB_ON_HIGH_RES) {
        HIRES_density_perturb = (fftwf_complex *) fftwf_malloc(sizeof(fftwf_complex)*KSPACE_NUM_PIXELS);
        HIRES_density_perturb_saved = (fftwf_complex *) fftwf_malloc(sizeof(fftwf_complex)*KSPACE_NUM_PIXELS);
    }

    double *resampled_box;

    // check if the linear evolution flag was set
    if (global_params.EVOLVE_DENSITY_LINEARLY){

        LOG_DEBUG("Linearly evolve density field");

#pragma omp parallel shared(growth_factor,boxes,LOWRES_density_perturb,HIRES_density_perturb,dimension) private(i,j,k) num_threads(user_params->N_THREADS)
        {
#pragma omp for
            for (i=0; i<dimension; i++){
                for (j=0; j<dimension; j++){
                    for (k=0; k<dimension; k++){
                        if(user_params->PERTURB_ON_HIGH_RES) {
                            *((float *)HIRES_density_perturb + R_FFT_INDEX(i,j,k)) = growth_factor*boxes->hires_density[R_INDEX(i,j,k)];
                        }
                        else {
                            *((float *)LOWRES_density_perturb + HII_R_FFT_INDEX(i,j,k)) = growth_factor*boxes->lowres_density[HII_R_INDEX(i,j,k)];
                        }
                    }
                }
            }
        }
    }
    else {
        // Apply Zel'dovich/2LPT correction
        LOG_DEBUG("Apply Zel'dovich");

#pragma omp parallel shared(LOWRES_density_perturb,HIRES_density_perturb,dimension) private(i,j,k) num_threads(user_params->N_THREADS)
        {
#pragma omp for
            for (i=0; i<dimension; i++){
                for (j=0; j<dimension; j++){
                    for (k=0; k<dimension; k++){
                        if(user_params->PERTURB_ON_HIGH_RES) {
                            *((float *)HIRES_density_perturb + R_FFT_INDEX(i,j,k)) = 0.;
                        }
                        else {
                            *((float *)LOWRES_density_perturb + HII_R_FFT_INDEX(i,j,k)) = 0.;
                        }

                    }
                }
            }
        }

        velocity_displacement_factor = (growth_factor-init_growth_factor) / user_params->BOX_LEN;

        // now add the missing factor of D
#pragma omp parallel shared(boxes,velocity_displacement_factor,dimension) private(i,j,k) num_threads(user_params->N_THREADS)
        {
#pragma omp for
            for (i=0; i<dimension; i++){
                for (j=0; j<dimension; j++){
                    for (k=0; k<dimension; k++){
                        if(user_params->PERTURB_ON_HIGH_RES) {
                            boxes->hires_vx[R_INDEX(i,j,k)] *= velocity_displacement_factor; // this is now comoving displacement in units of box size
                            boxes->hires_vy[R_INDEX(i,j,k)] *= velocity_displacement_factor; // this is now comoving displacement in units of box size
                            boxes->hires_vz[R_INDEX(i,j,k)] *= velocity_displacement_factor; // this is now comoving displacement in units of box size
                        }
                        else {
                            boxes->lowres_vx[HII_R_INDEX(i,j,k)] *= velocity_displacement_factor; // this is now comoving displacement in units of box size
                            boxes->lowres_vy[HII_R_INDEX(i,j,k)] *= velocity_displacement_factor; // this is now comoving displacement in units of box size
                            boxes->lowres_vz[HII_R_INDEX(i,j,k)] *= velocity_displacement_factor; // this is now comoving displacement in units of box size
                        }
                    }
                }
            }
        }

        // * ************************************************************************* * //
        // *                           BEGIN 2LPT PART                                 * //
        // * ************************************************************************* * //
        // reference: reference: Scoccimarro R., 1998, MNRAS, 299, 1097-1118 Appendix D
        if(global_params.SECOND_ORDER_LPT_CORRECTIONS){
            LOG_DEBUG("Apply 2LPT");

            // allocate memory for the velocity boxes and read them in
            velocity_displacement_factor_2LPT = (displacement_factor_2LPT - init_displacement_factor_2LPT) / user_params->BOX_LEN;

            // now add the missing factor in eq. D9
#pragma omp parallel shared(boxes,velocity_displacement_factor_2LPT,dimension) private(i,j,k) num_threads(user_params->N_THREADS)
            {
#pragma omp for
                for (i=0; i<dimension; i++){
                    for (j=0; j<dimension; j++){
                        for (k=0; k<dimension; k++){
                            if(user_params->PERTURB_ON_HIGH_RES) {
                                boxes->hires_vx_2LPT[R_INDEX(i,j,k)] *= velocity_displacement_factor_2LPT; // this is now comoving displacement in units of box size
                                boxes->hires_vy_2LPT[R_INDEX(i,j,k)] *= velocity_displacement_factor_2LPT; // this is now comoving displacement in units of box size
                                boxes->hires_vz_2LPT[R_INDEX(i,j,k)] *= velocity_displacement_factor_2LPT; // this is now comoving displacement in units of box size
                            }
                            else {
                                boxes->lowres_vx_2LPT[HII_R_INDEX(i,j,k)] *= velocity_displacement_factor_2LPT; // this is now comoving displacement in units of box size
                                boxes->lowres_vy_2LPT[HII_R_INDEX(i,j,k)] *= velocity_displacement_factor_2LPT; // this is now comoving displacement in units of box size
                                boxes->lowres_vz_2LPT[HII_R_INDEX(i,j,k)] *= velocity_displacement_factor_2LPT; // this is now comoving displacement in units of box size
                            }
                        }
                    }
                }
            }
        }

        // * ************************************************************************* * //
        // *                            END 2LPT PART                                  * //
        // * ************************************************************************* * //

        // ************  END INITIALIZATION **************************** //

        // Perturbing the density field required adding over multiple cells. Store intermediate result as a double to avoid rounding errors
        if(user_params->PERTURB_ON_HIGH_RES) {
            resampled_box = (double *)calloc(TOT_NUM_PIXELS,sizeof(double));
        }
        else {
            resampled_box = (double *)calloc(HII_TOT_NUM_PIXELS,sizeof(double));
        }

        // go through the high-res box, mapping the mass onto the low-res (updated) box
        LOG_DEBUG("Perturb the density field");
#pragma omp parallel shared(init_growth_factor,boxes,f_pixel_factor,resampled_box,dimension) \
                        private(i,j,k,xi,xf,yi,yf,zi,zf,HII_i,HII_j,HII_k) num_threads(user_params->N_THREADS)
        {
#pragma omp for
            for (i=0; i<user_params->DIM;i++){
                for (j=0; j<user_params->DIM;j++){
                    for (k=0; k<user_params->DIM;k++){

                        // map indeces to locations in units of box size
                        xf = (i+0.5)/((user_params->DIM)+0.0);
                        yf = (j+0.5)/((user_params->DIM)+0.0);
                        zf = (k+0.5)/((user_params->DIM)+0.0);

                        // update locations
                        if(user_params->PERTURB_ON_HIGH_RES) {
                            xf += (boxes->hires_vx)[R_INDEX(i, j, k)];
                            yf += (boxes->hires_vy)[R_INDEX(i, j, k)];
                            zf += (boxes->hires_vz)[R_INDEX(i, j, k)];
                        }
                        else {
                            HII_i = (unsigned long long)(i/f_pixel_factor);
                            HII_j = (unsigned long long)(j/f_pixel_factor);
                            HII_k = (unsigned long long)(k/f_pixel_factor);
                            xf += (boxes->lowres_vx)[HII_R_INDEX(HII_i, HII_j, HII_k)];
                            yf += (boxes->lowres_vy)[HII_R_INDEX(HII_i, HII_j, HII_k)];
                            zf += (boxes->lowres_vz)[HII_R_INDEX(HII_i, HII_j, HII_k)];
                        }

                        // 2LPT PART
                        // add second order corrections
                        if(global_params.SECOND_ORDER_LPT_CORRECTIONS){
                            if(user_params->PERTURB_ON_HIGH_RES) {
                                xf -= (boxes->hires_vx_2LPT)[R_INDEX(i,j,k)];
                                yf -= (boxes->hires_vy_2LPT)[R_INDEX(i,j,k)];
                                zf -= (boxes->hires_vz_2LPT)[R_INDEX(i,j,k)];
                            }
                            else {
                                xf -= (boxes->lowres_vx_2LPT)[HII_R_INDEX(HII_i,HII_j,HII_k)];
                                yf -= (boxes->lowres_vy_2LPT)[HII_R_INDEX(HII_i,HII_j,HII_k)];
                                zf -= (boxes->lowres_vz_2LPT)[HII_R_INDEX(HII_i,HII_j,HII_k)];
                            }
                        }

                        xf *= (float)(dimension);
                        yf *= (float)(dimension);
                        zf *= (float)(dimension);
                        while (xf >= (float)(dimension)){ xf -= (dimension);}
                        while (xf < 0){ xf += (dimension);}
                        while (yf >= (float)(dimension)){ yf -= (dimension);}
                        while (yf < 0){ yf += (dimension);}
                        while (zf >= (float)(dimension)){ zf -= (dimension);}
                        while (zf < 0){ zf += (dimension);}
                        xi = xf;
                        yi = yf;
                        zi = zf;
                        if (xi >= (dimension)){ xi -= (dimension);}
                        if (xi < 0) {xi += (dimension);}
                        if (yi >= (dimension)){ yi -= (dimension);}
                        if (yi < 0) {yi += (dimension);}
                        if (zi >= (dimension)){ zi -= (dimension);}
                        if (zi < 0) {zi += (dimension);}

                        if(user_params->PERTURB_ON_HIGH_RES) {
#pragma omp atomic
                            resampled_box[R_INDEX(xi,yi,zi)] += (double)(1. + init_growth_factor*(boxes->hires_density)[R_INDEX(i,j,k)]);
                        }
                        else {
#pragma omp atomic
                            resampled_box[HII_R_INDEX(xi,yi,zi)] += (double)(1. + init_growth_factor*(boxes->hires_density)[R_INDEX(i,j,k)]);
                        }
                    }
                }
            }
        }

        // Resample back to a float for remaining algorithm
#pragma omp parallel shared(LOWRES_density_perturb,HIRES_density_perturb,resampled_box,dimension) \
                        private(i,j,k) num_threads(user_params->N_THREADS)
        {
#pragma omp for
            for (i=0; i<dimension; i++){
                for (j=0; j<dimension; j++){
                    for (k=0; k<dimension; k++){
                        if(user_params->PERTURB_ON_HIGH_RES) {
                            *( (float *)HIRES_density_perturb + R_FFT_INDEX(i,j,k) ) = (float)resampled_box[R_INDEX(i,j,k)];
                        }
                        else {
                            *( (float *)LOWRES_density_perturb + HII_R_FFT_INDEX(i,j,k) ) = (float)resampled_box[HII_R_INDEX(i,j,k)];
                        }
                    }
                }
            }
        }
        free(resampled_box);
        LOG_DEBUG("Finished perturbing the density field");

        // deallocate
#pragma omp parallel shared(boxes,velocity_displacement_factor,dimension) private(i,j,k) num_threads(user_params->N_THREADS)
        {
#pragma omp for
            for (i=0; i<dimension; i++){
                for (j=0; j<dimension; j++){
                    for (k=0; k<dimension; k++){
                        if(user_params->PERTURB_ON_HIGH_RES) {
                            boxes->hires_vx[R_INDEX(i,j,k)] /= velocity_displacement_factor; // convert back to z = 0 quantity
                            boxes->hires_vy[R_INDEX(i,j,k)] /= velocity_displacement_factor; // convert back to z = 0 quantity
                            boxes->hires_vz[R_INDEX(i,j,k)] /= velocity_displacement_factor; // convert back to z = 0 quantity
                        }
                        else {
                            boxes->lowres_vx[HII_R_INDEX(i,j,k)] /= velocity_displacement_factor; // convert back to z = 0 quantity
                            boxes->lowres_vy[HII_R_INDEX(i,j,k)] /= velocity_displacement_factor; // convert back to z = 0 quantity
                            boxes->lowres_vz[HII_R_INDEX(i,j,k)] /= velocity_displacement_factor; // convert back to z = 0 quantity
                        }
                    }
                }
            }
        }

        if(global_params.SECOND_ORDER_LPT_CORRECTIONS){
#pragma omp parallel shared(boxes,velocity_displacement_factor_2LPT,dimension) private(i,j,k) num_threads(user_params->N_THREADS)
            {
#pragma omp for
                for (i=0; i<dimension; i++){
                    for (j=0; j<dimension; j++){
                        for (k=0; k<dimension; k++){
                            if(user_params->PERTURB_ON_HIGH_RES) {
                                boxes->hires_vx_2LPT[R_INDEX(i,j,k)] /= velocity_displacement_factor_2LPT; // convert back to z = 0 quantity
                                boxes->hires_vy_2LPT[R_INDEX(i,j,k)] /= velocity_displacement_factor_2LPT; // convert back to z = 0 quantity
                                boxes->hires_vz_2LPT[R_INDEX(i,j,k)] /= velocity_displacement_factor_2LPT; // convert back to z = 0 quantity
                            }
                            else {
                                boxes->lowres_vx_2LPT[HII_R_INDEX(i,j,k)] /= velocity_displacement_factor_2LPT; // convert back to z = 0 quantity
                                boxes->lowres_vy_2LPT[HII_R_INDEX(i,j,k)] /= velocity_displacement_factor_2LPT; // convert back to z = 0 quantity
                                boxes->lowres_vz_2LPT[HII_R_INDEX(i,j,k)] /= velocity_displacement_factor_2LPT; // convert back to z = 0 quantity
                            }
                        }
                    }
                }
            }
        }
        LOG_DEBUG("Cleanup velocities for perturb");
    }

    // Now, if I still have the high resolution density grid (HIRES_density_perturb) I need to downsample it to the low-resolution grid
    if(user_params->PERTURB_ON_HIGH_RES) {

        LOG_DEBUG("Downsample the high-res perturbed density");

        // Transform to Fourier space to sample (filter) the box
        dft_r2c_cube(user_params->USE_FFTW_WISDOM, user_params->DIM, user_params->N_THREADS, HIRES_density_perturb);

        // Need to save a copy of the high-resolution unfiltered density field for the velocities
        memcpy(HIRES_density_perturb_saved, HIRES_density_perturb, sizeof(fftwf_complex)*KSPACE_NUM_PIXELS);

        // Now filter the box
        if (user_params->DIM != user_params->HII_DIM) {
            filter_box(HIRES_density_perturb, 0, 0, L_FACTOR*user_params->BOX_LEN/(user_params->HII_DIM+0.0));
        }

        // FFT back to real space
        dft_c2r_cube(user_params->USE_FFTW_WISDOM, user_params->DIM, user_params->N_THREADS, HIRES_density_perturb);

        // Renormalise the FFT'd box
#pragma omp parallel shared(HIRES_density_perturb,LOWRES_density_perturb,f_pixel_factor,mass_factor) private(i,j,k) num_threads(user_params->N_THREADS)
        {
#pragma omp for
            for (i=0; i<user_params->HII_DIM; i++){
                for (j=0; j<user_params->HII_DIM; j++){
                    for (k=0; k<user_params->HII_DIM; k++){
                        *((float *)LOWRES_density_perturb + HII_R_FFT_INDEX(i,j,k)) =
                        *((float *)HIRES_density_perturb + R_FFT_INDEX((unsigned long long)(i*f_pixel_factor+0.5),
                                                           (unsigned long long)(j*f_pixel_factor+0.5),
                                                           (unsigned long long)(k*f_pixel_factor+0.5)))/(float)TOT_NUM_PIXELS;

                        *((float *)LOWRES_density_perturb + HII_R_FFT_INDEX(i,j,k)) -= 1.;

                        if (*((float *)LOWRES_density_perturb + HII_R_FFT_INDEX(i,j,k)) < -1) {
                            *((float *)LOWRES_density_perturb + HII_R_FFT_INDEX(i,j,k)) = -1.+FRACT_FLOAT_ERR;
                        }
                    }
                }
            }
        }
    }
    else {

        if (!global_params.EVOLVE_DENSITY_LINEARLY){

#pragma omp parallel shared(LOWRES_density_perturb,mass_factor) private(i,j,k) num_threads(user_params->N_THREADS)
            {
#pragma omp for
                for (i=0; i<user_params->HII_DIM; i++){
                    for (j=0; j<user_params->HII_DIM; j++){
                        for (k=0; k<user_params->HII_DIM; k++){
                            *( (float *)LOWRES_density_perturb + HII_R_FFT_INDEX(i,j,k) ) /= mass_factor;
                            *( (float *)LOWRES_density_perturb + HII_R_FFT_INDEX(i,j,k) ) -= 1.;
                        }
                    }
                }
            }
        }
    }

    // transform to k-space
    dft_r2c_cube(user_params->USE_FFTW_WISDOM, user_params->HII_DIM, user_params->N_THREADS, LOWRES_density_perturb);

    //smooth the field
    if (!global_params.EVOLVE_DENSITY_LINEARLY && global_params.SMOOTH_EVOLVED_DENSITY_FIELD){
        filter_box(LOWRES_density_perturb, 1, 2, global_params.R_smooth_density*user_params->BOX_LEN/(float)user_params->HII_DIM);
    }

    // save a copy of the k-space density field
    memcpy(LOWRES_density_perturb_saved, LOWRES_density_perturb, sizeof(fftwf_complex)*HII_KSPACE_NUM_PIXELS);

    dft_c2r_cube(user_params->USE_FFTW_WISDOM, user_params->HII_DIM, user_params->N_THREADS, LOWRES_density_perturb);

    // normalize after FFT
#pragma omp parallel shared(LOWRES_density_perturb) private(i,j,k) num_threads(user_params->N_THREADS)
    {
#pragma omp for
        for(i=0; i<user_params->HII_DIM; i++){
            for(j=0; j<user_params->HII_DIM; j++){
                for(k=0; k<user_params->HII_DIM; k++){
                    *((float *)LOWRES_density_perturb + HII_R_FFT_INDEX(i,j,k)) /= (float)HII_TOT_NUM_PIXELS;
                    if (*((float *)LOWRES_density_perturb + HII_R_FFT_INDEX(i,j,k)) < -1) // shouldn't happen
                        *((float *)LOWRES_density_perturb + HII_R_FFT_INDEX(i,j,k)) = -1+FRACT_FLOAT_ERR;
                }
            }
        }
    }

#pragma omp parallel shared(perturbed_field,LOWRES_density_perturb) private(i,j,k) num_threads(user_params->N_THREADS)
    {
#pragma omp for
        for (i=0; i<user_params->HII_DIM; i++){
            for (j=0; j<user_params->HII_DIM; j++){
                for (k=0; k<user_params->HII_DIM; k++){
                    *((float *)perturbed_field->density + HII_R_INDEX(i,j,k)) = *((float *)LOWRES_density_perturb + HII_R_FFT_INDEX(i,j,k));
                }
            }
        }
    }

    // ****  Convert to velocities ***** //
    LOG_DEBUG("Generate velocity fields");

    float k_x, k_y, k_z, k_sq, dDdt_over_D;
    int n_x, n_y, n_z;

    dDdt_over_D = dDdt/growth_factor;

    if(user_params->PERTURB_ON_HIGH_RES) {
        // We are going to generate the velocity field on the high-resolution perturbed density grid
        memcpy(HIRES_density_perturb, HIRES_density_perturb_saved, sizeof(fftwf_complex)*KSPACE_NUM_PIXELS);
    }
    else {
        // We are going to generate the velocity field on the low-resolution perturbed density grid
        memcpy(LOWRES_density_perturb, LOWRES_density_perturb_saved, sizeof(fftwf_complex)*HII_KSPACE_NUM_PIXELS);
    }

#pragma omp parallel shared(LOWRES_density_perturb,HIRES_density_perturb,dDdt_over_D,dimension,switch_mid) \
                        private(n_x,n_y,n_z,k_x,k_y,k_z,k_sq) num_threads(user_params->N_THREADS)
    {
#pragma omp for
        for (n_x=0; n_x<dimension; n_x++){
            if (n_x>switch_mid)
                k_x =(n_x-dimension) * DELTA_K;  // wrap around for FFT convention
            else
                k_x = n_x * DELTA_K;

            for (n_y=0; n_y<dimension; n_y++){
                if (n_y>switch_mid)
                    k_y =(n_y-dimension) * DELTA_K;
                else
                    k_y = n_y * DELTA_K;

                for (n_z=0; n_z<=switch_mid; n_z++){
                    k_z = n_z * DELTA_K;

                    k_sq = k_x*k_x + k_y*k_y + k_z*k_z;

                    // now set the velocities
                    if ((n_x==0) && (n_y==0) && (n_z==0)) { // DC mode
                        if(user_params->PERTURB_ON_HIGH_RES) {
                            HIRES_density_perturb[0] = 0;
                        }
                        else {
                            LOWRES_density_perturb[0] = 0;
                        }
                    }
                    else{
                        if(user_params->PERTURB_ON_HIGH_RES) {
                            HIRES_density_perturb[C_INDEX(n_x,n_y,n_z)] *= dDdt_over_D*k_z*I/k_sq/(TOT_NUM_PIXELS+0.0);
                        }
                        else {
                            LOWRES_density_perturb[HII_C_INDEX(n_x,n_y,n_z)] *= dDdt_over_D*k_z*I/k_sq/(HII_TOT_NUM_PIXELS+0.0);
                        }
                    }
                }
            }
        }
    }

    if(user_params->PERTURB_ON_HIGH_RES) {

        // smooth the high resolution field ready for resampling
        if (user_params->DIM != user_params->HII_DIM)
            filter_box(HIRES_density_perturb, 0, 0, L_FACTOR*user_params->BOX_LEN/(user_params->HII_DIM+0.0));

        dft_c2r_cube(user_params->USE_FFTW_WISDOM, user_params->DIM, user_params->N_THREADS, HIRES_density_perturb);

#pragma omp parallel shared(perturbed_field,HIRES_density_perturb,f_pixel_factor) private(i,j,k) num_threads(user_params->N_THREADS)
        {
#pragma omp for
            for (i=0; i<user_params->HII_DIM; i++){
                for (j=0; j<user_params->HII_DIM; j++){
                    for (k=0; k<user_params->HII_DIM; k++){
                        *((float *)perturbed_field->velocity + HII_R_INDEX(i,j,k)) = *((float *)HIRES_density_perturb + R_FFT_INDEX((unsigned long long)(i*f_pixel_factor+0.5), (unsigned long long)(j*f_pixel_factor+0.5), (unsigned long long)(k*f_pixel_factor+0.5)));
                    }
                }
            }
        }
    }
    else {
        dft_c2r_cube(user_params->USE_FFTW_WISDOM, user_params->HII_DIM, user_params->N_THREADS, LOWRES_density_perturb);

#pragma omp parallel shared(perturbed_field,LOWRES_density_perturb) private(i,j,k) num_threads(user_params->N_THREADS)
        {
#pragma omp for
            for (i=0; i<user_params->HII_DIM; i++){
                for (j=0; j<user_params->HII_DIM; j++){
                    for (k=0; k<user_params->HII_DIM; k++){
                        *((float *)perturbed_field->velocity + HII_R_INDEX(i,j,k)) = *((float *)LOWRES_density_perturb + HII_R_FFT_INDEX(i,j,k));
                    }
                }
            }
        }
    }

    fftwf_cleanup_threads();
    fftwf_cleanup();
    fftwf_forget_wisdom();

    // deallocate
    fftwf_free(LOWRES_density_perturb);
    fftwf_free(LOWRES_density_perturb_saved);
    if(user_params->PERTURB_ON_HIGH_RES) {
        fftwf_free(HIRES_density_perturb);
        fftwf_free(HIRES_density_perturb_saved);
    }
    fftwf_cleanup();

    } // End of Try{}
    Catch(status){
        return(status);
    }

    return(0);
}<|MERGE_RESOLUTION|>--- conflicted
+++ resolved
@@ -1,8 +1,4 @@
 // Re-write of perturb_field.c for being accessible within the MCMC
-<<<<<<< HEAD
-
-=======
->>>>>>> cf21d2f6
 int ComputePerturbField(
     float redshift, struct UserParams *user_params, struct CosmoParams *cosmo_params,
     struct InitialConditions *boxes, struct PerturbedField *perturbed_field
