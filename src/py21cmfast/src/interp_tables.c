/* This file defines specific interpolation table initialisation functions, kept separate from the general interpolation table routines
   In order to allow them to use calculations based on other interpolation tables. Most importantly these fucntions require those from ps.c
   which requires the sigma(M) interpolation tables */
#include <stdlib.h>
#include <stdio.h>
#include <stdbool.h>
#include <math.h>
#include <gsl/gsl_integration.h>
#include <gsl/gsl_errno.h>
#include <gsl/gsl_roots.h>
#include <gsl/gsl_interp.h>
#include <gsl/gsl_spline.h>

#include "cexcept.h"
#include "exceptions.h"
#include "logger.h"
#include "Constants.h"
#include "cosmology.h"
#include "InputParameters.h"
#include "hmf.h"
// #include "interpolation.h"

#include "interp_tables.h"

//fixed limits and bin numbers for tables
#define NDELTA 400
#define NMTURN 50//100
#define LOG10_MTURN_MAX ((double)(10))
#define LOG10_MTURN_MIN ((double)(5.-9e-8))
#define MAX_ITER_RF 200
#define N_MASS_INTERP 300

//we need to define a density minimum for the tables, since we are in lagrangian density / linear growth it's possible to go below -1
//so we explicitly set a minimum here which sets table limits and puts no halos in cells below that (Lagrangian) density

//Tables for the grids
static RGTable1D SFRD_z_table = {.allocated = false};
static RGTable1D Nion_z_table = {.allocated = false};
static RGTable2D SFRD_z_table_MINI = {.allocated = false};
static RGTable2D Nion_z_table_MINI = {.allocated = false};
static RGTable1D_f Nion_conditional_table1D = {.allocated = false};
static RGTable1D_f SFRD_conditional_table = {.allocated = false};
static RGTable2D_f Nion_conditional_table2D = {.allocated = false};
static RGTable2D_f Nion_conditional_table_MINI = {.allocated = false};
static RGTable2D_f SFRD_conditional_table_MINI = {.allocated = false};
static RGTable2D_f Nion_conditional_table_prev = {.allocated = false};
static RGTable2D_f Nion_conditional_table_MINI_prev = {.allocated = false};

//Tables for the catalogues
static RGTable1D Nhalo_table = {.allocated = false};
static RGTable1D Mcoll_table = {.allocated = false};
static RGTable2D Nhalo_inv_table = {.allocated = false};

//Tables for the old parametrization
static RGTable1D fcoll_z_table = {.allocated = false};
static RGTable1D_f fcoll_conditional_table = {.allocated = false,};
static RGTable1D_f dfcoll_conditional_table = {.allocated = false,};

//J table for binary split algorithm
static RGTable1D J_split_table = {.allocated = false};

//Sigma inverse table for partition algorithm
//Since we want to easily construct it from the sigma table, it won't be uniform so use GSL
//TODO: Consider a rootfind on the integrals for accuracy and speed if we want an RGTable
//      It should only need one calculation per run
static gsl_spline *Sigma_inv_table;
static gsl_interp_accel *Sigma_inv_table_acc;
#pragma omp threadprivate(Sigma_inv_table_acc)

//Sigma interpolation tables
static RGTable1D_f Sigma_InterpTable = {.allocated = false,};
static RGTable1D_f dSigmasqdm_InterpTable = {.allocated = false,};

//NOTE: this table is initialised for up to N_redshift x N_Mturn, but only called N_filter times to assign ST_over_PS in Spintemp.
//  It may be better to just do the integrals at each R
void initialise_SFRD_spline(int Nbin, float zmin, float zmax, float Alpha_star, float Alpha_star_mini, float Fstar10, float Fstar7_MINI,
                             float mturn_a_const, bool minihalos){
    int i,j;
    float Mlim_Fstar;
    float Mlim_Fstar_MINI=0.;
    double Mmin = global_params.M_MIN_INTEGRAL;
    double Mmax = global_params.M_MAX_INTEGRAL;
    double lnMmax = log(Mmax);

    LOG_DEBUG("initing SFRD spline from %.2f to %.2f",zmin,zmax);

    if (!SFRD_z_table.allocated){
        allocate_RGTable1D(Nbin,&SFRD_z_table);
    }
    if(minihalos && !SFRD_z_table_MINI.allocated){
        allocate_RGTable2D(Nbin,NMTURN,&SFRD_z_table_MINI);
    }

    SFRD_z_table.x_min = zmin;
    SFRD_z_table.x_width = (zmax - zmin)/((double)Nbin-1.);

    Mlim_Fstar = Mass_limit_bisection(Mmin, Mmax, Alpha_star, Fstar10);
    if(minihalos){
        SFRD_z_table_MINI.x_min = zmin;
        SFRD_z_table_MINI.x_width = (zmax - zmin)/((double)Nbin-1.);
        SFRD_z_table_MINI.y_min = LOG10_MTURN_MIN;
        SFRD_z_table_MINI.y_width = (LOG10_MTURN_MAX-LOG10_MTURN_MIN)/((double)NMTURN-1.);
        Mlim_Fstar_MINI = Mass_limit_bisection(Mmin, Mmax, Alpha_star_mini, Fstar7_MINI * pow(1e3, Alpha_star_mini));
    }

    #pragma omp parallel private(i,j) num_threads(user_params_global->N_THREADS)
    {
        double Mcrit_atom_val = mturn_a_const;
        double mturn_val;
        double lnMmin;
        double z_val;
        #pragma omp for
        for (i=0; i<Nbin; i++){
            z_val = SFRD_z_table.x_min + i*SFRD_z_table.x_width; //both tables will have the same values here
            lnMmin = log(minimum_source_mass(z_val,true,astro_params_global,flag_options_global));
            if(minihalos) Mcrit_atom_val = atomic_cooling_threshold(z_val);

            SFRD_z_table.y_arr[i] = Nion_General(z_val, lnMmin, lnMmax, Mcrit_atom_val, Alpha_star, 0., Fstar10, 1.,Mlim_Fstar,0.);
            if(minihalos){
                for (j=0; j<NMTURN; j++){
                    mturn_val = pow(10,SFRD_z_table_MINI.y_min + j*SFRD_z_table_MINI.y_width);
                    SFRD_z_table_MINI.z_arr[i][j] = Nion_General_MINI(z_val, lnMmin, lnMmax, mturn_val, Mcrit_atom_val, Alpha_star_mini,
                                                                 0., Fstar7_MINI, 1.,Mlim_Fstar_MINI,0.);
                }
            }
        }
    }

    for (i=0; i<Nbin; i++){
        if(isfinite(SFRD_z_table.y_arr[i])==0) {
            LOG_ERROR("Detected either an infinite or NaN value in SFRD table");
            Throw(TableGenerationError);
        }
        if(minihalos){
            for (j=0; j<NMTURN; j++){
                if(isfinite(SFRD_z_table_MINI.z_arr[i][j])==0) {
                    LOG_ERROR("Detected either an infinite or NaN value in SFRD_MINI table");
                    Throw(TableGenerationError);
                }
            }
        }
    }
}

//Unlike the SFRD spline, this one is used more due to the nu_tau_one() rootfind
void initialise_Nion_Ts_spline(int Nbin, float zmin, float zmax, float Alpha_star, float Alpha_star_mini, float Alpha_esc, float Fstar10,
                                float Fesc10, float Fstar7_MINI, float Fesc7_MINI, float mturn_a_const, bool minihalos){
    int i,j;
    float Mlim_Fstar, Mlim_Fesc;
    float Mlim_Fstar_MINI=0., Mlim_Fesc_MINI=0.;
    LOG_DEBUG("initing Nion spline from %.2f to %.2f",zmin,zmax);
    double Mmin = global_params.M_MIN_INTEGRAL;
    double Mmax = global_params.M_MAX_INTEGRAL;
    double lnMmax = log(Mmax);

    if (!Nion_z_table.allocated){
        allocate_RGTable1D(Nbin,&Nion_z_table);
    }
    if(minihalos && !Nion_z_table_MINI.allocated){
        allocate_RGTable2D(Nbin,NMTURN,&Nion_z_table_MINI);
    }
    Nion_z_table.x_min = zmin;
    Nion_z_table.x_width = (zmax - zmin)/((double)Nbin-1.);

    Mlim_Fstar = Mass_limit_bisection(Mmin, Mmax, Alpha_star, Fstar10);
    Mlim_Fesc = Mass_limit_bisection(Mmin, Mmax, Alpha_esc, Fesc10);
    if(minihalos){
        Nion_z_table_MINI.x_min = zmin;
        Nion_z_table_MINI.x_width = (zmax - zmin)/((double)Nbin-1.);
        Nion_z_table_MINI.y_min = LOG10_MTURN_MIN;
        Nion_z_table_MINI.y_width = (LOG10_MTURN_MAX-LOG10_MTURN_MIN)/((double)NMTURN-1.);
        Mlim_Fstar_MINI = Mass_limit_bisection(Mmin, Mmax, Alpha_star_mini, Fstar7_MINI * pow(1e3, Alpha_star_mini));
        Mlim_Fesc_MINI = Mass_limit_bisection(Mmin, Mmax, Alpha_esc, Fesc7_MINI * pow(1e3, Alpha_esc));
    }

#pragma omp parallel private(i,j) num_threads(user_params_global->N_THREADS)
    {
        double Mcrit_atom_val = mturn_a_const;
        double mturn_val;
        double z_val;
        double lnMmin;
#pragma omp for
        for (i=0; i<Nbin; i++){
            z_val = Nion_z_table.x_min + i*Nion_z_table.x_width; //both tables will have the same values here
            //Minor note: while this is called in xray, we use it to estimate ionised fraction, do we use ION_Tvir_MIN if applicable?
            lnMmin = log(minimum_source_mass(z_val,true,astro_params_global,flag_options_global));
            if(minihalos) Mcrit_atom_val = atomic_cooling_threshold(z_val);

            Nion_z_table.y_arr[i] = Nion_General(z_val, lnMmin, lnMmax, Mcrit_atom_val, Alpha_star, Alpha_esc, Fstar10, Fesc10,
                                             Mlim_Fstar, Mlim_Fesc);

            if(minihalos){
                for (j=0; j<NMTURN; j++){
                    mturn_val = pow(10,Nion_z_table_MINI.y_min + j*Nion_z_table_MINI.y_width);
                    Nion_z_table_MINI.z_arr[i][j] = Nion_General_MINI(z_val, lnMmin, lnMmax, mturn_val, Mcrit_atom_val, Alpha_star_mini, Alpha_esc,
                                                     Fstar7_MINI, Fesc7_MINI, Mlim_Fstar_MINI, Mlim_Fesc_MINI);
                }
            }
        }
    }

    for (i=0; i<Nbin; i++){
        if(isfinite(Nion_z_table.y_arr[i])==0) {
            LOG_ERROR("Detected either an infinite or NaN value in Nion_z_val");
            Throw(TableGenerationError);
        }
        if(minihalos){
            for (j=0; j<NMTURN; j++){
                if(isfinite(Nion_z_table_MINI.z_arr[i][j])==0){
                    LOG_ERROR("Detected either an infinite or NaN value in Nion_z_val_MINI");
                    Throw(TableGenerationError);
                }
            }
        }
    }
}

void initialise_FgtrM_delta_table(double min_dens, double max_dens, double zpp, double growth_zpp, double smin_zpp, double smax_zpp){
    int i;
    double dens;

    LOG_SUPER_DEBUG("Initialising FgtrM table between delta %.3e and %.3e, sigma %.3e and %.3e",min_dens,max_dens,smin_zpp,smax_zpp);

    if(!fcoll_conditional_table.allocated){
        allocate_RGTable1D_f(dens_Ninterp,&fcoll_conditional_table);
    }
    fcoll_conditional_table.x_min = min_dens;
    fcoll_conditional_table.x_width = (max_dens - min_dens)/(dens_Ninterp - 1.);
    if(!dfcoll_conditional_table.allocated){
        allocate_RGTable1D_f(dens_Ninterp,&dfcoll_conditional_table);
    }
    dfcoll_conditional_table.x_min = fcoll_conditional_table.x_min;
    dfcoll_conditional_table.x_width = fcoll_conditional_table.x_width;

    //dens_Ninterp is a global define, probably shouldn't be
    for(i=0;i<dens_Ninterp;i++){
        dens = fcoll_conditional_table.x_min + i*fcoll_conditional_table.x_width;
        fcoll_conditional_table.y_arr[i] = FgtrM_bias_fast(growth_zpp, dens, smin_zpp, smax_zpp);
        dfcoll_conditional_table.y_arr[i] = dfcoll_dz(zpp, smin_zpp, dens, smax_zpp);
    }
}

void init_FcollTable(double zmin, double zmax, bool x_ray){
    int i;
    double z_val, M_min, lnMmin, lnMmax;

    fcoll_z_table.x_min = zmin;
    fcoll_z_table.x_width = 0.1;

    int n_z = (int)ceil((zmax - zmin)/fcoll_z_table.x_width) + 1;

    if(!fcoll_z_table.allocated){
        allocate_RGTable1D(n_z,&fcoll_z_table);
    }

    for(i=0;i<n_z;i++){
        z_val = fcoll_z_table.x_min + i*fcoll_z_table.x_width;
        M_min = minimum_source_mass(z_val,x_ray,astro_params_global,flag_options_global);
        lnMmin = log(M_min);
        lnMmax = log(fmax(global_params.M_MAX_INTEGRAL, M_min*100));

        //if we are press-schechter we can save time by calling the erfc
        if(user_params_global->HMF == 0)
            fcoll_z_table.y_arr[i] = FgtrM(z_val, M_min);
        else{
            if(user_params_global->INTEGRATION_METHOD_ATOMIC == 1 || (flag_options_global->USE_MINI_HALOS && user_params_global->INTEGRATION_METHOD_MINI == 1))
                initialise_GL(lnMmin,lnMmax);
            fcoll_z_table.y_arr[i] = Fcoll_General(z_val, lnMmin, lnMmax);
        }
    }
}

//NOTE: since reionisation feedback is not included in the Ts calculation, the SFRD spline
//  is Rx1D unlike the Mini table, which is Rx2D
//NOTE: SFRD tables have fixed Mturn range, Nion tables vary
//NOTE: it would be slightly less accurate but maybe faster to tabulate in linear delta, linear Fcoll
//  rather than linear-log, check the profiles
void initialise_Nion_Conditional_spline(float z, float Mcrit_atom, float min_density, float max_density,
                                     float Mmin, float Mmax, float Mcond, float log10Mturn_min, float log10Mturn_max,
                                     float log10Mturn_min_MINI, float log10Mturn_max_MINI, float Alpha_star,
                                     float Alpha_star_mini, float Alpha_esc, float Fstar10, float Fesc10,
                                     float Mlim_Fstar, float Mlim_Fesc, float Fstar7_MINI, float Fesc7_MINI,
                                     float Mlim_Fstar_MINI, float Mlim_Fesc_MINI, int method, int method_mini,
                                     bool minihalos, bool prev){
    double growthf, sigma2;
    int i,j;
    double overdense_table[NDELTA];
    double mturns[NMTURN], mturns_MINI[NMTURN];
    RGTable2D_f *table_2d, *table_mini;

    LOG_SUPER_DEBUG("Initialising Nion conditional table at mass %.2e from delta %.2e to %.2e",Mcond,min_density,max_density);

    growthf = dicke(z);
    double lnMmin = log(Mmin);
    double lnMmax = log(Mmax);

    sigma2 = EvaluateSigma(log(Mcond));

    //If we use minihalos, both tables are 2D (delta,mturn) due to reionisaiton feedback
    //otherwise, the Nion table is 1D, since reionsaiton feedback is only active with minihalos
    if (minihalos){
        if(prev){
            table_2d = &Nion_conditional_table_prev;
            table_mini = &Nion_conditional_table_MINI_prev;
        }
        else{
            table_2d = &Nion_conditional_table2D;
            table_mini = &Nion_conditional_table_MINI;
        }
        if(!table_2d->allocated) {
            allocate_RGTable2D_f(NDELTA,NMTURN,table_2d);
        }
        if(!table_mini->allocated) {
            allocate_RGTable2D_f(NDELTA,NMTURN,table_mini);
        }
        table_2d->x_min = min_density;
        table_2d->x_width = (max_density - min_density)/(NDELTA-1.);
        table_2d->y_min = log10Mturn_min;
        table_2d->y_width = (log10Mturn_max - log10Mturn_min)/(NMTURN-1.);

        table_mini->x_min = min_density;
        table_mini->x_width = (max_density - min_density)/(NDELTA-1.);
        table_mini->y_min = log10Mturn_min_MINI;
        table_mini->y_width = (log10Mturn_max_MINI - log10Mturn_min_MINI)/(NMTURN-1.);
    }
    else{
        if(!Nion_conditional_table1D.allocated) {
            allocate_RGTable1D_f(NDELTA,&Nion_conditional_table1D);
        }
        Nion_conditional_table1D.x_min = min_density;
        Nion_conditional_table1D.x_width = (max_density - min_density)/(NDELTA-1.);
    }

    for (i=0;i<NDELTA;i++) {
        overdense_table[i] = min_density + (float)i/((float)NDELTA-1.)*(max_density - min_density);
    }
    if(minihalos){
        for (i=0;i<NMTURN;i++){
            mturns[i] = pow(10., log10Mturn_min + (float)i/((float)NMTURN-1.)*(log10Mturn_max-log10Mturn_min));
            mturns_MINI[i] = pow(10., log10Mturn_min_MINI + (float)i/((float)NMTURN-1.)*(log10Mturn_max_MINI-log10Mturn_min_MINI));
        }
    }

#pragma omp parallel private(i,j) num_threads(user_params_global->N_THREADS)
    {
#pragma omp for
        for(i=0;i<NDELTA;i++){
            if(!minihalos){
                //pass constant M_turn as minimum
                Nion_conditional_table1D.y_arr[i] = log(Nion_ConditionalM(growthf,lnMmin,lnMmax,Mcond,sigma2,
                                                overdense_table[i],Mcrit_atom,Alpha_star,Alpha_esc,
                                                Fstar10,Fesc10,Mlim_Fstar,Mlim_Fesc,user_params_global->INTEGRATION_METHOD_ATOMIC));
                if(Nion_conditional_table1D.y_arr[i] < -40.)
                    Nion_conditional_table1D.y_arr[i] = -40.;

                continue;
            }
            for (j=0; j<NMTURN; j++){
                table_2d->z_arr[i][j] = log(Nion_ConditionalM(growthf,lnMmin,lnMmax,Mcond,sigma2,
                                                overdense_table[i],mturns[j],Alpha_star,Alpha_esc,
                                                Fstar10,Fesc10,Mlim_Fstar,Mlim_Fesc,user_params_global->INTEGRATION_METHOD_ATOMIC));

                if(table_2d->z_arr[i][j] < -40.)
                    table_2d->z_arr[i][j] = -40.;

                table_mini->z_arr[i][j] = log(Nion_ConditionalM_MINI(growthf,lnMmin,lnMmax,Mcond,sigma2,overdense_table[i],
                                                    mturns_MINI[j],Mcrit_atom,Alpha_star_mini,Alpha_esc,Fstar7_MINI,Fesc7_MINI,
                                                    Mlim_Fstar_MINI,Mlim_Fesc_MINI,user_params_global->INTEGRATION_METHOD_MINI));

                if(table_mini->z_arr[i][j] < -40.)
                    table_mini->z_arr[i][j] = -40.;
            }
        }
    }

    for(i=0;i<NDELTA;i++) {
        if(!minihalos){
            if(isfinite(Nion_conditional_table1D.y_arr[i])==0) {
                LOG_ERROR("Detected either an infinite or NaN value in Nion_spline_1D");
                Throw(TableGenerationError);
            }
            continue;
        }
        for (j=0; j<NMTURN; j++){
            if(isfinite(table_2d->z_arr[i][j])==0) {
                LOG_ERROR("Detected either an infinite or NaN value in Nion_spline");
                Throw(TableGenerationError);
            }

            if(isfinite(table_2d->z_arr[i][j])==0) {
               LOG_ERROR("Detected either an infinite or NaN value in Nion_spline_MINI");
                Throw(TableGenerationError);
            }
        }
    }
}

//since SFRD is not used in Ionisationbox, and reionisation feedback is not included in the Ts calculation,
//    The non-minihalo table is always Rx1D and the minihalo table is always Rx2D

//This function initialises one table, for table Rx arrays I will call this function in a loop
void initialise_SFRD_Conditional_table(double min_density, double max_density, double growthf,
                                    float Mcrit_atom, double Mmin, double Mmax, double Mcond, float Alpha_star, float Alpha_star_mini,
                                    float Fstar10, float Fstar7_MINI, int method, int method_mini, bool minihalos){
    float Mlim_Fstar,sigma2;
    float Mlim_Fstar_MINI=0.;
    int i,k;

    LOG_SUPER_DEBUG("Initialising SFRD conditional table at mass %.2e from delta %.2e to %.2e",Mcond,min_density,max_density);

    double lnM_condition = log(Mcond);

    float MassTurnover[NMTURN];
    for(i=0;i<NMTURN;i++){
        MassTurnover[i] = pow(10., LOG10_MTURN_MIN + (float)i/((float)NMTURN-1.)*(LOG10_MTURN_MAX-LOG10_MTURN_MIN));
    }

    //NOTE: Here we use the constant Mturn limits instead of variables like in the Nion tables
    if(!SFRD_conditional_table.allocated){
        allocate_RGTable1D_f(NDELTA,&SFRD_conditional_table);
    }
    SFRD_conditional_table.x_min = min_density;
    SFRD_conditional_table.x_width = (max_density - min_density)/(NDELTA-1.);
    Mlim_Fstar = Mass_limit_bisection(global_params.M_MIN_INTEGRAL, global_params.M_MAX_INTEGRAL, Alpha_star, Fstar10);

    if(minihalos){
        if(!SFRD_conditional_table_MINI.allocated){
            allocate_RGTable2D_f(NDELTA,NMTURN,&SFRD_conditional_table_MINI);
        }
        SFRD_conditional_table_MINI.x_min = min_density;
        SFRD_conditional_table_MINI.x_width = (max_density - min_density)/(NDELTA-1.);
        SFRD_conditional_table_MINI.y_min = LOG10_MTURN_MIN;
        SFRD_conditional_table_MINI.y_width = (LOG10_MTURN_MAX - LOG10_MTURN_MIN)/(NMTURN-1.);
        Mlim_Fstar_MINI = Mass_limit_bisection(global_params.M_MIN_INTEGRAL, global_params.M_MAX_INTEGRAL, Alpha_star_mini, Fstar7_MINI * pow(1e3, Alpha_star_mini));
    }

    double lnMmin = log(Mmin);
    double lnMmax = log(Mmax);
    sigma2 = EvaluateSigma(lnM_condition); //sigma is always the condition, whereas lnMmax is just the integral limit

#pragma omp parallel private(i,k) num_threads(user_params_global->N_THREADS)
    {
        double curr_dens;
#pragma omp for
        for (i=0; i<NDELTA; i++){
            curr_dens = min_density + (float)i/((float)NDELTA-1.)*(max_density - min_density);
            SFRD_conditional_table.y_arr[i] = log(Nion_ConditionalM(growthf,lnMmin,lnMmax,Mcond,sigma2,curr_dens,\
                                            Mcrit_atom,Alpha_star,0.,Fstar10,1.,Mlim_Fstar,0., user_params_global->INTEGRATION_METHOD_ATOMIC));

            if(SFRD_conditional_table.y_arr[i] < -50.)
                SFRD_conditional_table.y_arr[i] = -50.;

            if(!minihalos) continue;

            for (k=0; k<NMTURN; k++){
                SFRD_conditional_table_MINI.z_arr[i][k] = log(Nion_ConditionalM_MINI(growthf,lnMmin,lnMmax,Mcond,sigma2,\
                                            curr_dens,MassTurnover[k],Mcrit_atom,\
                                            Alpha_star_mini,0.,Fstar7_MINI,1.,Mlim_Fstar_MINI, 0., user_params_global->INTEGRATION_METHOD_MINI));

                if(SFRD_conditional_table_MINI.z_arr[i][k] < -50.)
                    SFRD_conditional_table_MINI.z_arr[i][k] = -50.;
            }
        }
    }
    for (i=0; i<NDELTA; i++){
        if(isfinite(SFRD_conditional_table.y_arr[i])==0) {
            LOG_ERROR("Detected either an infinite or NaN value in ACG SFRD conditional table");
            Throw(TableGenerationError);
        }
        if(!minihalos) continue;

        for (k=0; k<NMTURN; k++){
            if(isfinite(SFRD_conditional_table_MINI.z_arr[i][k])==0) {
                LOG_ERROR("Detected either an infinite or NaN value in MCG SFRD conditional table");
                Throw(TableGenerationError);
            }
        }
    }
}

void initialise_dNdM_tables(double xmin, double xmax, double ymin, double ymax, double growth_out, double param, bool from_catalog){
    int nx;
    double lnM_cond=0.;
    double sigma_cond=0.;
    LOG_SUPER_DEBUG("Initialising dNdM Tables from [%.2e,%.2e] (Intg. Limits %.2e %.2e)",xmin,xmax,ymin,ymax);
    LOG_SUPER_DEBUG("D_out %.2e P %.2e from_cat %d",growth_out,param,from_catalog);

    if(!from_catalog){
        lnM_cond = param;
        sigma_cond = EvaluateSigma(lnM_cond);
    }

    nx = user_params_global->N_COND_INTERP;

    double xa[nx];
    int i;
    //set up coordinate grids
    for(i=0;i<nx;i++) xa[i] = xmin + (xmax - xmin)*((double)i)/((double)nx-1);

    //allocate tables
    if(!Nhalo_table.allocated)
        allocate_RGTable1D(nx,&Nhalo_table);

    Nhalo_table.x_min = xmin;
    Nhalo_table.x_width = (xmax - xmin)/((double)nx-1);

    if(!Mcoll_table.allocated)
        allocate_RGTable1D(nx,&Mcoll_table);

    Mcoll_table.x_min = xmin;
    Mcoll_table.x_width = (xmax - xmin)/((double)nx-1);

    #pragma omp parallel num_threads(user_params_global->N_THREADS) private(i) firstprivate(sigma_cond,lnM_cond)
    {
        double x;
        double delta;
        double M_cond;

        #pragma omp for
        for(i=0;i<nx;i++){
            x = xa[i];
            //set the condition
            if(from_catalog){
                lnM_cond = x;
                sigma_cond = EvaluateSigma(lnM_cond);
                //barrier at descendant mass
                delta = get_delta_crit(user_params_global->HMF,sigma_cond,param)/param*growth_out;
            }
            else{
                delta = x;
            }

            M_cond = exp(lnM_cond);
            Nhalo_table.y_arr[i] = Nhalo_Conditional(growth_out,ymin,ymax,M_cond,sigma_cond,delta,0);
            Mcoll_table.y_arr[i] = Mcoll_Conditional(growth_out,ymin,ymax,M_cond,sigma_cond,delta,0);
        }
    }
    LOG_DEBUG("Done.");

}

struct rf_inv_params{
    double growthf;
    double lnM_cond;
    double M_cond;
    double delta;
    double sigma;

    double rf_norm;
    double rf_target;
};

double dndm_inv_f(double lnM_min, void * params){
    struct rf_inv_params *p = (struct rf_inv_params *)params;
    double integral = Nhalo_Conditional(p->growthf,lnM_min,p->lnM_cond,p->M_cond,p->sigma,p->delta,0);
    //This ensures that we never find the root if the ratio is zero, since that will set to M_cond
    double result = integral == 0 ? 2*user_params_global->MIN_LOGPROB : log(integral / p->rf_norm);

    return result - p->rf_target;
}

//This table is N(>M | M_in), the CDF of dNdM_conditional
//NOTE: Assumes you give it ymin as the minimum lower-integral limit, and ymax as the maximum
// `param` is either the constant log condition mass for the grid case (!from_catalog) OR the descendant growth factor with from_catalog
void initialise_dNdM_inverse_table(double xmin, double xmax, double lnM_min, double growth_out, double param, bool from_catalog){
    LOG_DEBUG("Initialising dNdM Tables from [%.2e,%.2e] (Intg. Min. %.2e)",xmin,xmax,lnM_min);
    LOG_DEBUG("D_out %.2e P %.2e up %d",growth_out,param,from_catalog);

    int nx = user_params_global->N_COND_INTERP;
    int np = user_params_global->N_PROB_INTERP;
    double xa[nx], pa[np];
    double rf_tol_abs = 1e-4;
    double rf_tol_rel = 0.;

    double lnM_cond=0.;
    double sigma_cond=0.;
    double min_lp = user_params_global->MIN_LOGPROB;
    if(!from_catalog){
        lnM_cond = param;
        sigma_cond = EvaluateSigma(lnM_cond);
    }

    int i,k;
    //set up coordinate grids
    for(i=0;i<nx;i++) xa[i] = xmin + (xmax - xmin)*((double)i)/((double)nx-1);
    xa[nx-1] = xmax; //avoiding floating point errors in final bin due to the hard boundary at Deltac
    for(k=0;k<np;k++){
        pa[k] = min_lp*(1 - (double)k/(double)(np-1));
    }

    if(!Nhalo_inv_table.allocated)
        allocate_RGTable2D(nx,np,&Nhalo_inv_table);

    Nhalo_inv_table.x_min = xmin;
    Nhalo_inv_table.x_width = xa[1] - xa[0];
    Nhalo_inv_table.y_min = pa[0];
    Nhalo_inv_table.y_width = pa[1] - pa[0];

    #pragma omp parallel num_threads(user_params_global->N_THREADS) private(i,k) firstprivate(sigma_cond,lnM_cond)
    {
        double x;
        double norm;
        double lnM_lo,lnM_hi,lnM_guess;
        double delta;
        double M_cond;
        double lnM_init;

        //RF stuff
        int status, iter;
        const gsl_root_fsolver_type *T;
        gsl_root_fsolver *solver;
        gsl_function F;
        struct rf_inv_params params_rf;
        params_rf.growthf = growth_out;

        F.function = &dndm_inv_f;
        F.params = &params_rf;

        T = gsl_root_fsolver_brent;
        solver = gsl_root_fsolver_alloc(T);

        #pragma omp for
        for(i=0;i<nx;i++){
            x = xa[i];
            //set the condition
            if(from_catalog){
                lnM_cond = x;
                sigma_cond = EvaluateSigma(lnM_cond);
                //Barrier at descendant mass scaled to progenitor redshift
                delta = get_delta_crit(user_params_global->HMF,sigma_cond,param)/param*growth_out;
            }
            else{
                delta = x;
                if(delta >= MAX_DELTAC_FRAC*get_delta_crit(user_params_global->HMF,sigma_cond,growth_out)){
                    for(k=1;k<np;k++)
                        Nhalo_inv_table.z_arr[i][k] = 1.;
                    continue;
                }
            }

            M_cond = exp(lnM_cond);

            params_rf.M_cond = M_cond;
            params_rf.lnM_cond = lnM_cond;
            params_rf.delta = delta;
            params_rf.sigma = sigma_cond;

            //NOTE: The total number density and collapsed fraction must be
            norm = Nhalo_Conditional(growth_out,lnM_min,lnM_cond,M_cond,sigma_cond,delta,0);
            // LOG_ULTRA_DEBUG("cond x: %.2e M_min %.2e M_cond %.2e d %.4f D %.2f n %d ==> %.8e",x,exp(lnM_min),exp(lnM_cond),delta,growth_out,i,norm);
            params_rf.rf_norm = norm;

            //if the condition has no halos set the dndm table directly to avoid integration and divide by zero
            if(norm==0){
                for(k=1;k<np-1;k++)
                    Nhalo_inv_table.z_arr[i][k] = exp(lnM_min)/M_cond;
                continue;
            }

            Nhalo_inv_table.z_arr[i][np-1] = exp(lnM_min)/M_cond;
            lnM_init = lnM_min;
            for(k=np-2;k>=0;k--){
                iter = 0;
                lnM_hi = lnM_cond;
                params_rf.rf_target = pa[k];
                // LOG_ULTRA_DEBUG("Target %.6e",pa[k]);
                gsl_root_fsolver_set(solver, &F, lnM_init, lnM_cond);
                do{
                    iter++;
                    status = gsl_root_fsolver_iterate(solver);
                    lnM_guess = gsl_root_fsolver_root(solver);
                    lnM_lo = gsl_root_fsolver_x_lower(solver);
                    lnM_hi = gsl_root_fsolver_x_upper(solver);
                    status = gsl_root_test_interval(lnM_lo, lnM_hi, rf_tol_abs, rf_tol_rel);

                    // LOG_ULTRA_DEBUG("Current step %d | [%.6e,%.6e] - %.6e",iter,lnM_lo,lnM_hi,lnM_guess);

                    if (status == GSL_SUCCESS){
                        lnM_init = lnM_lo;
                        Nhalo_inv_table.z_arr[i][k] = exp(lnM_guess)/M_cond;
                        // LOG_ULTRA_DEBUG("Found (M %.2e d %.2f p %.3e) %.6e --> %.6e",M_cond,delta,exp(pa[k]),lnM_guess,exp(lnM_guess)/M_cond);
                    }

                }while((status == GSL_CONTINUE) && (iter < MAX_ITER_RF));
                if(status!=GSL_SUCCESS) {
                    LOG_ERROR("gsl RF error occured! %d",status);
                    CATCH_GSL_ERROR(status);
                }
            }
        }
        gsl_root_fsolver_free(solver);
    }
    LOG_DEBUG("Done.");
}

double J_integrand(double u, void *params){
    double gamma1 = *(double *) params;
    return pow((1. + 1./u/u),gamma1*0.5);
}

double integrate_J(double u_res, double gamma1){
    double result, error, lower_limit, upper_limit;
    gsl_function F;
    double rel_tol = 1e-4; //<- relative tolerance
    int w_size = 1000;
    gsl_integration_workspace * w
    = gsl_integration_workspace_alloc (w_size);

    int status;
    F.function = &J_integrand;
    F.params = &gamma1;
    lower_limit = 0.;
    upper_limit = u_res;

    gsl_set_error_handler_off();
    status = gsl_integration_qag (&F, lower_limit, upper_limit, 0, rel_tol,
                         w_size, GSL_INTEG_GAUSS61, w, &result, &error);

    if(status!=0) {
        LOG_ERROR("gsl integration error occured!");
        LOG_ERROR("J: gamma1 = %.4e u_res = %.4e",gamma1,u_res);
        CATCH_GSL_ERROR(status);
    }

    gsl_integration_workspace_free (w);

    return result;
}

void initialise_J_split_table(int Nbin, double umin, double umax, double gamma1){
    int i;
    if(!J_split_table.allocated)
        allocate_RGTable1D(Nbin,&J_split_table);

    J_split_table.x_min = 1e-3;
    J_split_table.x_width = (umax - umin)/((double)Nbin-1);

    for(i=0;i<Nbin;i++){
        J_split_table.y_arr[i] = integrate_J(J_split_table.x_min + i*J_split_table.x_width,gamma1);
    }
}

void free_dNdM_tables(){
    free_RGTable2D(&Nhalo_inv_table);
    free_RGTable1D(&Nhalo_table);
    free_RGTable1D(&Mcoll_table);
    free_RGTable1D(&J_split_table);
    if(user_params_global->SAMPLE_METHOD == 2){
        gsl_spline_free(Sigma_inv_table);
        #pragma omp parallel num_threads(user_params_global->N_THREADS)
        {
            gsl_interp_accel_free(Sigma_inv_table_acc);
        }
    }
}

void free_conditional_tables(){
    free_RGTable1D_f(&fcoll_conditional_table);
    free_RGTable1D_f(&dfcoll_conditional_table);
    free_RGTable1D_f(&SFRD_conditional_table);
    free_RGTable2D_f(&SFRD_conditional_table_MINI);
    free_RGTable1D_f(&Nion_conditional_table1D);
    free_RGTable2D_f(&Nion_conditional_table2D);
    free_RGTable2D_f(&Nion_conditional_table_MINI);
    free_RGTable2D_f(&Nion_conditional_table_prev);
    free_RGTable2D_f(&Nion_conditional_table_MINI_prev);
}

void free_global_tables(){
    free_RGTable1D(&SFRD_z_table);
    free_RGTable2D(&SFRD_z_table_MINI);
    free_RGTable1D(&Nion_z_table);
    free_RGTable2D(&Nion_z_table_MINI);
    free_RGTable1D(&fcoll_z_table);
}

//JD: moving the interp table evaluations here since some of them are needed in nu_tau_one
//NOTE: with !USE_MASS_DEPENDENT_ZETA both EvaluateNionTs and EvaluateSFRD return Fcoll
double EvaluateNionTs(double redshift, double Mlim_Fstar, double Mlim_Fesc){
    //differences in turnover are handled by table setup
    if(user_params_global->USE_INTERPOLATION_TABLES){
        if(flag_options_global->USE_MASS_DEPENDENT_ZETA)
            return EvaluateRGTable1D(redshift,&Nion_z_table); //the correct table should be passed
        return EvaluateRGTable1D(redshift,&fcoll_z_table);
    }

    //Currently assuming this is only called in the X-ray/spintemp calculation, this will only affect !USE_MASS_DEPENDENT_ZETA and !M_MIN_in_mass
    //      and only if the minimum virial temperatures ION_Tvir_min and X_RAY_Tvir_min are different
    double lnMmin = log(minimum_source_mass(redshift,true,astro_params_global,flag_options_global));
    double lnMmax = log(global_params.M_MAX_INTEGRAL);

    //minihalos uses a different turnover mass
    if(flag_options_global->USE_MINI_HALOS)
        return Nion_General(redshift, lnMmin, lnMmax, atomic_cooling_threshold(redshift), astro_params_global->ALPHA_STAR, astro_params_global->ALPHA_ESC,
                            astro_params_global->F_STAR10, astro_params_global->F_ESC10, Mlim_Fstar, Mlim_Fesc);
    if(flag_options_global->USE_MASS_DEPENDENT_ZETA)
        return Nion_General(redshift, lnMmin, lnMmax, astro_params_global->M_TURN, astro_params_global->ALPHA_STAR, astro_params_global->ALPHA_ESC,
                            astro_params_global->F_STAR10, astro_params_global->F_ESC10, Mlim_Fstar, Mlim_Fesc);

    return Fcoll_General(redshift, lnMmin, lnMmax);
}

double EvaluateNionTs_MINI(double redshift, double log10_Mturn_LW_ave, double Mlim_Fstar_MINI, double Mlim_Fesc_MINI){
    if(user_params_global->USE_INTERPOLATION_TABLES){
        // LOG_SUPER_DEBUG("z %.3f l10M %.3e result %.3e",redshift,log10_Mturn_LW_ave,EvaluateRGTable2D(redshift,log10_Mturn_LW_ave,&Nion_z_table_MINI));
        // LOG_SUPER_DEBUG("Table N (%d,%d) min (%.2e %.2e) width (%.2e %.2e) max (%.2e %.2e)",Nion_z_table.nx_bin,Nion_z_table.ny_bin,
        //                 Nion_z_table.x_min,Nion_z_table.y_min,
        //                 Nion_z_table.x_width,Nion_z_table.y_width,
        //                 Nion_z_table.x_min + (Nion_z_table.nx_bin-1)*Nion_z_table.x_width,
        //                 Nion_z_table.y_min + (Nion_z_table.ny_bin-1)*Nion_z_table.y_width);
        return EvaluateRGTable2D(redshift,log10_Mturn_LW_ave,&Nion_z_table_MINI);
    }

    return Nion_General_MINI(redshift, log(global_params.M_MIN_INTEGRAL), log(global_params.M_MAX_INTEGRAL), pow(10.,log10_Mturn_LW_ave), atomic_cooling_threshold(redshift),
                            astro_params_global->ALPHA_STAR_MINI, astro_params_global->ALPHA_ESC, astro_params_global->F_STAR7_MINI,
                            astro_params_global->F_ESC7_MINI, Mlim_Fstar_MINI, Mlim_Fesc_MINI);
}

double EvaluateSFRD(double redshift, double Mlim_Fstar){
    if(user_params_global->USE_INTERPOLATION_TABLES){
        if(flag_options_global->USE_MASS_DEPENDENT_ZETA)
            return EvaluateRGTable1D(redshift,&SFRD_z_table);
        return EvaluateRGTable1D(redshift,&fcoll_z_table);
    }

    //Currently assuming this is only called in the X-ray/spintemp calculation, this will only affect !USE_MASS_DEPENDENT_ZETA and !M_MIN_in_mass
    //      and only if the minimum virial temperatures ION_Tvir_min and X_RAY_Tvir_min are different
    double lnMmin = log(minimum_source_mass(redshift,true,astro_params_global,flag_options_global));
    double lnMmax = log(global_params.M_MAX_INTEGRAL);

    //minihalos uses a different turnover mass
    if(flag_options_global->USE_MINI_HALOS)
        return Nion_General(redshift, lnMmin, lnMmax, atomic_cooling_threshold(redshift), astro_params_global->ALPHA_STAR, 0.,
                            astro_params_global->F_STAR10, 1., Mlim_Fstar, 0.);

    if(flag_options_global->USE_MASS_DEPENDENT_ZETA)
        return Nion_General(redshift, lnMmin, lnMmax, astro_params_global->M_TURN, astro_params_global->ALPHA_STAR, 0.,
                            astro_params_global->F_STAR10, 1., Mlim_Fstar, 0.);

    //NOTE: Previously, with M_MIN_IN_MASS, the FgtrM function used M_turn/50, which seems like a bug
    // since it goes against the assumption of sharp cutoff

    //Currently assuming this is only called in the X-ray/spintemp calculation, this will only affect !USE_MASS_DEPENDENT_ZETA and !M_MIN_in_mass
    //      and only if the minimum virial temperatures ION_Tvir_min and X_RAY_Tvir_min are different
    return Fcoll_General(redshift, lnMmin, lnMmax);
}

double EvaluateSFRD_MINI(double redshift, double log10_Mturn_LW_ave, double Mlim_Fstar_MINI){
    if(user_params_global->USE_INTERPOLATION_TABLES){
        return EvaluateRGTable2D(redshift,log10_Mturn_LW_ave,&SFRD_z_table_MINI);
    }
    return Nion_General_MINI(redshift, log(global_params.M_MIN_INTEGRAL), log(global_params.M_MAX_INTEGRAL), pow(10.,log10_Mturn_LW_ave), atomic_cooling_threshold(redshift),
                            astro_params_global->ALPHA_STAR_MINI, 0., astro_params_global->F_STAR7_MINI,
                            1., Mlim_Fstar_MINI, 0.);
}

double EvaluateSFRD_Conditional(double delta, double growthf, double M_min, double M_max, double M_cond, double sigma_max, double Mturn_a, double Mlim_Fstar){
    if(user_params_global->USE_INTERPOLATION_TABLES){
        return exp(EvaluateRGTable1D_f(delta,&SFRD_conditional_table));
    }
    return Nion_ConditionalM(growthf,log(M_min),log(M_max),M_cond,sigma_max,delta,Mturn_a,
                                astro_params_global->ALPHA_STAR,0.,astro_params_global->F_STAR10,1.,Mlim_Fstar,0., user_params_global->INTEGRATION_METHOD_ATOMIC);
}

double EvaluateSFRD_Conditional_MINI(double delta, double log10Mturn_m, double growthf, double M_min, double M_max, double M_cond, double sigma_max, double Mturn_a, double Mlim_Fstar){
    if(user_params_global->USE_INTERPOLATION_TABLES){
        return exp(EvaluateRGTable2D_f(delta,log10Mturn_m,&SFRD_conditional_table_MINI));
    }

    return Nion_ConditionalM_MINI(growthf,log(M_min),log(M_max),M_cond,sigma_max,delta,pow(10,log10Mturn_m),Mturn_a,astro_params_global->ALPHA_STAR_MINI,
                                0.,astro_params_global->F_STAR7_MINI,1.,Mlim_Fstar, 0., user_params_global->INTEGRATION_METHOD_MINI);
}

double EvaluateNion_Conditional(double delta, double log10Mturn, double growthf, double M_min, double M_max, double M_cond, double sigma_max,
                                double Mlim_Fstar, double Mlim_Fesc, bool prev){
    RGTable2D_f *table = prev ? &Nion_conditional_table_prev : &Nion_conditional_table2D;
    if(user_params_global->USE_INTERPOLATION_TABLES){
        if(flag_options_global->USE_MINI_HALOS)
            return exp(EvaluateRGTable2D_f(delta, log10Mturn, table));
        return exp(EvaluateRGTable1D_f(delta, &Nion_conditional_table1D));
    }

    return Nion_ConditionalM(growthf,log(M_min),log(M_max),M_cond,sigma_max,delta,pow(10,log10Mturn),
                                astro_params_global->ALPHA_STAR,astro_params_global->ALPHA_ESC,astro_params_global->F_STAR10,
                                astro_params_global->F_ESC10,Mlim_Fstar,Mlim_Fesc,user_params_global->INTEGRATION_METHOD_ATOMIC);
}

double EvaluateNion_Conditional_MINI(double delta, double log10Mturn_m, double growthf, double M_min, double M_max, double M_cond, double sigma_max,
                                    double Mturn_a, double Mlim_Fstar, double Mlim_Fesc, bool prev){
    RGTable2D_f *table = prev ? &Nion_conditional_table_MINI_prev : &Nion_conditional_table_MINI;
    if(user_params_global->USE_INTERPOLATION_TABLES){
        return exp(EvaluateRGTable2D_f(delta,log10Mturn_m,table));
    }

    return Nion_ConditionalM_MINI(growthf,log(M_min),log(M_max),M_cond,sigma_max,delta,pow(10,log10Mturn_m),Mturn_a,astro_params_global->ALPHA_STAR_MINI,
                                astro_params_global->ALPHA_ESC,astro_params_global->F_STAR7_MINI,astro_params_global->F_ESC7_MINI,Mlim_Fstar,
                                Mlim_Fesc,user_params_global->INTEGRATION_METHOD_MINI);
}

double EvaluateFcoll_delta(double delta, double growthf, double sigma_min, double sigma_max){
    if(user_params_global->USE_INTERPOLATION_TABLES){
        return EvaluateRGTable1D_f(delta,&fcoll_conditional_table);
    }

    return FgtrM_bias_fast(growthf,delta,sigma_min,sigma_max);
}
double EvaluatedFcolldz(double delta, double redshift, double sigma_min, double sigma_max){
    if(user_params_global->USE_INTERPOLATION_TABLES){
        return EvaluateRGTable1D_f(delta,&dfcoll_conditional_table);
    }
    return dfcoll_dz(redshift,sigma_min,delta,sigma_max);
}

double EvaluateNhalo(double condition, double growthf, double lnMmin, double lnMmax, double M_cond, double sigma, double delta){
    if(user_params_global->USE_INTERPOLATION_TABLES)
        return EvaluateRGTable1D(condition,&Nhalo_table);
    return Nhalo_Conditional(growthf, lnMmin, lnMmax, M_cond, sigma, delta, 0);
}

double EvaluateMcoll(double condition, double growthf, double lnMmin, double lnMmax, double M_cond, double sigma, double delta){
    if(user_params_global->USE_INTERPOLATION_TABLES)
        return EvaluateRGTable1D(condition,&Mcoll_table);
    return Mcoll_Conditional(growthf, lnMmin, lnMmax, M_cond, sigma, delta, 0);
}

//extrapolation function for log-probability based tables
//NOTE: this is very similar to the EvaluateRGTableX function,
//  it may be worth allowing extrapolation there by simply setting the indices to the min/max
double extrapolate_dNdM_inverse(double condition, double lnp){
    double x_min = Nhalo_inv_table.x_min;
    double x_width = Nhalo_inv_table.x_width;
    // printf("condition: %f; lnp: %f \n", condition, lnp); //tmp
    int x_idx = (int)floor((condition - x_min)/x_width);
    double x_table = x_min + x_idx*x_width;
    double interp_point_x = (condition - x_table)/x_width;

    double extrap_point_y = (lnp - user_params_global->MIN_LOGPROB)/Nhalo_inv_table.y_width;

    //find the log-mass at the edge of the table for this condition
    double xlimit = Nhalo_inv_table.z_arr[x_idx][0]*(interp_point_x)
                    + Nhalo_inv_table.z_arr[x_idx+1][0]*(1-interp_point_x);
    double xlimit_m1 = Nhalo_inv_table.z_arr[x_idx][1]*(interp_point_x)
                    + Nhalo_inv_table.z_arr[x_idx+1][1]*(1-interp_point_x);

    double result = xlimit + (xlimit_m1 - xlimit)*(extrap_point_y);

    return result;
}

//This one is always a table
double EvaluateNhaloInv(double condition, double prob){
    if(prob == 0.)
        return 1.; //q == 1 -> condition mass
    double lnp = log(prob);
    if(lnp < user_params_global->MIN_LOGPROB)
        return extrapolate_dNdM_inverse(condition,lnp);
    return EvaluateRGTable2D(condition,lnp,&Nhalo_inv_table);
}

double EvaluateJ(double u_res,double gamma1){
    if(fabs(gamma1) < FRACT_FLOAT_ERR)
        return u_res;
    //small u approximation
    if(u_res < J_split_table.x_min)
        return pow(u_res, 1. - gamma1)/(1. - gamma1);
    double u_max = J_split_table.x_min + (J_split_table.n_bin-1)*J_split_table.x_width;
    //asymptotic expansion
    if(u_res > u_max)
        return J_split_table.y_arr[J_split_table.n_bin - 1] + u_res - 0.5*gamma1*(1./u_res - 1./u_max);
    return EvaluateRGTable1D(u_res,&J_split_table);
}

void InitialiseSigmaInverseTable(){
    if(!Sigma_InterpTable.allocated){
        LOG_ERROR("Must construct the sigma table before the inverse table");
        Throw(TableGenerationError);
    }
    int i;
    int n_bin = Sigma_InterpTable.n_bin;

    double xa[n_bin], ya[n_bin];

    Sigma_inv_table = gsl_spline_alloc(gsl_interp_linear,n_bin);
    Sigma_inv_table_acc = gsl_interp_accel_alloc();

    for(i=0;i<n_bin;i++){
        xa[i] = Sigma_InterpTable.y_arr[n_bin-i-1];
        ya[i] = Sigma_InterpTable.x_min + (n_bin-i-1)*Sigma_InterpTable.x_width;
    }

    gsl_spline_init(Sigma_inv_table,xa,ya,n_bin);
}

double EvaluateSigmaInverse(double sigma){
    if(!user_params_global->USE_INTERPOLATION_TABLES){
        LOG_ERROR("Cannot currently do sigma inverse without USE_INTERPOLATION_TABLES");
        Throw(ValueError);
    }
    return gsl_spline_eval(Sigma_inv_table,sigma,Sigma_inv_table_acc);
}

void initialiseSigmaMInterpTable(float M_min, float M_max){
    int i;

    if(!Sigma_InterpTable.allocated)
        allocate_RGTable1D_f(N_MASS_INTERP,&Sigma_InterpTable);
    if(!dSigmasqdm_InterpTable.allocated)
        allocate_RGTable1D_f(N_MASS_INTERP,&dSigmasqdm_InterpTable);

    Sigma_InterpTable.x_min = log(M_min);
    Sigma_InterpTable.x_width = (log(M_max) - log(M_min))/(N_MASS_INTERP-1.);
    dSigmasqdm_InterpTable.x_min = log(M_min);
    dSigmasqdm_InterpTable.x_width = (log(M_max) - log(M_min))/(N_MASS_INTERP-1.);

#pragma omp parallel private(i) num_threads(user_params_global->N_THREADS)
    {
        float Mass;
#pragma omp for
        for(i=0;i<N_MASS_INTERP;i++) {
            Mass = exp(Sigma_InterpTable.x_min + i*Sigma_InterpTable.x_width);
            Sigma_InterpTable.y_arr[i] = sigma_z0(Mass);
            dSigmasqdm_InterpTable.y_arr[i] = log10(-dsigmasqdm_z0(Mass));
        }
    }

    for(i=0;i<N_MASS_INTERP;i++) {
        if(isfinite(Sigma_InterpTable.y_arr[i]) == 0 || isfinite(dSigmasqdm_InterpTable.y_arr[i]) == 0){
            LOG_ERROR("Detected either an infinite or NaN value in initialiseSigmaMInterpTable");
            Throw(TableGenerationError);
        }
    }
}

void freeSigmaMInterpTable(){
    free_RGTable1D_f(&Sigma_InterpTable);
    free_RGTable1D_f(&dSigmasqdm_InterpTable);
}

double EvaluateSigma(double lnM){
    //using log units to make the fast option faster and the slow option slower
    if(user_params_global->USE_INTERPOLATION_TABLES) {
        return EvaluateRGTable1D_f(lnM, &Sigma_InterpTable);
    }
    return sigma_z0(exp(lnM));
}

double EvaluatedSigmasqdm(double lnM){
    //this may be slow, figure out why the dsigmadm table is in log10
    if(user_params_global->USE_INTERPOLATION_TABLES){
        return -pow(10., EvaluateRGTable1D_f(lnM, &dSigmasqdm_InterpTable));
    }
    return dsigmasqdm_z0(exp(lnM));
}

<<<<<<< HEAD
// Accessor function for the GPU SpinTemp kernel to access table.
RGTable1D_f* get_SFRD_conditional_table(void) {
    return &SFRD_conditional_table;
}

// Accessor function for the GPU Ionisation kernel to access table.
RGTable1D_f* get_Nion_conditional_table1D(void) {
    return &Nion_conditional_table1D;
}

// Accessor function for GPU memory allocation functions to access nbins.
int get_nbins(void) {
    return NDELTA;
=======
// todo: only return when it's been initialized
RGTable1D *GetNhaloTable()
{
    printf("The number of bins: %d; x_min: %f\n", Nhalo_table.n_bin, Nhalo_table.x_min);
    return &Nhalo_table;
}

RGTable1D *GetMcollTable()
{
    printf("The number of bins: %d; x_min: %f\n", Mcoll_table.n_bin, Mcoll_table.x_min);
    return &Mcoll_table;
}

RGTable2D *GetNhaloInvTable()
{
    printf("The number of nx bins: %d; the number of ny bins: %d \n", Nhalo_inv_table.nx_bin, Nhalo_inv_table.ny_bin);
    return &Nhalo_inv_table;
}

RGTable1D_f *GetSigmaInterpTable()
{
    printf("The number of bins: %d; x_min: %f\n", Sigma_InterpTable.n_bin, Sigma_InterpTable.x_min);
    return &Sigma_InterpTable;
>>>>>>> bde0516d
}<|MERGE_RESOLUTION|>--- conflicted
+++ resolved
@@ -18,7 +18,7 @@
 #include "cosmology.h"
 #include "InputParameters.h"
 #include "hmf.h"
-// #include "interpolation.h"
+#include "interpolation.h"
 
 #include "interp_tables.h"
 
@@ -1052,7 +1052,6 @@
     return dsigmasqdm_z0(exp(lnM));
 }
 
-<<<<<<< HEAD
 // Accessor function for the GPU SpinTemp kernel to access table.
 RGTable1D_f* get_SFRD_conditional_table(void) {
     return &SFRD_conditional_table;
@@ -1066,7 +1065,8 @@
 // Accessor function for GPU memory allocation functions to access nbins.
 int get_nbins(void) {
     return NDELTA;
-=======
+}
+
 // todo: only return when it's been initialized
 RGTable1D *GetNhaloTable()
 {
@@ -1090,5 +1090,4 @@
 {
     printf("The number of bins: %d; x_min: %f\n", Sigma_InterpTable.n_bin, Sigma_InterpTable.x_min);
     return &Sigma_InterpTable;
->>>>>>> bde0516d
-}+}
