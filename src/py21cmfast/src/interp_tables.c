/* This file defines specific interpolation table initialisation functions, kept separate from the
   general interpolation table routines In order to allow them to use calculations based on other
   interpolation tables. Most importantly these fucntions require those from ps.c which requires the
   sigma(M) interpolation tables */
#include "interp_tables.h"

#include <gsl/gsl_errno.h>
#include <gsl/gsl_integration.h>
#include <gsl/gsl_interp.h>
#include <gsl/gsl_roots.h>
#include <gsl/gsl_spline.h>
#include <math.h>
#include <stdbool.h>
#include <stdio.h>
#include <stdlib.h>

#include "Constants.h"
#include "InputParameters.h"
#include "cexcept.h"
#include "cosmology.h"
#include "exceptions.h"
#include "hmf.h"
#include "interpolation.h"
#include "logger.h"

// fixed limits and bin numbers for tables
#define NDELTA 400
#define NMTURN 50  // 100
#define LOG10_MTURN_MAX ((double)(10))
#define LOG10_MTURN_MIN ((double)(5. - 9e-8))
#define MAX_ITER_RF 200
#define N_MASS_INTERP 300

// we need to define a density minimum for the tables, since we are in lagrangian density / linear
// growth it's possible to go below -1 so we explicitly set a minimum here which sets table limits
// and puts no halos in cells below that (Lagrangian) density

// Tables for the grids
static RGTable1D SFRD_z_table = {.allocated = false};
static RGTable1D Nion_z_table = {.allocated = false};
static RGTable1D Xray_z_table_1D = {.allocated = false};
static RGTable2D SFRD_z_table_MINI = {.allocated = false};
static RGTable2D Nion_z_table_MINI = {.allocated = false};
static RGTable2D Xray_z_table_2D = {.allocated = false};
// TODO: SFRD tables assume no reionisation feedback, this is self-inconsistent, but probably okay
// given
//  it's used (mostly) in the SpinTemperature, which deals with neutral regions
//  Will overestimate integral component of SFRD lightcones used in observation
static RGTable1D_f SFRD_conditional_table = {.allocated = false};
static RGTable1D_f Nion_conditional_table1D = {.allocated = false};
static RGTable2D_f Nion_conditional_table2D = {.allocated = false};
static RGTable2D_f Nion_conditional_table_MINI = {.allocated = false};
static RGTable2D_f SFRD_conditional_table_MINI = {.allocated = false};
static RGTable2D_f Nion_conditional_table_prev = {.allocated = false};
static RGTable2D_f Nion_conditional_table_MINI_prev = {.allocated = false};
static RGTable2D_f Xray_conditional_table_2D = {.allocated = false};
static RGTable1D_f Xray_conditional_table_1D = {.allocated = false};

// Tables for the catalogues
static RGTable1D Nhalo_table = {.allocated = false};
static RGTable1D Mcoll_table = {.allocated = false};
static RGTable2D Nhalo_inv_table = {.allocated = false};

// Tables for the old parametrization
static RGTable1D fcoll_z_table = {.allocated = false};
static RGTable1D_f fcoll_conditional_table = {
    .allocated = false,
};
static RGTable1D_f dfcoll_conditional_table = {
    .allocated = false,
};

// J table for binary split algorithm
static RGTable1D J_split_table = {.allocated = false};

// Sigma inverse table for partition algorithm
// Since we want to easily construct it from the sigma table, it won't be uniform so use GSL
// TODO: Consider a rootfind on the integrals for accuracy and speed if we want an RGTable
//       It should only need one calculation per run
static gsl_spline *Sigma_inv_table;
static gsl_interp_accel *Sigma_inv_table_acc;
#pragma omp threadprivate(Sigma_inv_table_acc)

// Sigma interpolation tables
static RGTable1D_f Sigma_InterpTable = {
    .allocated = false,
};
static RGTable1D_f dSigmasqdm_InterpTable = {
    .allocated = false,
};

// NOTE: this table is initialised for up to N_redshift x N_Mturn, but only called N_filter times to
// assign ST_over_PS in Spintemp.
//   It may be better to just do the integrals at each R
void initialise_SFRD_spline(int Nbin, float zmin, float zmax, struct ScalingConstants *sc) {
    int i, j;
    double Mmax = M_MAX_INTEGRAL;
    double lnMmax = log(Mmax);

    LOG_SUPER_DEBUG("initing SFRD spline from %.2f to %.2f", zmin, zmax);
    if (!SFRD_z_table.allocated) {
        allocate_RGTable1D(Nbin, &SFRD_z_table);
    }
    if (astro_options_global->USE_MINI_HALOS && !SFRD_z_table_MINI.allocated) {
        allocate_RGTable2D(Nbin, NMTURN, &SFRD_z_table_MINI);
    }

    SFRD_z_table.x_min = zmin;
    SFRD_z_table.x_width = (zmax - zmin) / ((double)Nbin - 1.);

    if (astro_options_global->USE_MINI_HALOS) {
        SFRD_z_table_MINI.x_min = zmin;
        SFRD_z_table_MINI.x_width = (zmax - zmin) / ((double)Nbin - 1.);
        SFRD_z_table_MINI.y_min = LOG10_MTURN_MIN;
        SFRD_z_table_MINI.y_width = (LOG10_MTURN_MAX - LOG10_MTURN_MIN) / ((double)NMTURN - 1.);
    }

#pragma omp parallel private(i, j) num_threads(simulation_options_global->N_THREADS)
    {
        struct ScalingConstants sc_sfrd;
        sc_sfrd = evolve_scaling_constants_sfr(sc);
        double mturn_mcg;
        double lnMmin;
        double z_val;
#pragma omp for
        for (i = 0; i < Nbin; i++) {
            z_val = SFRD_z_table.x_min +
                    i * SFRD_z_table.x_width;  // both tables will have the same values here
            sc_sfrd = evolve_scaling_constants_to_redshift(z_val, &sc_sfrd, false);
            lnMmin = log(minimum_source_mass(z_val, true));

            if (astro_options_global->USE_MINI_HALOS) {
                for (j = 0; j < NMTURN; j++) {
                    mturn_mcg = pow(10, SFRD_z_table_MINI.y_min + j * SFRD_z_table_MINI.y_width);
                    SFRD_z_table_MINI.z_arr[i][j] =
                        Nion_General_MINI(z_val, lnMmin, lnMmax, mturn_mcg, &sc_sfrd);
                }
            }
            SFRD_z_table.y_arr[i] =
                Nion_General(z_val, lnMmin, lnMmax, sc_sfrd.mturn_a_nofb, &sc_sfrd);
        }
    }

    for (i = 0; i < Nbin; i++) {
        if (isfinite(SFRD_z_table.y_arr[i]) == 0) {
            LOG_ERROR("Detected either an infinite or NaN value in SFRD table");
            Throw(TableGenerationError);
        }
        if (astro_options_global->USE_MINI_HALOS) {
            for (j = 0; j < NMTURN; j++) {
                if (isfinite(SFRD_z_table_MINI.z_arr[i][j]) == 0) {
                    LOG_ERROR("Detected either an infinite or NaN value in SFRD_MINI table");
                    Throw(TableGenerationError);
                }
            }
        }
    }
}

// Unlike the SFRD spline, this one is used more due to the nu_tau_one() rootfind
// although still ignores reionisation feedback
void initialise_Nion_Ts_spline(int Nbin, float zmin, float zmax, struct ScalingConstants *sc) {
    int i, j;
    double Mmax = M_MAX_INTEGRAL;
    double lnMmax = log(Mmax);

    LOG_SUPER_DEBUG("initing Nion spline from %.2f to %.2f", zmin, zmax);

    if (!Nion_z_table.allocated) {
        allocate_RGTable1D(Nbin, &Nion_z_table);
    }
    if (astro_options_global->USE_MINI_HALOS && !Nion_z_table_MINI.allocated) {
        allocate_RGTable2D(Nbin, NMTURN, &Nion_z_table_MINI);
    }
    Nion_z_table.x_min = zmin;
    Nion_z_table.x_width = (zmax - zmin) / ((double)Nbin - 1.);
    if (astro_options_global->USE_MINI_HALOS) {
        Nion_z_table_MINI.x_min = zmin;
        Nion_z_table_MINI.x_width = (zmax - zmin) / ((double)Nbin - 1.);
        Nion_z_table_MINI.y_min = LOG10_MTURN_MIN;
        Nion_z_table_MINI.y_width = (LOG10_MTURN_MAX - LOG10_MTURN_MIN) / ((double)NMTURN - 1.);
    }

#pragma omp parallel private(i, j) num_threads(simulation_options_global->N_THREADS)
    {
        struct ScalingConstants sc_z;
        double mturn_mcg;
        double z_val;
        double lnMmin;
#pragma omp for
        for (i = 0; i < Nbin; i++) {
            z_val = Nion_z_table.x_min +
                    i * Nion_z_table.x_width;  // both tables will have the same values here
            sc_z = evolve_scaling_constants_to_redshift(z_val, sc, false);
            // Minor note: while this is called in xray, we use it to estimate ionised fraction, do
            // we use ION_Tvir_MIN if applicable?
            lnMmin = log(minimum_source_mass(z_val, true));
            if (astro_options_global->USE_MINI_HALOS) {
                for (j = 0; j < NMTURN; j++) {
                    mturn_mcg = pow(10, Nion_z_table_MINI.y_min + j * Nion_z_table_MINI.y_width);
                    Nion_z_table_MINI.z_arr[i][j] =
                        Nion_General_MINI(z_val, lnMmin, lnMmax, mturn_mcg, &sc_z);
                }
            }
            Nion_z_table.y_arr[i] = Nion_General(z_val, lnMmin, lnMmax, sc_z.mturn_a_nofb, &sc_z);
        }
    }

    for (i = 0; i < Nbin; i++) {
        if (isfinite(Nion_z_table.y_arr[i]) == 0) {
            LOG_ERROR("Detected either an infinite or NaN value in Nion_z_val");
            Throw(TableGenerationError);
        }
        if (astro_options_global->USE_MINI_HALOS) {
            for (j = 0; j < NMTURN; j++) {
                if (isfinite(Nion_z_table_MINI.z_arr[i][j]) == 0) {
                    LOG_ERROR("Detected either an infinite or NaN value in Nion_z_val_MINI");
                    Throw(TableGenerationError);
                }
            }
        }
    }
}

void initialise_FgtrM_delta_table(double min_dens, double max_dens, double zpp, double growth_zpp,
                                  double smin_zpp, double smax_zpp) {
    int i;
    double dens;

    LOG_SUPER_DEBUG("Initialising FgtrM table between delta %.3e and %.3e, sigma %.3e and %.3e",
                    min_dens, max_dens, smin_zpp, smax_zpp);

    if (!fcoll_conditional_table.allocated) {
        allocate_RGTable1D_f(dens_Ninterp, &fcoll_conditional_table);
    }
    fcoll_conditional_table.x_min = min_dens;
    fcoll_conditional_table.x_width = (max_dens - min_dens) / (dens_Ninterp - 1.);
    if (!dfcoll_conditional_table.allocated) {
        allocate_RGTable1D_f(dens_Ninterp, &dfcoll_conditional_table);
    }
    dfcoll_conditional_table.x_min = fcoll_conditional_table.x_min;
    dfcoll_conditional_table.x_width = fcoll_conditional_table.x_width;

    // dens_Ninterp is a global define, probably shouldn't be
    for (i = 0; i < dens_Ninterp; i++) {
        dens = fcoll_conditional_table.x_min + i * fcoll_conditional_table.x_width;
        fcoll_conditional_table.y_arr[i] = FgtrM_bias_fast(growth_zpp, dens, smin_zpp, smax_zpp);
        dfcoll_conditional_table.y_arr[i] = dfcoll_dz(zpp, smin_zpp, dens, smax_zpp);
    }
}

void init_FcollTable(double zmin, double zmax, bool x_ray) {
    int i;
    double z_val, M_min, lnMmin, lnMmax;

    fcoll_z_table.x_min = zmin;
    fcoll_z_table.x_width = 0.1;

    int n_z = (int)ceil((zmax - zmin) / fcoll_z_table.x_width) + 1;

    if (!fcoll_z_table.allocated) {
        allocate_RGTable1D(n_z, &fcoll_z_table);
    }

    for (i = 0; i < n_z; i++) {
        z_val = fcoll_z_table.x_min + i * fcoll_z_table.x_width;
        M_min = minimum_source_mass(z_val, x_ray);
        lnMmin = log(M_min);
        lnMmax = log(fmax(M_MAX_INTEGRAL, M_min * 100));

        // if we are press-schechter we can save time by calling the erfc
        if (matter_options_global->HMF == 0)
            fcoll_z_table.y_arr[i] = FgtrM(z_val, M_min);
        else {
            if (astro_options_global->INTEGRATION_METHOD_ATOMIC == 1 ||
                (astro_options_global->USE_MINI_HALOS &&
                 astro_options_global->INTEGRATION_METHOD_MINI == 1))
                initialise_GL(lnMmin, lnMmax);
            fcoll_z_table.y_arr[i] = Fcoll_General(z_val, lnMmin, lnMmax);
        }
    }
}

// NOTE: since reionisation feedback is not included in the Ts calculation, the SFRD spline
//   is Rx1D unlike the Mini table, which is Rx2D
// NOTE: SFRD tables have fixed Mturn range, Nion tables vary
// NOTE: it would be slightly less accurate but maybe faster to tabulate in linear delta, linear
// Fcoll rather than linear-log, check the profiles
void initialise_Nion_Conditional_spline(double z, double min_density, double max_density,
                                        double Mmin, double Mmax, double Mcond,
                                        double log10Mturn_min, double log10Mturn_max,
                                        double log10Mturn_min_MINI, double log10Mturn_max_MINI,
                                        struct ScalingConstants *sc, bool prev) {
    int i, j;
    double overdense_table[NDELTA];
    double mturns[NMTURN], mturns_MINI[NMTURN];
    RGTable2D_f *table_2d, *table_mini;

    LOG_SUPER_DEBUG("Initialising Nion conditional table at mass %.2e from delta %.2e to %.2e",
                    Mcond, min_density, max_density);
    LOG_SUPER_DEBUG("l10Mturns ACG %.2e %.2e MCG %.2e %.2e", log10Mturn_min, log10Mturn_max,
                    log10Mturn_min_MINI, log10Mturn_max_MINI);

    double growthf = dicke(z);
    double lnMmin = log(Mmin);
    double lnMmax = log(Mmax);
    double sigma2 = EvaluateSigma(log(Mcond));

    // If we use minihalos, both tables are 2D (delta,mturn) due to reionisaiton feedback
    // otherwise, the Nion table is 1D, since reionsaiton feedback is only active with minihalos
    if (astro_options_global->USE_MINI_HALOS) {
        if (prev) {
            table_2d = &Nion_conditional_table_prev;
            table_mini = &Nion_conditional_table_MINI_prev;
        } else {
            table_2d = &Nion_conditional_table2D;
            table_mini = &Nion_conditional_table_MINI;
        }
        if (!table_2d->allocated) {
            allocate_RGTable2D_f(NDELTA, NMTURN, table_2d);
        }
        if (!table_mini->allocated) {
            allocate_RGTable2D_f(NDELTA, NMTURN, table_mini);
        }
        table_2d->x_min = min_density;
        table_2d->x_width = (max_density - min_density) / (NDELTA - 1.);
        table_2d->y_min = log10Mturn_min;
        table_2d->y_width = (log10Mturn_max - log10Mturn_min) / (NMTURN - 1.);

        table_mini->x_min = min_density;
        table_mini->x_width = (max_density - min_density) / (NDELTA - 1.);
        table_mini->y_min = log10Mturn_min_MINI;
        table_mini->y_width = (log10Mturn_max_MINI - log10Mturn_min_MINI) / (NMTURN - 1.);
    } else {
        if (!Nion_conditional_table1D.allocated) {
            allocate_RGTable1D_f(NDELTA, &Nion_conditional_table1D);
        }
        Nion_conditional_table1D.x_min = min_density;
        Nion_conditional_table1D.x_width = (max_density - min_density) / (NDELTA - 1.);
    }

    for (i = 0; i < NDELTA; i++) {
        overdense_table[i] =
            min_density + (float)i / ((float)NDELTA - 1.) * (max_density - min_density);
    }
    if (astro_options_global->USE_MINI_HALOS) {
        for (i = 0; i < NMTURN; i++) {
            mturns[i] = pow(10., log10Mturn_min + (float)i / ((float)NMTURN - 1.) *
                                                      (log10Mturn_max - log10Mturn_min));
            mturns_MINI[i] =
                pow(10., log10Mturn_min_MINI + (float)i / ((float)NMTURN - 1.) *
                                                   (log10Mturn_max_MINI - log10Mturn_min_MINI));
        }
    }

#pragma omp parallel private(i, j) num_threads(simulation_options_global->N_THREADS)
    {
#pragma omp for
        for (i = 0; i < NDELTA; i++) {
            if (!astro_options_global->USE_MINI_HALOS) {
                // pass constant M_turn as minimum
                Nion_conditional_table1D.y_arr[i] = log(Nion_ConditionalM(
                    growthf, lnMmin, lnMmax, log(Mcond), sigma2, overdense_table[i],
                    sc->mturn_a_nofb, sc, astro_options_global->INTEGRATION_METHOD_ATOMIC));
                if (Nion_conditional_table1D.y_arr[i] < -40.)
                    Nion_conditional_table1D.y_arr[i] = -40.;

                continue;
            }
            for (j = 0; j < NMTURN; j++) {
                table_2d->z_arr[i][j] = log(Nion_ConditionalM(
                    growthf, lnMmin, lnMmax, log(Mcond), sigma2, overdense_table[i], mturns[j], sc,
                    astro_options_global->INTEGRATION_METHOD_ATOMIC));

                if (table_2d->z_arr[i][j] < -40.) table_2d->z_arr[i][j] = -40.;

                table_mini->z_arr[i][j] = log(Nion_ConditionalM_MINI(
                    growthf, lnMmin, lnMmax, log(Mcond), sigma2, overdense_table[i], mturns_MINI[j],
                    sc, astro_options_global->INTEGRATION_METHOD_MINI));

                if (table_mini->z_arr[i][j] < -40.) table_mini->z_arr[i][j] = -40.;
            }
        }
    }

    for (i = 0; i < NDELTA; i++) {
        if (!astro_options_global->USE_MINI_HALOS) {
            if (isfinite(Nion_conditional_table1D.y_arr[i]) == 0) {
                LOG_ERROR("Detected either an infinite or NaN value in Nion_spline_1D");
                Throw(TableGenerationError);
            }
            continue;
        }
        for (j = 0; j < NMTURN; j++) {
            if (isfinite(table_2d->z_arr[i][j]) == 0) {
                LOG_ERROR("Detected either an infinite or NaN value in Nion_spline");
                Throw(TableGenerationError);
            }

            if (isfinite(table_2d->z_arr[i][j]) == 0) {
                LOG_ERROR("Detected either an infinite or NaN value in Nion_spline_MINI");
                Throw(TableGenerationError);
            }
        }
    }
}

// since SFRD is not used in Ionisationbox, and reionisation feedback is not included in the Ts
// calculation,
//     The non-minihalo table is always Rx1D and the minihalo table is always Rx2D

// This function initialises one table, for table Rx arrays I will call this function in a loop
void initialise_SFRD_Conditional_table(double z, double min_density, double max_density,
                                       double Mmin, double Mmax, double Mcond,
                                       struct ScalingConstants *sc) {
    float sigma2;
    int i, k;

    LOG_SUPER_DEBUG("Initialising SFRD conditional table at mass %.2e from delta %.2e to %.2e",
                    Mcond, min_density, max_density);

    double lnM_condition = log(Mcond);
    double lnMmin = log(Mmin);
    double lnMmax = log(Mmax);
    sigma2 = EvaluateSigma(
        lnM_condition);  // sigma is always the condition, whereas lnMmax is just the integral limit
    double growthf = dicke(z);

    float MassTurnover[NMTURN];
    for (i = 0; i < NMTURN; i++) {
        MassTurnover[i] = pow(10., LOG10_MTURN_MIN + (float)i / ((float)NMTURN - 1.) *
                                                         (LOG10_MTURN_MAX - LOG10_MTURN_MIN));
    }

    // NOTE: Here we use the constant Mturn limits instead of variables like in the Nion tables
    if (!SFRD_conditional_table.allocated) {
        allocate_RGTable1D_f(NDELTA, &SFRD_conditional_table);
    }
    SFRD_conditional_table.x_min = min_density;
    SFRD_conditional_table.x_width = (max_density - min_density) / (NDELTA - 1.);

    if (astro_options_global->USE_MINI_HALOS) {
        if (!SFRD_conditional_table_MINI.allocated) {
            allocate_RGTable2D_f(NDELTA, NMTURN, &SFRD_conditional_table_MINI);
        }
        SFRD_conditional_table_MINI.x_min = min_density;
        SFRD_conditional_table_MINI.x_width = (max_density - min_density) / (NDELTA - 1.);
        SFRD_conditional_table_MINI.y_min = LOG10_MTURN_MIN;
        SFRD_conditional_table_MINI.y_width = (LOG10_MTURN_MAX - LOG10_MTURN_MIN) / (NMTURN - 1.);
    }

    struct ScalingConstants sc_sfrd = evolve_scaling_constants_sfr(sc);

#pragma omp parallel private(i, k) num_threads(simulation_options_global->N_THREADS)
    {
        double curr_dens;
#pragma omp for
        for (i = 0; i < NDELTA; i++) {
            curr_dens = min_density + (float)i / ((float)NDELTA - 1.) * (max_density - min_density);
            SFRD_conditional_table.y_arr[i] = log(Nion_ConditionalM(
                growthf, lnMmin, lnMmax, lnM_condition, sigma2, curr_dens, sc_sfrd.mturn_a_nofb,
                &sc_sfrd, astro_options_global->INTEGRATION_METHOD_ATOMIC));

            if (SFRD_conditional_table.y_arr[i] < -50.) SFRD_conditional_table.y_arr[i] = -50.;

            if (!astro_options_global->USE_MINI_HALOS) continue;

            for (k = 0; k < NMTURN; k++) {
                SFRD_conditional_table_MINI.z_arr[i][k] = log(Nion_ConditionalM_MINI(
                    growthf, lnMmin, lnMmax, lnM_condition, sigma2, curr_dens, MassTurnover[k],
                    &sc_sfrd, astro_options_global->INTEGRATION_METHOD_MINI));

                if (SFRD_conditional_table_MINI.z_arr[i][k] < -50.)
                    SFRD_conditional_table_MINI.z_arr[i][k] = -50.;
            }
        }
    }
    for (i = 0; i < NDELTA; i++) {
        if (isfinite(SFRD_conditional_table.y_arr[i]) == 0) {
            LOG_ERROR("Detected either an infinite or NaN value in ACG SFRD conditional table");
            Throw(TableGenerationError);
        }
        if (!astro_options_global->USE_MINI_HALOS) continue;

        for (k = 0; k < NMTURN; k++) {
            if (isfinite(SFRD_conditional_table_MINI.z_arr[i][k]) == 0) {
                LOG_ERROR("Detected either an infinite or NaN value in MCG SFRD conditional table");
                Throw(TableGenerationError);
            }
        }
    }
}

// This function initialises one table, for table Rx arrays I will call this function in a loop
void initialise_Xray_Conditional_table(double redshift, double min_density, double max_density,
                                       double Mmin, double Mmax, double Mcond,
                                       struct ScalingConstants *sc) {
    int i, k;

    LOG_SUPER_DEBUG("Initialising Xray conditional table at mass %.2e from delta %.2e to %.2e",
                    Mcond, min_density, max_density);

    double lnM_condition = log(Mcond);
    double growthf = dicke(redshift);
    double lnMmin = log(Mmin);
    double lnMmax = log(Mmax);
    // sigma is always the condition, whereas lnMmax is just the integral limit
    double sigma2 = EvaluateSigma(lnM_condition);

    float MassTurnover[NMTURN];
    for (i = 0; i < NMTURN; i++) {
        MassTurnover[i] = pow(10., LOG10_MTURN_MIN + (float)i / ((float)NMTURN - 1.) *
                                                         (LOG10_MTURN_MAX - LOG10_MTURN_MIN));
    }

    // NOTE: Like the SFRD tables we ignore reionisation feedback
    if (astro_options_global->USE_MINI_HALOS) {
        if (!Xray_conditional_table_2D.allocated) {
            allocate_RGTable2D_f(NDELTA, NMTURN, &Xray_conditional_table_2D);
        }
        Xray_conditional_table_2D.x_min = min_density;
        Xray_conditional_table_2D.x_width = (max_density - min_density) / (NDELTA - 1.);
        Xray_conditional_table_2D.y_min = LOG10_MTURN_MIN;
        Xray_conditional_table_2D.y_width = (LOG10_MTURN_MAX - LOG10_MTURN_MIN) / (NMTURN - 1.);
    } else {
        if (!Xray_conditional_table_1D.allocated) {
            allocate_RGTable1D_f(NDELTA, &Xray_conditional_table_1D);
        }
        Xray_conditional_table_1D.x_min = min_density;
        Xray_conditional_table_1D.x_width = (max_density - min_density) / (NDELTA - 1.);
    }

#pragma omp parallel private(i, k) num_threads(simulation_options_global->N_THREADS)
    {
        double curr_dens;
#pragma omp for
        for (i = 0; i < NDELTA; i++) {
            curr_dens = min_density + (float)i / ((float)NDELTA - 1.) * (max_density - min_density);
            if (!astro_options_global->USE_MINI_HALOS) {
                Xray_conditional_table_1D.y_arr[i] = log(Xray_ConditionalM(
                    redshift, growthf, lnMmin, lnMmax, lnM_condition, sigma2, curr_dens,
                    sc->mturn_a_nofb, 0., sc, astro_options_global->INTEGRATION_METHOD_ATOMIC));

                if (Xray_conditional_table_1D.y_arr[i] < -50.)
                    Xray_conditional_table_1D.y_arr[i] = -50.;
                continue;
            }

            for (k = 0; k < NMTURN; k++) {
                // Using mini integration method for both
                Xray_conditional_table_2D.z_arr[i][k] =
                    log(Xray_ConditionalM(redshift, growthf, lnMmin, lnMmax, lnM_condition, sigma2,
                                          curr_dens, sc->mturn_a_nofb, MassTurnover[k], sc,
                                          astro_options_global->INTEGRATION_METHOD_MINI));

                if (Xray_conditional_table_2D.z_arr[i][k] < -50.)
                    Xray_conditional_table_2D.z_arr[i][k] = -50.;
            }
        }
    }
    for (i = 0; i < NDELTA; i++) {
        if (!astro_options_global->USE_MINI_HALOS) {
            if (isfinite(Xray_conditional_table_1D.y_arr[i]) == 0) {
                LOG_ERROR("Detected either an infinite or NaN value in 1D Xray conditional table");
                Throw(TableGenerationError);
            }
            continue;
        }
        for (k = 0; k < NMTURN; k++) {
            if (isfinite(Xray_conditional_table_2D.z_arr[i][k]) == 0) {
                LOG_ERROR("Detected either an infinite or NaN value in 2D Xray conditional table");
                Throw(TableGenerationError);
            }
        }
    }
}

void initialise_dNdM_tables(double xmin, double xmax, double ymin, double ymax, double growth_out,
                            double param, bool from_catalog) {
    int nx;
    double lnM_cond = 0.;
    double sigma_cond = 0.;
    LOG_SUPER_DEBUG("Initialising dNdM Tables from [%.2e,%.2e] (Intg. Limits %.2e %.2e)", xmin,
                    xmax, ymin, ymax);
    LOG_SUPER_DEBUG("D_out %.2e P %.2e from_cat %d", growth_out, param, from_catalog);

    if (!from_catalog) {
        lnM_cond = param;
        sigma_cond = EvaluateSigma(lnM_cond);
    }

    nx = simulation_options_global->N_COND_INTERP;

    double xa[nx];
    int i;
    // set up coordinate grids
    for (i = 0; i < nx; i++) xa[i] = xmin + (xmax - xmin) * ((double)i) / ((double)nx - 1);

    // allocate tables
    if (!Nhalo_table.allocated) allocate_RGTable1D(nx, &Nhalo_table);

    Nhalo_table.x_min = xmin;
    Nhalo_table.x_width = (xmax - xmin) / ((double)nx - 1);

    if (!Mcoll_table.allocated) allocate_RGTable1D(nx, &Mcoll_table);

    Mcoll_table.x_min = xmin;
    Mcoll_table.x_width = (xmax - xmin) / ((double)nx - 1);

#pragma omp parallel num_threads(simulation_options_global->N_THREADS) private(i) \
    firstprivate(sigma_cond, lnM_cond)
    {
        double x;
        double delta;

#pragma omp for
        for (i = 0; i < nx; i++) {
            x = xa[i];
            // set the condition
            if (from_catalog) {
                lnM_cond = x;
                sigma_cond = EvaluateSigma(lnM_cond);
                // barrier at descendant mass
                delta = get_delta_crit(matter_options_global->HMF, sigma_cond, param) / param *
                        growth_out;
            } else {
                delta = x;
            }

            Nhalo_table.y_arr[i] =
                Nhalo_Conditional(growth_out, ymin, ymax, lnM_cond, sigma_cond, delta, 0);
            Mcoll_table.y_arr[i] =
                Mcoll_Conditional(growth_out, ymin, ymax, lnM_cond, sigma_cond, delta, 0);
        }
    }
    LOG_SUPER_DEBUG("Done.");
}

struct rf_inv_params {
    double growthf;
    double lnM_cond;
    double M_cond;
    double delta;
    double sigma;

    double rf_norm;
    double rf_target;
};

double dndm_inv_f(double lnM_min, void *params) {
    struct rf_inv_params *p = (struct rf_inv_params *)params;
    double integral =
        Nhalo_Conditional(p->growthf, lnM_min, p->lnM_cond, p->lnM_cond, p->sigma, p->delta, 0);
    // This ensures that we never find the root if the ratio is zero, since that will set to M_cond
    double result =
        integral == 0 ? 2 * simulation_options_global->MIN_LOGPROB : log(integral / p->rf_norm);

    return result - p->rf_target;
}

// This table is N(>M | M_in), the CDF of dNdM_conditional
// NOTE: Assumes you give it ymin as the minimum lower-integral limit, and ymax as the maximum
//  `param` is either the constant log condition mass for the grid case (!from_catalog) OR the
//  descendant growth factor with from_catalog
void initialise_dNdM_inverse_table(double xmin, double xmax, double lnM_min, double growth_out,
                                   double param, bool from_catalog) {
    LOG_SUPER_DEBUG("Initialising dNdM Tables from [%.2e,%.2e] (Intg. Min. %.2e)", xmin, xmax,
                    lnM_min);
    LOG_SUPER_DEBUG("D_out %.2e P %.2e up %d", growth_out, param, from_catalog);

    int nx = simulation_options_global->N_COND_INTERP;
    int np = simulation_options_global->N_PROB_INTERP;
    double xa[nx], pa[np];
    double rf_tol_abs = 1e-4;
    double rf_tol_rel = 0.;

    double lnM_cond = 0.;
    double sigma_cond = 0.;
    double min_lp = simulation_options_global->MIN_LOGPROB;
    if (!from_catalog) {
        lnM_cond = param;
        sigma_cond = EvaluateSigma(lnM_cond);
    }

    int i, k;
    // set up coordinate grids
    for (i = 0; i < nx; i++) xa[i] = xmin + (xmax - xmin) * ((double)i) / ((double)nx - 1);
    // avoiding floating point errors in final bin due to the hard boundary at Deltac
    xa[nx - 1] = xmax;
    for (k = 0; k < np; k++) {
        pa[k] = min_lp * (1 - (double)k / (double)(np - 1));
    }

    if (!Nhalo_inv_table.allocated) allocate_RGTable2D(nx, np, &Nhalo_inv_table);

    Nhalo_inv_table.x_min = xmin;
    Nhalo_inv_table.x_width = xa[1] - xa[0];
    Nhalo_inv_table.y_min = pa[0];
    Nhalo_inv_table.y_width = pa[1] - pa[0];

#pragma omp parallel num_threads(simulation_options_global->N_THREADS) private(i, k) \
    firstprivate(sigma_cond, lnM_cond)
    {
        double x;
        double norm;
        double lnM_lo, lnM_hi, lnM_guess;
        double delta;
        double M_cond;
        double lnM_init;

        // RF stuff
        int status, iter;
        const gsl_root_fsolver_type *T;
        gsl_root_fsolver *solver;
        gsl_function F;
        struct rf_inv_params params_rf;
        params_rf.growthf = growth_out;

        F.function = &dndm_inv_f;
        F.params = &params_rf;

        T = gsl_root_fsolver_brent;
        solver = gsl_root_fsolver_alloc(T);

#pragma omp for
        for (i = 0; i < nx; i++) {
            x = xa[i];
            // set the condition
            if (from_catalog) {
                lnM_cond = x;
                sigma_cond = EvaluateSigma(lnM_cond);
                // Barrier at descendant mass scaled to progenitor redshift
                delta = get_delta_crit(matter_options_global->HMF, sigma_cond, param) / param *
                        growth_out;
            } else {
                delta = x;
                if (delta > MAX_DELTAC_FRAC * get_delta_crit(matter_options_global->HMF, sigma_cond,
                                                             growth_out)) {
                    for (k = 1; k < np; k++) Nhalo_inv_table.z_arr[i][k] = 1.;
                    continue;
                }
            }

            M_cond = exp(lnM_cond);

            params_rf.M_cond = M_cond;
            params_rf.lnM_cond = lnM_cond;
            params_rf.delta = delta;
            params_rf.sigma = sigma_cond;

            // NOTE: The total number density and collapsed fraction must be
            norm = Nhalo_Conditional(growth_out, lnM_min, lnM_cond, lnM_cond, sigma_cond, delta, 0);
            // LOG_ULTRA_DEBUG("cond x: %.2e M_min %.2e M_cond %.2e d %.4f D %.2f n %d ==>
            // %.8e",x,exp(lnM_min),exp(lnM_cond),delta,growth_out,i,norm);
            params_rf.rf_norm = norm;

            // if the condition has no halos set the dndm table directly to avoid integration and
            // divide by zero
            if (norm == 0) {
                for (k = 1; k < np - 1; k++) Nhalo_inv_table.z_arr[i][k] = exp(lnM_min) / M_cond;
                continue;
            }

            Nhalo_inv_table.z_arr[i][np - 1] = exp(lnM_min) / M_cond;
            lnM_init = lnM_min;
            for (k = np - 2; k >= 0; k--) {
                iter = 0;
                params_rf.rf_target = pa[k];
                // LOG_ULTRA_DEBUG("Target %.6e",pa[k]);
                gsl_root_fsolver_set(solver, &F, lnM_init, lnM_cond);
                do {
                    iter++;
                    status = gsl_root_fsolver_iterate(solver);
                    lnM_guess = gsl_root_fsolver_root(solver);
                    lnM_lo = gsl_root_fsolver_x_lower(solver);
                    lnM_hi = gsl_root_fsolver_x_upper(solver);
                    status = gsl_root_test_interval(lnM_lo, lnM_hi, rf_tol_abs, rf_tol_rel);

                    // LOG_ULTRA_DEBUG("Current step %d | [%.6e,%.6e] -
                    // %.6e",iter,lnM_lo,lnM_hi,lnM_guess);

                    if (status == GSL_SUCCESS) {
                        lnM_init = lnM_lo;
                        Nhalo_inv_table.z_arr[i][k] = exp(lnM_guess) / M_cond;
                        // LOG_ULTRA_DEBUG("Found (M %.2e d %.2f p %.3e) %.6e -->
                        // %.6e",M_cond,delta,exp(pa[k]),lnM_guess,exp(lnM_guess)/M_cond);
                    }

                } while ((status == GSL_CONTINUE) && (iter < MAX_ITER_RF));
                if (status != GSL_SUCCESS) {
                    LOG_ERROR("gsl RF error occured! %d", status);
                    CATCH_GSL_ERROR(status);
                }
            }
        }
        gsl_root_fsolver_free(solver);
    }
    LOG_SUPER_DEBUG("Done.");
}

double J_integrand(double u, void *params) {
    double gamma1 = *(double *)params;
    return pow((1. + 1. / u / u), gamma1 * 0.5);
}

double integrate_J(double u_res, double gamma1) {
    double result, error, lower_limit, upper_limit;
    gsl_function F;
    double rel_tol = 1e-4;  //<- relative tolerance
    int w_size = 1000;
    gsl_integration_workspace *w = gsl_integration_workspace_alloc(w_size);

    int status;
    F.function = &J_integrand;
    F.params = &gamma1;
    lower_limit = 0.;
    upper_limit = u_res;

    gsl_set_error_handler_off();
    status = gsl_integration_qag(&F, lower_limit, upper_limit, 0, rel_tol, w_size,
                                 GSL_INTEG_GAUSS61, w, &result, &error);

    if (status != 0) {
        LOG_ERROR("gsl integration error occured!");
        LOG_ERROR("J: gamma1 = %.4e u_res = %.4e", gamma1, u_res);
        CATCH_GSL_ERROR(status);
    }

    gsl_integration_workspace_free(w);

    return result;
}

void initialise_J_split_table(int Nbin, double umin, double umax, double gamma1) {
    int i;
    if (!J_split_table.allocated) allocate_RGTable1D(Nbin, &J_split_table);

    J_split_table.x_min = 1e-3;
    J_split_table.x_width = (umax - umin) / ((double)Nbin - 1);

    for (i = 0; i < Nbin; i++) {
        J_split_table.y_arr[i] =
            integrate_J(J_split_table.x_min + i * J_split_table.x_width, gamma1);
    }
}

void free_dNdM_tables() {
    free_RGTable2D(&Nhalo_inv_table);
    free_RGTable1D(&Nhalo_table);
    free_RGTable1D(&Mcoll_table);
    free_RGTable1D(&J_split_table);
    if (matter_options_global->SAMPLE_METHOD == 2) {
        gsl_spline_free(Sigma_inv_table);
#pragma omp parallel num_threads(simulation_options_global->N_THREADS)
        {
            gsl_interp_accel_free(Sigma_inv_table_acc);
        }
    }
}

void free_conditional_tables() {
    free_RGTable1D_f(&fcoll_conditional_table);
    free_RGTable1D_f(&dfcoll_conditional_table);
    free_RGTable1D_f(&SFRD_conditional_table);
    free_RGTable2D_f(&SFRD_conditional_table_MINI);
    free_RGTable1D_f(&Nion_conditional_table1D);
    free_RGTable2D_f(&Nion_conditional_table2D);
    free_RGTable2D_f(&Nion_conditional_table_MINI);
    free_RGTable2D_f(&Nion_conditional_table_prev);
    free_RGTable2D_f(&Nion_conditional_table_MINI_prev);
    free_RGTable1D_f(&Xray_conditional_table_1D);
    free_RGTable2D_f(&Xray_conditional_table_2D);
}

void free_global_tables() {
    free_RGTable1D(&SFRD_z_table);
    free_RGTable2D(&SFRD_z_table_MINI);
    free_RGTable1D(&Nion_z_table);
    free_RGTable2D(&Nion_z_table_MINI);
    free_RGTable1D(&fcoll_z_table);
    free_RGTable1D(&Xray_z_table_1D);
    free_RGTable2D(&Xray_z_table_2D);
}

// JD: moving the interp table evaluations here since some of them are needed in nu_tau_one
// NOTE: with !USE_MASS_DEPENDENT_ZETA both EvaluateNionTs and EvaluateSFRD return Fcoll
double EvaluateNionTs(double redshift, struct ScalingConstants *sc) {
    // differences in turnover are handled by table setup
    if (matter_options_global->USE_INTERPOLATION_TABLES > 1) {
        if (astro_options_global->USE_MASS_DEPENDENT_ZETA)
            return EvaluateRGTable1D(redshift, &Nion_z_table);
        return EvaluateRGTable1D(redshift, &fcoll_z_table);
    }

    // Currently assuming this is only called in the X-ray/spintemp calculation, this will only
    // affect !USE_MASS_DEPENDENT_ZETA and !M_MIN_in_mass and only if the minimum virial
    // temperatures ION_Tvir_min and X_RAY_Tvir_min are different
    double lnMmin = log(minimum_source_mass(redshift, true));
    double lnMmax = log(M_MAX_INTEGRAL);

    struct ScalingConstants sc_z = evolve_scaling_constants_to_redshift(redshift, sc, false);

    // minihalos uses a different turnover mass
    if (astro_options_global->USE_MASS_DEPENDENT_ZETA)
        return Nion_General(redshift, lnMmin, lnMmax, sc_z.mturn_a_nofb, &sc_z);

    return Fcoll_General(redshift, lnMmin, lnMmax);
}

double EvaluateNionTs_MINI(double redshift, double log10_Mturn_LW_ave,
                           struct ScalingConstants *sc) {
    if (matter_options_global->USE_INTERPOLATION_TABLES > 1) {
        return EvaluateRGTable2D(redshift, log10_Mturn_LW_ave, &Nion_z_table_MINI);
    }
    double lnMmin = log(minimum_source_mass(redshift, true));
    double lnMmax = log(M_MAX_INTEGRAL);
    struct ScalingConstants sc_z = evolve_scaling_constants_to_redshift(redshift, sc, false);

    return Nion_General_MINI(redshift, lnMmin, lnMmax, pow(10., log10_Mturn_LW_ave), &sc_z);
}

double EvaluateSFRD(double redshift, struct ScalingConstants *sc) {
    if (matter_options_global->USE_INTERPOLATION_TABLES > 1) {
        if (astro_options_global->USE_MASS_DEPENDENT_ZETA)
            return EvaluateRGTable1D(redshift, &SFRD_z_table);
        return EvaluateRGTable1D(redshift, &fcoll_z_table);
    }

    // Currently assuming this is only called in the X-ray/spintemp calculation, this will only
    // affect !USE_MASS_DEPENDENT_ZETA and !M_MIN_in_mass and only if the minimum virial
    // temperatures ION_Tvir_min and X_RAY_Tvir_min are different
    double lnMmin = log(minimum_source_mass(redshift, true));
    double lnMmax = log(M_MAX_INTEGRAL);

    // The SFRD calls the same function as N_ion but sets escape fractions to unity
    // NOTE: since this only occurs on integration, the struct copy shouldn't be a bottleneck
    struct ScalingConstants sc_sfrd = evolve_scaling_constants_sfr(sc);
    sc_sfrd = evolve_scaling_constants_to_redshift(redshift, &sc_sfrd, false);

    if (astro_options_global->USE_MASS_DEPENDENT_ZETA)
        return Nion_General(redshift, lnMmin, lnMmax, sc_sfrd.mturn_a_nofb, &sc_sfrd);
    return Fcoll_General(redshift, lnMmin, lnMmax);
}

double EvaluateSFRD_MINI(double redshift, double log10_Mturn_LW_ave, struct ScalingConstants *sc) {
    if (matter_options_global->USE_INTERPOLATION_TABLES > 1) {
        return EvaluateRGTable2D(redshift, log10_Mturn_LW_ave, &SFRD_z_table_MINI);
    }

    double lnMmin = log(minimum_source_mass(redshift, true));
    double lnMmax = log(M_MAX_INTEGRAL);

    struct ScalingConstants sc_sfrd = evolve_scaling_constants_sfr(sc);
    sc_sfrd = evolve_scaling_constants_to_redshift(redshift, &sc_sfrd, false);

    return Nion_General_MINI(redshift, lnMmin, lnMmax, pow(10., log10_Mturn_LW_ave), &sc_sfrd);
}

double EvaluateSFRD_Conditional(double delta, double growthf, double M_min, double M_max,
                                double M_cond, double sigma_max, struct ScalingConstants *sc) {
    if (matter_options_global->USE_INTERPOLATION_TABLES > 1) {
        return exp(EvaluateRGTable1D_f(delta, &SFRD_conditional_table));
    }

    struct ScalingConstants sc_sfrd = evolve_scaling_constants_sfr(sc);
    // SFRD in Ts assumes no (reion) feedback on ACG
    return Nion_ConditionalM(growthf, log(M_min), log(M_max), log(M_cond), sigma_max, delta,
                             sc_sfrd.mturn_a_nofb, &sc_sfrd,
                             astro_options_global->INTEGRATION_METHOD_ATOMIC);
}

double EvaluateSFRD_Conditional_MINI(double delta, double log10Mturn_m, double growthf,
                                     double M_min, double M_max, double M_cond, double sigma_max,
                                     struct ScalingConstants *sc) {
    if (matter_options_global->USE_INTERPOLATION_TABLES > 1) {
        return exp(EvaluateRGTable2D_f(delta, log10Mturn_m, &SFRD_conditional_table_MINI));
    }

    struct ScalingConstants sc_sfrd = evolve_scaling_constants_sfr(sc);
    return Nion_ConditionalM_MINI(growthf, log(M_min), log(M_max), log(M_cond), sigma_max, delta,
                                  pow(10, log10Mturn_m), &sc_sfrd,
                                  astro_options_global->INTEGRATION_METHOD_MINI);
}

double EvaluateNion_Conditional(double delta, double log10Mturn, double growthf, double M_min,
                                double M_max, double M_cond, double sigma_max,
                                struct ScalingConstants *sc, bool prev) {
    RGTable2D_f *table = prev ? &Nion_conditional_table_prev : &Nion_conditional_table2D;
    if (matter_options_global->USE_INTERPOLATION_TABLES > 1) {
        if (astro_options_global->USE_MINI_HALOS)
            return exp(EvaluateRGTable2D_f(delta, log10Mturn, table));
        return exp(EvaluateRGTable1D_f(delta, &Nion_conditional_table1D));
    }

    // NOTE: turning minihalos off turns off feedback in the model. This may be slightly misleading
    //   to ignore a passed parameter but until we make the change in the model we force it here
    double mturn = astro_options_global->USE_MINI_HALOS ? pow(10, log10Mturn) : sc->mturn_a_nofb;
    return Nion_ConditionalM(growthf, log(M_min), log(M_max), log(M_cond), sigma_max, delta, mturn,
                             sc, astro_options_global->INTEGRATION_METHOD_ATOMIC);
}

double EvaluateNion_Conditional_MINI(double delta, double log10Mturn_m, double growthf,
                                     double M_min, double M_max, double M_cond, double sigma_max,
                                     struct ScalingConstants *sc, bool prev) {
    RGTable2D_f *table = prev ? &Nion_conditional_table_MINI_prev : &Nion_conditional_table_MINI;
    if (matter_options_global->USE_INTERPOLATION_TABLES > 1) {
        return exp(EvaluateRGTable2D_f(delta, log10Mturn_m, table));
    }

    return Nion_ConditionalM_MINI(growthf, log(M_min), log(M_max), log(M_cond), sigma_max, delta,
                                  pow(10, log10Mturn_m), sc,
                                  astro_options_global->INTEGRATION_METHOD_MINI);
}

double EvaluateXray_Conditional(double delta, double log10Mturn_m, double redshift, double growthf,
                                double M_min, double M_max, double M_cond, double sigma_max,
                                struct ScalingConstants *sc) {
    if (matter_options_global->USE_INTERPOLATION_TABLES > 1) {
        if (astro_options_global->USE_MINI_HALOS)
            return exp(EvaluateRGTable2D_f(delta, log10Mturn_m, &Xray_conditional_table_2D));
        return exp(EvaluateRGTable1D_f(delta, &Xray_conditional_table_1D));
    }

    // TODO: I shouldn't need to pass both redshift and growthf here
    // NOTE: same as SFRD, we assume no feedback on ACGs
    return Xray_ConditionalM(redshift, growthf, log(M_min), log(M_max), log(M_cond), sigma_max,
                             delta, sc->mturn_a_nofb, pow(10, log10Mturn_m), sc,
                             astro_options_global->INTEGRATION_METHOD_MINI);
}

double EvaluateFcoll_delta(double delta, double growthf, double sigma_min, double sigma_max) {
    if (matter_options_global->USE_INTERPOLATION_TABLES > 1) {
        return EvaluateRGTable1D_f(delta, &fcoll_conditional_table);
    }

    return FgtrM_bias_fast(growthf, delta, sigma_min, sigma_max);
}
double EvaluatedFcolldz(double delta, double redshift, double sigma_min, double sigma_max) {
    if (matter_options_global->USE_INTERPOLATION_TABLES > 1) {
        return EvaluateRGTable1D_f(delta, &dfcoll_conditional_table);
    }
    return dfcoll_dz(redshift, sigma_min, delta, sigma_max);
}

double EvaluateNhalo(double condition, double growthf, double lnMmin, double lnMmax, double M_cond,
                     double sigma, double delta) {
    if (matter_options_global->USE_INTERPOLATION_TABLES > 1)
        return EvaluateRGTable1D(condition, &Nhalo_table);
    return Nhalo_Conditional(growthf, lnMmin, lnMmax, log(M_cond), sigma, delta, 0);
}

double EvaluateMcoll(double condition, double growthf, double lnMmin, double lnMmax, double M_cond,
                     double sigma, double delta) {
    if (matter_options_global->USE_INTERPOLATION_TABLES > 1)
        return EvaluateRGTable1D(condition, &Mcoll_table);
    return Mcoll_Conditional(growthf, lnMmin, lnMmax, log(M_cond), sigma, delta, 0);
}

// extrapolation function for log-probability based tables
// NOTE: this is very similar to the EvaluateRGTableX function,
//   it may be worth allowing extrapolation there by simply setting the indices to the min/max
double extrapolate_dNdM_inverse(double condition, double lnp) {
    double x_min = Nhalo_inv_table.x_min;
    double x_width = Nhalo_inv_table.x_width;
<<<<<<< HEAD
    // printf("condition: %f; lnp: %f \n", condition, lnp); //tmp
    int x_idx = (int)floor((condition - x_min)/x_width);
    double x_table = x_min + x_idx*x_width;
    double interp_point_x = (condition - x_table)/x_width;
=======
    int x_idx = (int)floor((condition - x_min) / x_width);
    double x_table = x_min + x_idx * x_width;
    double interp_point_x = (condition - x_table) / x_width;
>>>>>>> 352ef6c6

    double extrap_point_y =
        (lnp - simulation_options_global->MIN_LOGPROB) / Nhalo_inv_table.y_width;

    // find the log-mass at the edge of the table for this condition
    double xlimit = Nhalo_inv_table.z_arr[x_idx][0] * (interp_point_x) +
                    Nhalo_inv_table.z_arr[x_idx + 1][0] * (1 - interp_point_x);
    double xlimit_m1 = Nhalo_inv_table.z_arr[x_idx][1] * (interp_point_x) +
                       Nhalo_inv_table.z_arr[x_idx + 1][1] * (1 - interp_point_x);

    double result = xlimit + (xlimit_m1 - xlimit) * (extrap_point_y);

    return result;
}

// This one is always a table
double EvaluateNhaloInv(double condition, double prob) {
    double lnp = log(prob);
    if (prob == 0 || lnp < simulation_options_global->MIN_LOGPROB)
        lnp = simulation_options_global->MIN_LOGPROB;
    // if(prob < simulation_options_global->MIN_LOGPROB)
    // return extrapolate_dNdM_inverse(condition,lnp);
    return EvaluateRGTable2D(condition, lnp, &Nhalo_inv_table);
}

double EvaluateJ(double u_res, double gamma1) {
    if (fabs(gamma1) < FRACT_FLOAT_ERR) return u_res;
    // small u approximation
    if (u_res < J_split_table.x_min) return pow(u_res, 1. - gamma1) / (1. - gamma1);
    double u_max = J_split_table.x_min + (J_split_table.n_bin - 1) * J_split_table.x_width;
    // asymptotic expansion
    if (u_res > u_max)
        return J_split_table.y_arr[J_split_table.n_bin - 1] + u_res -
               0.5 * gamma1 * (1. / u_res - 1. / u_max);
    return EvaluateRGTable1D(u_res, &J_split_table);
}

void InitialiseSigmaInverseTable() {
    if (!Sigma_InterpTable.allocated) {
        LOG_ERROR("Must construct the sigma table before the inverse table");
        Throw(TableGenerationError);
    }
    int i;
    int n_bin = Sigma_InterpTable.n_bin;

    double xa[n_bin], ya[n_bin];

    Sigma_inv_table = gsl_spline_alloc(gsl_interp_linear, n_bin);
    Sigma_inv_table_acc = gsl_interp_accel_alloc();

    for (i = 0; i < n_bin; i++) {
        xa[i] = Sigma_InterpTable.y_arr[n_bin - i - 1];
        ya[i] = Sigma_InterpTable.x_min + (n_bin - i - 1) * Sigma_InterpTable.x_width;
    }

    gsl_spline_init(Sigma_inv_table, xa, ya, n_bin);
}

double EvaluateSigmaInverse(double sigma) {
    if (!(matter_options_global->USE_INTERPOLATION_TABLES > 0)) {
        LOG_ERROR("Cannot currently do sigma inverse without USE_INTERPOLATION_TABLES");
        Throw(ValueError);
    }
    return gsl_spline_eval(Sigma_inv_table, sigma, Sigma_inv_table_acc);
}

void initialiseSigmaMInterpTable(float M_min, float M_max) {
    int i;

    if (!Sigma_InterpTable.allocated) allocate_RGTable1D_f(N_MASS_INTERP, &Sigma_InterpTable);
    if (!dSigmasqdm_InterpTable.allocated)
        allocate_RGTable1D_f(N_MASS_INTERP, &dSigmasqdm_InterpTable);

    Sigma_InterpTable.x_min = log(M_min);
    Sigma_InterpTable.x_width = (log(M_max) - log(M_min)) / (N_MASS_INTERP - 1.);
    dSigmasqdm_InterpTable.x_min = log(M_min);
    dSigmasqdm_InterpTable.x_width = (log(M_max) - log(M_min)) / (N_MASS_INTERP - 1.);

#pragma omp parallel private(i) num_threads(simulation_options_global->N_THREADS)
    {
        float Mass;
#pragma omp for
        for (i = 0; i < N_MASS_INTERP; i++) {
            Mass = exp(Sigma_InterpTable.x_min + i * Sigma_InterpTable.x_width);
            Sigma_InterpTable.y_arr[i] = sigma_z0(Mass);
            dSigmasqdm_InterpTable.y_arr[i] = log10(-dsigmasqdm_z0(Mass));
        }
    }

    for (i = 0; i < N_MASS_INTERP; i++) {
        if (isfinite(Sigma_InterpTable.y_arr[i]) == 0 ||
            isfinite(dSigmasqdm_InterpTable.y_arr[i]) == 0) {
            LOG_ERROR("Detected either an infinite or NaN value in initialiseSigmaMInterpTable");
            Throw(TableGenerationError);
        }
    }
}

void freeSigmaMInterpTable() {
    free_RGTable1D_f(&Sigma_InterpTable);
    free_RGTable1D_f(&dSigmasqdm_InterpTable);
}

double EvaluateSigma(double lnM) {
    // using log units to make the fast option faster and the slow option slower
    if (matter_options_global->USE_INTERPOLATION_TABLES > 0) {
        return EvaluateRGTable1D_f(lnM, &Sigma_InterpTable);
    }
    return sigma_z0(exp(lnM));
}

double EvaluatedSigmasqdm(double lnM) {
    // this may be slow, figure out why the dsigmadm table is in log10
    if (matter_options_global->USE_INTERPOLATION_TABLES > 0) {
        return -pow(10., EvaluateRGTable1D_f(lnM, &dSigmasqdm_InterpTable));
    }
    return dsigmasqdm_z0(exp(lnM));
}

// Accessor function for the GPU SpinTemp kernel to access table.
RGTable1D_f* get_SFRD_conditional_table(void) {
    return &SFRD_conditional_table;
}

// Accessor function for the GPU Ionisation kernel to access table.
RGTable1D_f* get_Nion_conditional_table1D(void) {
    return &Nion_conditional_table1D;
}

// Accessor function for GPU memory allocation functions to access nbins.
int get_nbins(void) {
    return NDELTA;
}

// todo: only return when it's been initialized
RGTable1D *GetNhaloTable()
{
    printf("The number of bins: %d; x_min: %f\n", Nhalo_table.n_bin, Nhalo_table.x_min);
    return &Nhalo_table;
}

RGTable1D *GetMcollTable()
{
    printf("The number of bins: %d; x_min: %f\n", Mcoll_table.n_bin, Mcoll_table.x_min);
    return &Mcoll_table;
}

RGTable2D *GetNhaloInvTable()
{
    printf("The number of nx bins: %d; the number of ny bins: %d \n", Nhalo_inv_table.nx_bin, Nhalo_inv_table.ny_bin);
    return &Nhalo_inv_table;
}

RGTable1D_f *GetSigmaInterpTable()
{
    printf("The number of bins: %d; x_min: %f\n", Sigma_InterpTable.n_bin, Sigma_InterpTable.x_min);
    return &Sigma_InterpTable;
}
<|MERGE_RESOLUTION|>--- conflicted
+++ resolved
@@ -1062,16 +1062,9 @@
 double extrapolate_dNdM_inverse(double condition, double lnp) {
     double x_min = Nhalo_inv_table.x_min;
     double x_width = Nhalo_inv_table.x_width;
-<<<<<<< HEAD
-    // printf("condition: %f; lnp: %f \n", condition, lnp); //tmp
-    int x_idx = (int)floor((condition - x_min)/x_width);
-    double x_table = x_min + x_idx*x_width;
-    double interp_point_x = (condition - x_table)/x_width;
-=======
     int x_idx = (int)floor((condition - x_min) / x_width);
     double x_table = x_min + x_idx * x_width;
     double interp_point_x = (condition - x_table) / x_width;
->>>>>>> 352ef6c6
 
     double extrap_point_y =
         (lnp - simulation_options_global->MIN_LOGPROB) / Nhalo_inv_table.y_width;
@@ -1192,41 +1185,32 @@
 }
 
 // Accessor function for the GPU SpinTemp kernel to access table.
-RGTable1D_f* get_SFRD_conditional_table(void) {
-    return &SFRD_conditional_table;
-}
+RGTable1D_f *get_SFRD_conditional_table(void) { return &SFRD_conditional_table; }
 
 // Accessor function for the GPU Ionisation kernel to access table.
-RGTable1D_f* get_Nion_conditional_table1D(void) {
-    return &Nion_conditional_table1D;
-}
+RGTable1D_f *get_Nion_conditional_table1D(void) { return &Nion_conditional_table1D; }
 
 // Accessor function for GPU memory allocation functions to access nbins.
-int get_nbins(void) {
-    return NDELTA;
-}
+int get_nbins(void) { return NDELTA; }
 
 // todo: only return when it's been initialized
-RGTable1D *GetNhaloTable()
-{
+RGTable1D *GetNhaloTable() {
     printf("The number of bins: %d; x_min: %f\n", Nhalo_table.n_bin, Nhalo_table.x_min);
     return &Nhalo_table;
 }
 
-RGTable1D *GetMcollTable()
-{
+RGTable1D *GetMcollTable() {
     printf("The number of bins: %d; x_min: %f\n", Mcoll_table.n_bin, Mcoll_table.x_min);
     return &Mcoll_table;
 }
 
-RGTable2D *GetNhaloInvTable()
-{
-    printf("The number of nx bins: %d; the number of ny bins: %d \n", Nhalo_inv_table.nx_bin, Nhalo_inv_table.ny_bin);
+RGTable2D *GetNhaloInvTable() {
+    printf("The number of nx bins: %d; the number of ny bins: %d \n", Nhalo_inv_table.nx_bin,
+           Nhalo_inv_table.ny_bin);
     return &Nhalo_inv_table;
 }
 
-RGTable1D_f *GetSigmaInterpTable()
-{
+RGTable1D_f *GetSigmaInterpTable() {
     printf("The number of bins: %d; x_min: %f\n", Sigma_InterpTable.n_bin, Sigma_InterpTable.x_min);
     return &Sigma_InterpTable;
-}
+}