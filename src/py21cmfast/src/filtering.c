<<<<<<< HEAD
#include <stdlib.h>
#include <stdio.h>
#include <math.h>
#include <omp.h>
=======

>>>>>>> 352ef6c6
#include <complex.h>
#include <fftw3.h>
#include <math.h>
#include <omp.h>
#include <stdio.h>
#include <stdlib.h>

#include "Constants.h"
#include "InputParameters.h"
#include "cexcept.h"
#include "dft.h"
<<<<<<< HEAD
#include "filtering.h"
=======
#include "exceptions.h"
#include "indexing.h"
#include "logger.h"
>>>>>>> 352ef6c6

double real_tophat_filter(double kR) {
    // Second order taylor expansion around kR==0
    if (kR < 1e-4) return 1 - kR * kR / 10;
    return 3.0 * pow(kR, -3) * (sin(kR) - cos(kR) * kR);
}

// TODO: TEST USING kR^2 INSTEAD FOR SPEED
//   ALSO TEST ASSIGNMENT vs MULTIPLICATION
double sharp_k_filter(double kR) {
    // equates integrated volume to the real space top-hat (9pi/2)^(-1/3)
    if (kR * 0.413566994 > 1) return 0.;
    return 1;
}

double gaussian_filter(double kR_squared) { return exp(-0.643 * 0.643 * kR_squared / 2.); }

double filter_function(double kR, int filter_type) {
    switch (filter_type) {
        case 0:
            return real_tophat_filter(kR);
        case 1:
            return sharp_k_filter(kR);
        case 2:
            return gaussian_filter(kR * kR);
        default:
            LOG_ERROR("No such filter: %i.", filter_type);
            Throw(ValueError);
    }
}

// NOTE: Only used in dsigmasqdm, so I didn't bother making functions for each filter
double dwdm_filter(double k, double R, int filter_type) {
    double kR = k * R;
    double w, dwdr, drdm;
    if (filter_type == 0) {  // top hat
        if ((kR) < 1.0e-4) {
            w = 1.0;
        }  // w converges to 1 as (kR) -> 0
        else {
            w = 3.0 * (sin(kR) / pow(kR, 3) - cos(kR) / pow(kR, 2));
        }
        if ((kR) < 1.0e-10) {
            dwdr = 0;
        } else {
            dwdr = 9 * cos(kR) * k / pow(kR, 3) + 3 * sin(kR) * (1 - 3 / (kR * kR)) / (kR * R);
        }
        // TODO: figure out what this is/was
        // 3*k*( 3*cos(kR)/pow(kR,3) + sin(kR)*(-3*pow(kR, -4) + 1/(kR*kR)) );}
        //      dwdr = -1e8 * k / (R*1e3);
        drdm = 1.0 / (4.0 * PI * cosmo_params_global->OMm * RHOcrit * R * R);
    } else if (filter_type == 2) {  // gaussian of width 1/R
        w = exp(-kR * kR / 2.0);
        dwdr = -k * kR * w;
        drdm = 1.0 / (pow(2 * PI, 1.5) * cosmo_params_global->OMm * RHOcrit * 3 * R * R);
    } else {
        LOG_ERROR("No such filter for dWdM: %i", matter_options_global->FILTER);
        Throw(ValueError);
    }
    // now do d(w^2)/dm = 2 w dw/dr dr/dm
    return 2 * w * dwdr * drdm;
}

double exp_mfp_filter(double k, double R, double mfp, double exp_term) {
    double f;

    double kR = k * R;
    double ratio = mfp / R;
    // Second order taylor expansion around kR==0
    // NOTE: the taylor coefficients could be stored and passed in
    //   but there aren't any super expensive operations here
    //   assuming the integer pow calls are optimized by the compiler
    //   test with the profiler
    if (kR < 1e-4) {
        double ts_0 =
            6 * pow(ratio, 3) - exp_term * (6 * pow(ratio, 3) + 6 * pow(ratio, 2) + 3 * ratio);
        return ts_0 +
               (exp_term * (2 * pow(ratio, 2) + 0.5 * ratio) - 2 * ts_0 * pow(ratio, 2)) * kR * kR;
    }

    // Davies & Furlanetto MFP-eps(r) window function
    f = (kR * kR * pow(ratio, 2) + 2 * ratio + 1) * ratio * cos(kR);
    f += (kR * kR * (pow(ratio, 2) - pow(ratio, 3)) + ratio + 1) * sin(kR) / kR;
    f *= exp_term;
    f -= 2 * pow(ratio, 2);
    f *= -3 * ratio / pow(pow(kR * ratio, 2) + 1, 2);
    return f;
}

double spherical_shell_filter(double k, double R_outer, double R_inner) {
    double kR_inner = k * R_inner;
    double kR_outer = k * R_outer;

    // Second order taylor expansion around kR_outer==0
    if (kR_outer < 1e-4)
        return 1. - kR_outer * kR_outer / 10 * (pow(R_inner / R_outer, 5) - 1) /
                        (pow(R_inner / R_outer, 3) - 1);

    return 3.0 / (pow(kR_outer, 3) - pow(kR_inner, 3)) *
           (sin(kR_outer) - cos(kR_outer) * kR_outer - sin(kR_inner) + cos(kR_inner) * kR_inner);
}

<<<<<<< HEAD
void filter_box_cpu(fftwf_complex *box, int RES, int filter_type, float R, float R_param){
    int dimension, midpoint; //TODO: figure out why defining as ULL breaks this
    switch(RES) {
        case 0:
            dimension = user_params_global->DIM;
            midpoint = MIDDLE; // DIM / 2
            break;
        case 1:
            dimension = user_params_global->HII_DIM;
            midpoint = HII_MIDDLE; // HII_DIM / 2
=======
void filter_box(fftwf_complex *box, int RES, int filter_type, float R, float R_param) {
    int dimension, midpoint;  // TODO: figure out why defining as ULL breaks this
    switch (RES) {
        case 0:
            dimension = simulation_options_global->DIM;
            midpoint = MIDDLE;
            break;
        case 1:
            dimension = simulation_options_global->HII_DIM;
            midpoint = HII_MIDDLE;
>>>>>>> 352ef6c6
            break;
        default:
            LOG_ERROR("Resolution for filter functions must be 0(DIM) or 1(HII_DIM)");
            Throw(ValueError);
            break;
    }

    // setup constants if needed
    double R_const;
    if (filter_type == 3) {
        R_const = exp(-R / R_param);
    }

// loop through k-box
#pragma omp parallel num_threads(simulation_options_global->N_THREADS)
    {
        int n_x, n_z, n_y;
        float k_x, k_y, k_z, k_mag_sq, kR;
        unsigned long long grid_index;
<<<<<<< HEAD

        #pragma omp for
        for (n_x=0; n_x<dimension; n_x++){
            if (n_x>midpoint) {k_x =(n_x-dimension) * DELTA_K;}
            else {k_x = n_x * DELTA_K;}
=======
#pragma omp for
        for (n_x = 0; n_x < dimension; n_x++) {
            if (n_x > midpoint) {
                k_x = (n_x - dimension) * DELTA_K;
            } else {
                k_x = n_x * DELTA_K;
            }
>>>>>>> 352ef6c6

            for (n_y = 0; n_y < dimension; n_y++) {
                if (n_y > midpoint) {
                    k_y = (n_y - dimension) * DELTA_K;
                } else {
                    k_y = n_y * DELTA_K;
                }

                for (n_z = 0; n_z <= (int)(simulation_options_global->NON_CUBIC_FACTOR * midpoint);
                     n_z++) {
                    k_z = n_z * DELTA_K_PARA;
                    k_mag_sq = k_x * k_x + k_y * k_y + k_z * k_z;

<<<<<<< HEAD
                    // Get index of flattened 3d array
                    grid_index = RES==1 ? HII_C_INDEX(n_x, n_y, n_z) : C_INDEX(n_x, n_y, n_z);
=======
                    grid_index = RES == 1 ? HII_C_INDEX(n_x, n_y, n_z) : C_INDEX(n_x, n_y, n_z);
>>>>>>> 352ef6c6

                    // TODO: it would be nice to combine these into the filter_function call, *but*
                    // since
                    //  each can take different arguments more thought is needed
                    if (filter_type == 0) {  // real space top-hat
                        kR = sqrt(k_mag_sq) * R;
                        box[grid_index] *= real_tophat_filter(kR);
<<<<<<< HEAD
                    }
                    else if (filter_type == 1){ // k-space top hat
                        kR = sqrt(k_mag_sq)*R;
                        box[grid_index] *= sharp_k_filter(kR);
                    }
                    else if (filter_type == 2){ // gaussian
                        kR = k_mag_sq*R*R;
                        box[grid_index] *= gaussian_filter(kR);
                    }
                    else if (filter_type == 3){ // exponentially decaying tophat, param == scale of decay (MFP)
                        box[grid_index] *= exp_mfp_filter(sqrt(k_mag_sq),R,R_param,R_const);
                    }
                    else if (filter_type == 4){ //spherical shell, R_param == inner radius
                        box[grid_index] *= spherical_shell_filter(sqrt(k_mag_sq),R,R_param);
                    }
                    else{
                        if ( (n_x==0) && (n_y==0) && (n_z==0) )
                            LOG_WARNING("Filter type %i is undefined. Box is unfiltered.", filter_type);
=======
                    } else if (filter_type == 1) {  // k-space top hat
                        // NOTE: why was this commented????
                        //  This is actually (kR^2) but since we zero the value and find kR > 1 this
                        //  is more computationally efficient kR = 0.17103765852*( k_x*k_x + k_y*k_y
                        //  + k_z*k_z )*R*R;
                        kR = sqrt(k_mag_sq) * R;
                        box[grid_index] *= sharp_k_filter(kR);
                    } else if (filter_type == 2) {  // gaussian
                        // This is actually (kR^2) but since we zero the value and find kR > 1 this
                        // is more computationally efficient
                        kR = k_mag_sq * R * R;
                        box[grid_index] *= gaussian_filter(kR);
                    }
                    // The next two filters are not given by the HII_FILTER global, but used for
                    // specific grids
                    else if (filter_type ==
                             3) {  // exponentially decaying tophat, param == scale of decay (MFP)
                        // NOTE: This should be optimized, I havne't looked at it in a while
                        box[grid_index] *= exp_mfp_filter(sqrt(k_mag_sq), R, R_param, R_const);
                    } else if (filter_type == 4) {  // spherical shell, R_param == inner radius
                        box[grid_index] *= spherical_shell_filter(sqrt(k_mag_sq), R, R_param);
                    } else {
                        if ((n_x == 0) && (n_y == 0) && (n_z == 0))
                            LOG_WARNING("Filter type %i is undefined. Box is unfiltered.",
                                        filter_type);
>>>>>>> 352ef6c6
                    }
                }
            }
        }  // end looping through k box
    }

    return;
}

<<<<<<< HEAD
void filter_box(fftwf_complex *box, int RES, int filter_type, float R, float R_param){
    bool use_cuda = false; // pass this as a parameter later
    if (use_cuda) {
#if CUDA_FOUND
        filter_box_gpu(box, RES, filter_type, R, R_param);
#else
        LOG_ERROR("CUDA version of filter_box() called but code was not compiled for CUDA.");
#endif
    } else {
        filter_box_cpu(box, RES, filter_type, R, R_param);
    }
}

//Test function to filter a box without computing a whole output box
int test_filter_cpu(UserParams *user_params, CosmoParams *cosmo_params, AstroParams *astro_params, FlagOptions *flag_options
                    , float *input_box, double R, double R_param, int filter_flag, double *result){
    int i,j,k;
=======
// Test function to filter a box without computing a whole output box
int test_filter(float *input_box, double R, double R_param, int filter_flag, double *result) {
    int i, j, k;
>>>>>>> 352ef6c6
    unsigned long long int ii;

    // setup the box
    fftwf_complex *box_unfiltered =
        (fftwf_complex *)fftwf_malloc(sizeof(fftwf_complex) * HII_KSPACE_NUM_PIXELS);
    fftwf_complex *box_filtered =
        (fftwf_complex *)fftwf_malloc(sizeof(fftwf_complex) * HII_KSPACE_NUM_PIXELS);

    for (i = 0; i < simulation_options_global->HII_DIM; i++)
        for (j = 0; j < simulation_options_global->HII_DIM; j++)
            for (k = 0; k < HII_D_PARA; k++)
                *((float *)box_unfiltered + HII_R_FFT_INDEX(i, j, k)) =
                    input_box[HII_R_INDEX(i, j, k)];

    dft_r2c_cube(matter_options_global->USE_FFTW_WISDOM, simulation_options_global->HII_DIM,
                 HII_D_PARA, simulation_options_global->N_THREADS, box_unfiltered);

    for (ii = 0; ii < HII_KSPACE_NUM_PIXELS; ii++) {
        box_unfiltered[ii] /= (double)HII_TOT_NUM_PIXELS;
    }

    memcpy(box_filtered, box_unfiltered, sizeof(fftwf_complex) * HII_KSPACE_NUM_PIXELS);

<<<<<<< HEAD
    filter_box_cpu(box_filtered,1,filter_flag,R,R_param);
=======
    filter_box(box_filtered, 1, filter_flag, R, R_param);
>>>>>>> 352ef6c6

    dft_c2r_cube(matter_options_global->USE_FFTW_WISDOM, simulation_options_global->HII_DIM,
                 HII_D_PARA, simulation_options_global->N_THREADS, box_filtered);

    for (i = 0; i < simulation_options_global->HII_DIM; i++)
        for (j = 0; j < simulation_options_global->HII_DIM; j++)
            for (k = 0; k < HII_D_PARA; k++)
                result[HII_R_INDEX(i, j, k)] = *((float *)box_filtered + HII_R_FFT_INDEX(i, j, k));

    fftwf_free(box_unfiltered);
    fftwf_free(box_filtered);

    return 0;
}

int test_filter(UserParams *user_params, CosmoParams *cosmo_params, AstroParams *astro_params, FlagOptions *flag_options,
                float *input_box, double R, double R_param, int filter_flag, double *result) {
    bool use_cuda = false; // pass this as a parameter later
    if (use_cuda) {
#if CUDA_FOUND
        return test_filter_gpu(user_params, cosmo_params, astro_params, flag_options, input_box, R, R_param, filter_flag, result);
#else
        LOG_ERROR("CUDA version of test_filter() called but code was not compiled for CUDA.");
        return 1;
#endif
    } else {
        return test_filter_cpu(user_params, cosmo_params, astro_params, flag_options, input_box, R, R_param, filter_flag, result);
    }
}<|MERGE_RESOLUTION|>--- conflicted
+++ resolved
@@ -1,11 +1,5 @@
-<<<<<<< HEAD
-#include <stdlib.h>
-#include <stdio.h>
-#include <math.h>
-#include <omp.h>
-=======
-
->>>>>>> 352ef6c6
+#include "filtering.h"
+
 #include <complex.h>
 #include <fftw3.h>
 #include <math.h>
@@ -17,13 +11,9 @@
 #include "InputParameters.h"
 #include "cexcept.h"
 #include "dft.h"
-<<<<<<< HEAD
-#include "filtering.h"
-=======
 #include "exceptions.h"
 #include "indexing.h"
 #include "logger.h"
->>>>>>> 352ef6c6
 
 double real_tophat_filter(double kR) {
     // Second order taylor expansion around kR==0
@@ -126,19 +116,7 @@
            (sin(kR_outer) - cos(kR_outer) * kR_outer - sin(kR_inner) + cos(kR_inner) * kR_inner);
 }
 
-<<<<<<< HEAD
-void filter_box_cpu(fftwf_complex *box, int RES, int filter_type, float R, float R_param){
-    int dimension, midpoint; //TODO: figure out why defining as ULL breaks this
-    switch(RES) {
-        case 0:
-            dimension = user_params_global->DIM;
-            midpoint = MIDDLE; // DIM / 2
-            break;
-        case 1:
-            dimension = user_params_global->HII_DIM;
-            midpoint = HII_MIDDLE; // HII_DIM / 2
-=======
-void filter_box(fftwf_complex *box, int RES, int filter_type, float R, float R_param) {
+void filter_box_cpu(fftwf_complex *box, int RES, int filter_type, float R, float R_param) {
     int dimension, midpoint;  // TODO: figure out why defining as ULL breaks this
     switch (RES) {
         case 0:
@@ -148,7 +126,6 @@
         case 1:
             dimension = simulation_options_global->HII_DIM;
             midpoint = HII_MIDDLE;
->>>>>>> 352ef6c6
             break;
         default:
             LOG_ERROR("Resolution for filter functions must be 0(DIM) or 1(HII_DIM)");
@@ -168,13 +145,6 @@
         int n_x, n_z, n_y;
         float k_x, k_y, k_z, k_mag_sq, kR;
         unsigned long long grid_index;
-<<<<<<< HEAD
-
-        #pragma omp for
-        for (n_x=0; n_x<dimension; n_x++){
-            if (n_x>midpoint) {k_x =(n_x-dimension) * DELTA_K;}
-            else {k_x = n_x * DELTA_K;}
-=======
 #pragma omp for
         for (n_x = 0; n_x < dimension; n_x++) {
             if (n_x > midpoint) {
@@ -182,7 +152,6 @@
             } else {
                 k_x = n_x * DELTA_K;
             }
->>>>>>> 352ef6c6
 
             for (n_y = 0; n_y < dimension; n_y++) {
                 if (n_y > midpoint) {
@@ -196,56 +165,26 @@
                     k_z = n_z * DELTA_K_PARA;
                     k_mag_sq = k_x * k_x + k_y * k_y + k_z * k_z;
 
-<<<<<<< HEAD
-                    // Get index of flattened 3d array
-                    grid_index = RES==1 ? HII_C_INDEX(n_x, n_y, n_z) : C_INDEX(n_x, n_y, n_z);
-=======
                     grid_index = RES == 1 ? HII_C_INDEX(n_x, n_y, n_z) : C_INDEX(n_x, n_y, n_z);
->>>>>>> 352ef6c6
 
                     // TODO: it would be nice to combine these into the filter_function call, *but*
-                    // since
-                    //  each can take different arguments more thought is needed
+                    // since each can take different arguments more thought is needed
                     if (filter_type == 0) {  // real space top-hat
                         kR = sqrt(k_mag_sq) * R;
                         box[grid_index] *= real_tophat_filter(kR);
-<<<<<<< HEAD
-                    }
-                    else if (filter_type == 1){ // k-space top hat
-                        kR = sqrt(k_mag_sq)*R;
-                        box[grid_index] *= sharp_k_filter(kR);
-                    }
-                    else if (filter_type == 2){ // gaussian
-                        kR = k_mag_sq*R*R;
-                        box[grid_index] *= gaussian_filter(kR);
-                    }
-                    else if (filter_type == 3){ // exponentially decaying tophat, param == scale of decay (MFP)
-                        box[grid_index] *= exp_mfp_filter(sqrt(k_mag_sq),R,R_param,R_const);
-                    }
-                    else if (filter_type == 4){ //spherical shell, R_param == inner radius
-                        box[grid_index] *= spherical_shell_filter(sqrt(k_mag_sq),R,R_param);
-                    }
-                    else{
-                        if ( (n_x==0) && (n_y==0) && (n_z==0) )
-                            LOG_WARNING("Filter type %i is undefined. Box is unfiltered.", filter_type);
-=======
                     } else if (filter_type == 1) {  // k-space top hat
-                        // NOTE: why was this commented????
-                        //  This is actually (kR^2) but since we zero the value and find kR > 1 this
-                        //  is more computationally efficient kR = 0.17103765852*( k_x*k_x + k_y*k_y
-                        //  + k_z*k_z )*R*R;
+                        // NOTE: Since it's a tophat we could just supply kr^2 for speed
                         kR = sqrt(k_mag_sq) * R;
                         box[grid_index] *= sharp_k_filter(kR);
                     } else if (filter_type == 2) {  // gaussian
-                        // This is actually (kR^2) but since we zero the value and find kR > 1 this
-                        // is more computationally efficient
+                        // NOTE: This is actually (kR^2)
                         kR = k_mag_sq * R * R;
                         box[grid_index] *= gaussian_filter(kR);
                     }
                     // The next two filters are not given by the HII_FILTER global, but used for
                     // specific grids
-                    else if (filter_type ==
-                             3) {  // exponentially decaying tophat, param == scale of decay (MFP)
+                    // exponentially decaying tophat, param == scale of decay (MFP)
+                    else if (filter_type == 3) {
                         // NOTE: This should be optimized, I havne't looked at it in a while
                         box[grid_index] *= exp_mfp_filter(sqrt(k_mag_sq), R, R_param, R_const);
                     } else if (filter_type == 4) {  // spherical shell, R_param == inner radius
@@ -254,7 +193,6 @@
                         if ((n_x == 0) && (n_y == 0) && (n_z == 0))
                             LOG_WARNING("Filter type %i is undefined. Box is unfiltered.",
                                         filter_type);
->>>>>>> 352ef6c6
                     }
                 }
             }
@@ -264,9 +202,8 @@
     return;
 }
 
-<<<<<<< HEAD
-void filter_box(fftwf_complex *box, int RES, int filter_type, float R, float R_param){
-    bool use_cuda = false; // pass this as a parameter later
+void filter_box(fftwf_complex *box, int RES, int filter_type, float R, float R_param) {
+    bool use_cuda = false;  // pass this as a parameter later
     if (use_cuda) {
 #if CUDA_FOUND
         filter_box_gpu(box, RES, filter_type, R, R_param);
@@ -278,15 +215,9 @@
     }
 }
 
-//Test function to filter a box without computing a whole output box
-int test_filter_cpu(UserParams *user_params, CosmoParams *cosmo_params, AstroParams *astro_params, FlagOptions *flag_options
-                    , float *input_box, double R, double R_param, int filter_flag, double *result){
-    int i,j,k;
-=======
 // Test function to filter a box without computing a whole output box
-int test_filter(float *input_box, double R, double R_param, int filter_flag, double *result) {
+int test_filter_cpu(float *input_box, double R, double R_param, int filter_flag, double *result) {
     int i, j, k;
->>>>>>> 352ef6c6
     unsigned long long int ii;
 
     // setup the box
@@ -310,11 +241,7 @@
 
     memcpy(box_filtered, box_unfiltered, sizeof(fftwf_complex) * HII_KSPACE_NUM_PIXELS);
 
-<<<<<<< HEAD
-    filter_box_cpu(box_filtered,1,filter_flag,R,R_param);
-=======
-    filter_box(box_filtered, 1, filter_flag, R, R_param);
->>>>>>> 352ef6c6
+    filter_box_cpu(box_filtered, 1, filter_flag, R, R_param);
 
     dft_c2r_cube(matter_options_global->USE_FFTW_WISDOM, simulation_options_global->HII_DIM,
                  HII_D_PARA, simulation_options_global->N_THREADS, box_filtered);
@@ -330,17 +257,16 @@
     return 0;
 }
 
-int test_filter(UserParams *user_params, CosmoParams *cosmo_params, AstroParams *astro_params, FlagOptions *flag_options,
-                float *input_box, double R, double R_param, int filter_flag, double *result) {
-    bool use_cuda = false; // pass this as a parameter later
+int test_filter(float *input_box, double R, double R_param, int filter_flag, double *result) {
+    bool use_cuda = false;  // pass this as a parameter later
     if (use_cuda) {
 #if CUDA_FOUND
-        return test_filter_gpu(user_params, cosmo_params, astro_params, flag_options, input_box, R, R_param, filter_flag, result);
+        return test_filter_gpu(input_box, R, R_param, filter_flag, result);
 #else
         LOG_ERROR("CUDA version of test_filter() called but code was not compiled for CUDA.");
         return 1;
 #endif
     } else {
-        return test_filter_cpu(user_params, cosmo_params, astro_params, flag_options, input_box, R, R_param, filter_flag, result);
+        return test_filter_cpu(input_box, R, R_param, filter_flag, result);
     }
 }