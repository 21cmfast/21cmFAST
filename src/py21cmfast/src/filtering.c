--- conflicted
+++ resolved
@@ -15,56 +15,6 @@
 #include "dft.h"
 
 double real_tophat_filter(double kR){
-<<<<<<< HEAD
-    if (kR < 1e-4)
-        return 1;
-    return 3.0*pow(kR, -3) * (sin(kR) - cos(kR)*kR);
-}
-
-//TODO: TEST USING kR^2 INSTEAD FOR SPEED
-//  ALSO TEST ASSIGNMENT vs MULTIPLICATION
-double sharp_k_filter(double kR){
-    // equates integrated volume to the real space top-hat (9pi/2)^(-1/3)
-    if (kR*0.413566994 > 1)
-       return 0.;
-    return 1;
-}
-
-double gaussian_filter(double kR_squared){
-    return exp(-0.643*0.643*kR_squared/2.);
-}
-
-double exp_mfp_filter(double k, double R, double mfp, double R_constant, double limit){
-    double kR,kR2,f;
-
-    kR = k*R;
-    if(kR < 1e-4)
-        return limit;
-
-    kR2 = k*mfp;
-
-    //Davies & Furlanetto MFP-eps(r) window function
-    f = (kR2*kR2*R + 2*mfp + R)*kR2*cos(kR);
-    f += (-kR2*kR2*mfp + kR2*kR2*R + mfp + R)*sin(kR);
-    f *= R_constant;
-    f -= 2*kR2*mfp;
-    f *= -3.0*mfp/(kR*R*R*(kR2*kR2+1)*(kR2*kR2+1));
-    return f;
-}
-
-double spherical_shell_filter(double k, double R_outer, double R_inner){
-    double kR_inner = k*R_inner;
-    double kR_outer = k*R_outer;
-
-    if (kR_outer < 1e-4)
-        return 1.;
-
-    return 3.0/(pow(kR_outer, 3) - pow(kR_inner, 3)) \
-        * (sin(kR_outer) - cos(kR_outer)*kR_outer \
-        -  sin(kR_inner) + cos(kR_inner)*kR_inner);
-}
-
-=======
     //Second order taylor expansion around kR==0
     if (kR < 1e-4)
         return 1 - kR*kR/10;
@@ -123,7 +73,6 @@
         -  sin(kR_inner) + cos(kR_inner)*kR_inner);
 }
 
->>>>>>> 30e57721
 void filter_box(fftwf_complex *box, int RES, int filter_type, float R, float R_param){
     int dimension, midpoint; //TODO: figure out why defining as ULL breaks this
     switch(RES) {
@@ -142,17 +91,9 @@
     }
 
     //setup constants if needed
-<<<<<<< HEAD
-    float R_constant_1, R_constant_2;
-    if(filter_type == 3){
-        R_constant_1 = exp(-R/R_param); //independent of k
-        //k->0 limit of the mfp filter
-        R_constant_2 = (2*R_param*R_param - R_constant_1*(2*R_param*R_param + 2*R_param*R + R*R))*3*R_param/(R*R*R);
-=======
     double R_const;
     if(filter_type == 3){
         R_const = exp(-R/R_param);
->>>>>>> 30e57721
     }
 
     // loop through k-box
@@ -195,11 +136,7 @@
                     //The next two filters are not given by the HII_FILTER global, but used for specific grids
                     else if (filter_type == 3){ // exponentially decaying tophat, param == scale of decay (MFP)
                         //NOTE: This should be optimized, I havne't looked at it in a while
-<<<<<<< HEAD
-                        box[grid_index] *= exp_mfp_filter(sqrt(k_mag_sq),R,R_param,R_constant_1,R_constant_2);
-=======
                         box[grid_index] *= exp_mfp_filter(sqrt(k_mag_sq),R,R_param,R_const);
->>>>>>> 30e57721
                     }
                     else if (filter_type == 4){ //spherical shell, R_param == inner radius
                         box[grid_index] *= spherical_shell_filter(sqrt(k_mag_sq),R,R_param);
