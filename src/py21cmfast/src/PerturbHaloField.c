
// Re-write of update_halo_pos from the original 21cmFAST

// ComputePerturbHaloField reads in the linear velocity field, and uses
// it to update halo locations with a corresponding displacement field

#include <stdlib.h>
#include <stdio.h>
#include <math.h>
#include <complex.h>
#include <fftw3.h>
#include "cexcept.h"
#include "exceptions.h"
#include "logger.h"
#include "Constants.h"
#include "indexing.h"
#include "InputParameters.h"
#include "OutputStructs.h"
#include "debugging.h"
#include "cosmology.h"

#include "PerturbHaloField.h"

int ComputePerturbHaloField(float redshift, UserParams *user_params, CosmoParams *cosmo_params,
                            AstroParams *astro_params, FlagOptions *flag_options,
                            InitialConditions *boxes, HaloField *halos, PerturbHaloField *halos_perturbed) {

    int status;

    Try{ // This Try brackets the whole function, so we don't indent.

LOG_DEBUG("input value:");
LOG_DEBUG("redshift=%f", redshift);
#if LOG_LEVEL >= DEBUG_LEVEL
        writeUserParams(user_params);
        writeCosmoParams(cosmo_params);
        writeAstroParams(flag_options, astro_params);
        writeFlagOptions(flag_options);
#endif

        // Makes the parameter structs visible to a variety of functions/macros
        // Do each time to avoid Python garbage collection issues
        Broadcast_struct_global_all(user_params,cosmo_params,astro_params,flag_options);

        omp_set_num_threads(user_params->N_THREADS);

<<<<<<< HEAD
        float growth_factor, displacement_factor_2LPT, mass, xf, yf, zf, z, growth_factor_over_BOX_LEN,displacement_factor_2LPT_over_BOX_LEN;
        int i, j, k, xi, yi, zi, DI, dimension;
        unsigned long long ct, i_halo;
        float dz = 1e-10;
=======
        float growth_factor, displacement_factor_2LPT, xf, yf, zf, growth_factor_over_BOX_LEN,displacement_factor_2LPT_over_BOX_LEN;
        unsigned long long int i, j, k, DI, dimension;
        unsigned long long i_halo;
>>>>>>> 30e57721

LOG_DEBUG("Begin Initialisation");

        // Function for deciding the dimensions of loops when we could
        // use either the low or high resolution grids.
        switch(user_params->PERTURB_ON_HIGH_RES) {
            case 0:
                dimension = user_params->HII_DIM;
                break;
            case 1:
                dimension = user_params->DIM;
                break;
        }

        // ***************** END INITIALIZATION ***************** //
        init_ps();
        growth_factor = dicke(redshift); // normalized to 1 at z=0
        displacement_factor_2LPT = -(3.0/7.0) * growth_factor*growth_factor; // 2LPT eq. D8

        growth_factor_over_BOX_LEN = growth_factor / user_params->BOX_LEN;
        displacement_factor_2LPT_over_BOX_LEN = displacement_factor_2LPT / user_params->BOX_LEN;

        // now add the missing factor of Ddot to velocity field
#pragma omp parallel shared(boxes,dimension,growth_factor_over_BOX_LEN) private(i,j,k) num_threads(user_params->N_THREADS)
        {
#pragma omp for
            for (i=0; i<dimension; i++){
                for (j=0; j<dimension; j++){
                    for (k=0; k<(unsigned long long)(user_params->NON_CUBIC_FACTOR*dimension); k++){
                        if(user_params->PERTURB_ON_HIGH_RES) {
                            boxes->hires_vx[R_INDEX(i,j,k)] *= growth_factor_over_BOX_LEN;
                            boxes->hires_vy[R_INDEX(i,j,k)] *= growth_factor_over_BOX_LEN;
                            boxes->hires_vz[R_INDEX(i,j,k)] *= (growth_factor_over_BOX_LEN/user_params->NON_CUBIC_FACTOR);
                        }
                        else {
                            boxes->lowres_vx[HII_R_INDEX(i,j,k)] *= growth_factor_over_BOX_LEN;
                            boxes->lowres_vy[HII_R_INDEX(i,j,k)] *= growth_factor_over_BOX_LEN;
                            boxes->lowres_vz[HII_R_INDEX(i,j,k)] *= (growth_factor_over_BOX_LEN/user_params->NON_CUBIC_FACTOR);
                        }
                        // this is now comoving displacement in units of box size
                    }
                }
            }
        }


        // ************************************************************************* //
        //                          BEGIN 2LPT PART                                  //
        // ************************************************************************* //

        // reference: reference: Scoccimarro R., 1998, MNRAS, 299, 1097-1118 Appendix D
        if(user_params->USE_2LPT){

            // now add the missing factor in eq. D9
#pragma omp parallel shared(boxes,displacement_factor_2LPT_over_BOX_LEN,dimension) private(i,j,k) num_threads(user_params->N_THREADS)
            {
#pragma omp for
                for (i=0; i<dimension; i++){
                    for (j=0; j<dimension; j++){
                        for (k=0; k<(unsigned long long)(user_params->NON_CUBIC_FACTOR*dimension); k++){
                            if(user_params->PERTURB_ON_HIGH_RES) {
                                boxes->hires_vx_2LPT[R_INDEX(i,j,k)] *= displacement_factor_2LPT_over_BOX_LEN;
                                boxes->hires_vy_2LPT[R_INDEX(i,j,k)] *= displacement_factor_2LPT_over_BOX_LEN;
                                boxes->hires_vz_2LPT[R_INDEX(i,j,k)] *= (displacement_factor_2LPT_over_BOX_LEN/user_params->NON_CUBIC_FACTOR);
                            }
                            else {
                                boxes->lowres_vx_2LPT[HII_R_INDEX(i,j,k)] *= displacement_factor_2LPT_over_BOX_LEN;
                                boxes->lowres_vy_2LPT[HII_R_INDEX(i,j,k)] *= displacement_factor_2LPT_over_BOX_LEN;
                                boxes->lowres_vz_2LPT[HII_R_INDEX(i,j,k)] *= (displacement_factor_2LPT_over_BOX_LEN/user_params->NON_CUBIC_FACTOR);
                            }
                            // this is now comoving displacement in units of box size
                        }
                    }
                }
            }
        }

        // ************************************************************************* //
        //                            END 2LPT PART                                  //
        // ************************************************************************* //
        halos_perturbed->n_halos = halos->n_halos;

        // ******************   END INITIALIZATION     ******************************** //

#pragma omp parallel shared(boxes,halos,halos_perturbed) \
                    private(i_halo,i,j,k,xf,yf,zf) num_threads(user_params->N_THREADS)
        {
#pragma omp for
            for (i_halo=0; i_halo<halos->n_halos; i_halo++){

                // convert location to fractional value
                xf = halos->halo_coords[i_halo*3+0]/(user_params->DIM + 0.);
                yf = halos->halo_coords[i_halo*3+1]/(user_params->DIM + 0.);
                zf = halos->halo_coords[i_halo*3+2]/(D_PARA + 0.);

                // determine halo position (downsampled if required)
                if(user_params->PERTURB_ON_HIGH_RES) {
                    i = halos->halo_coords[i_halo*3+0];
                    j = halos->halo_coords[i_halo*3+1];
                    k = halos->halo_coords[i_halo*3+2];
                }
                else {
                    i = xf * user_params->HII_DIM;
                    j = yf * user_params->HII_DIM;
                    k = zf * HII_D_PARA;
                }

                // get new positions using linear velocity displacement from z=INITIAL
                if(user_params->PERTURB_ON_HIGH_RES) {
                    xf += boxes->hires_vx[R_INDEX(i,j,k)];
                    yf += boxes->hires_vy[R_INDEX(i,j,k)];
                    zf += boxes->hires_vz[R_INDEX(i,j,k)];
                }
                else {
                    xf += boxes->lowres_vx[HII_R_INDEX(i,j,k)];
                    yf += boxes->lowres_vy[HII_R_INDEX(i,j,k)];
                    zf += boxes->lowres_vz[HII_R_INDEX(i,j,k)];
                }

                // 2LPT PART
                // add second order corrections
                if(user_params->USE_2LPT){
                    if(user_params->PERTURB_ON_HIGH_RES) {
                        xf -= boxes->hires_vx_2LPT[R_INDEX(i,j,k)];
                        yf -= boxes->hires_vy_2LPT[R_INDEX(i,j,k)];
                        zf -= boxes->hires_vz_2LPT[R_INDEX(i,j,k)];
                    }
                    else {
                        xf -= boxes->lowres_vx_2LPT[HII_R_INDEX(i,j,k)];
                        yf -= boxes->lowres_vy_2LPT[HII_R_INDEX(i,j,k)];
                        zf -= boxes->lowres_vz_2LPT[HII_R_INDEX(i,j,k)];
                    }
                }

                // check if we wrapped around, note the casting to ensure < 1.00000
                DI = 10000;
                xf = roundf(xf*DI);
                yf = roundf(yf*DI);
                zf = roundf(zf*DI);
                while (xf >= (float)DI){ xf -= DI;}
                while (xf < 0){ xf += DI;}
                while (yf >= (float)DI){ yf -= DI;}
                while (yf < 0){ yf += DI;}
                while (zf >= (float)DI){ zf -= DI;}
                while (zf < 0){ zf += DI;}
                xf = fabs(xf/(float)DI); // fabs gets rid of minus sign in -0.00000
                yf = fabs(yf/(float)DI);
                zf = fabs(zf/(float)DI);

                xf *= user_params->HII_DIM;
                yf *= user_params->HII_DIM;
                zf *= HII_D_PARA;

                halos_perturbed->halo_coords[i_halo*3+0] = xf;
                halos_perturbed->halo_coords[i_halo*3+1] = yf;
                halos_perturbed->halo_coords[i_halo*3+2] = zf;

                halos_perturbed->halo_masses[i_halo] = halos->halo_masses[i_halo];
                halos_perturbed->star_rng[i_halo] = halos->star_rng[i_halo];
                halos_perturbed->sfr_rng[i_halo] = halos->sfr_rng[i_halo];
                halos_perturbed->xray_rng[i_halo] = halos->xray_rng[i_halo];
            }
        }

    // Divide out multiplicative factor to return to pristine state
#pragma omp parallel shared(boxes,growth_factor_over_BOX_LEN,dimension,displacement_factor_2LPT_over_BOX_LEN) private(i,j,k) num_threads(user_params->N_THREADS)
        {
#pragma omp for
            for (i=0; i<dimension; i++){
                for (j=0; j<dimension; j++){
                    for (k=0; k<(unsigned long long)(user_params->NON_CUBIC_FACTOR*dimension); k++){
                        if(user_params->PERTURB_ON_HIGH_RES) {
                            boxes->hires_vx[R_INDEX(i,j,k)] /= growth_factor_over_BOX_LEN;
                            boxes->hires_vy[R_INDEX(i,j,k)] /= growth_factor_over_BOX_LEN;
                            boxes->hires_vz[R_INDEX(i,j,k)] /= (growth_factor_over_BOX_LEN/user_params->NON_CUBIC_FACTOR);

                            if(user_params->USE_2LPT){
                                boxes->hires_vx_2LPT[R_INDEX(i,j,k)] /= displacement_factor_2LPT_over_BOX_LEN;
                                boxes->hires_vy_2LPT[R_INDEX(i,j,k)] /= displacement_factor_2LPT_over_BOX_LEN;
                                boxes->hires_vz_2LPT[R_INDEX(i,j,k)] /= (displacement_factor_2LPT_over_BOX_LEN/user_params->NON_CUBIC_FACTOR);
                            }
                        }
                        else {
                            boxes->lowres_vx[HII_R_INDEX(i,j,k)] /= growth_factor_over_BOX_LEN;
                            boxes->lowres_vy[HII_R_INDEX(i,j,k)] /= growth_factor_over_BOX_LEN;
                            boxes->lowres_vz[HII_R_INDEX(i,j,k)] /= (growth_factor_over_BOX_LEN/user_params->NON_CUBIC_FACTOR);

                            if(user_params->USE_2LPT){
                                boxes->lowres_vx_2LPT[HII_R_INDEX(i,j,k)] /= displacement_factor_2LPT_over_BOX_LEN;
                                boxes->lowres_vy_2LPT[HII_R_INDEX(i,j,k)] /= displacement_factor_2LPT_over_BOX_LEN;
                                boxes->lowres_vz_2LPT[HII_R_INDEX(i,j,k)] /= (displacement_factor_2LPT_over_BOX_LEN/user_params->NON_CUBIC_FACTOR);
                            }
                        }
                        // this is now comoving displacement in units of box size
                    }
                }
            }
        }

        fftwf_cleanup_threads();
        fftwf_cleanup();
        fftwf_forget_wisdom();
        LOG_DEBUG("Perturbed positions of %llu Halos", halos_perturbed->n_halos);

    } // End of Try()
    Catch(status){
        return(status);
    }
    return(0);
}

void free_phf(PerturbHaloField* halos){
    LOG_DEBUG("Freeing PerturbHaloField");
    free(halos->halo_masses);
    free(halos->halo_coords);
    free(halos->star_rng);
    free(halos->sfr_rng);
    free(halos->xray_rng);
    LOG_DEBUG("Done Freeing PerturbHaloField");
    halos->n_halos = 0;
}<|MERGE_RESOLUTION|>--- conflicted
+++ resolved
@@ -44,16 +44,9 @@
 
         omp_set_num_threads(user_params->N_THREADS);
 
-<<<<<<< HEAD
-        float growth_factor, displacement_factor_2LPT, mass, xf, yf, zf, z, growth_factor_over_BOX_LEN,displacement_factor_2LPT_over_BOX_LEN;
-        int i, j, k, xi, yi, zi, DI, dimension;
-        unsigned long long ct, i_halo;
-        float dz = 1e-10;
-=======
         float growth_factor, displacement_factor_2LPT, xf, yf, zf, growth_factor_over_BOX_LEN,displacement_factor_2LPT_over_BOX_LEN;
         unsigned long long int i, j, k, DI, dimension;
         unsigned long long i_halo;
->>>>>>> 30e57721
 
 LOG_DEBUG("Begin Initialisation");
 
