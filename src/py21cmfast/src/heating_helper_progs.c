--- conflicted
+++ resolved
@@ -1,74 +1,4 @@
 
-<<<<<<< HEAD
-struct UserParams *user_params_hf;
-struct CosmoParams *cosmo_params_hf;
-struct AstroParams *astro_params_hf;
-struct FlagOptions *flag_options_hf;
-
-float determine_zpp_min, zpp_bin_width;
-
-double BinWidth_pH,inv_BinWidth_pH,BinWidth_elec,inv_BinWidth_elec,BinWidth_10,inv_BinWidth_10,PS_ION_EFF;
-
-void Broadcast_struct_global_HF(struct UserParams *user_params, struct CosmoParams *cosmo_params, struct AstroParams *astro_params, struct FlagOptions *flag_options){
-
-    user_params_hf = user_params;
-    cosmo_params_hf = cosmo_params;
-    astro_params_hf = astro_params;
-    flag_options_hf = flag_options;
-}
-
-// * initialization routine * //
-// int init_heat();
-
-/* destruction/deallocation routine */
-void destruct_heat();
-
-// * returns the spectral emissity * //
-double spectral_emissivity(double nu_norm, int flag, int Population);
-
-// * Ionization fraction from RECFAST. * //
-double xion_RECFAST(float z, int flag);
-
-// * IGM temperature from RECFAST; includes Compton heating and adiabatic expansion only. * //
-double T_RECFAST(float z, int flag);
-
-// approximation for the adiabatic index at z=6-50 from 2302.08506
-float cT_approx(float z);
-
-// * returns the spin temperature * //
-float get_Ts(float z, float delta, float TK, float xe, float Jalpha, float * curr_xalpha);
-
-//* Returns recycling fraction (=fraction of photons converted into Lyalpha for Ly-n resonance * //
-double frecycle(int n);
-
-// * Returns frequency of Lyman-n, in units of Lyman-alpha * //
-double nu_n(int n);
-
-double kappa_10_pH(double T, int flag);
-double kappa_10_elec(double T, int flag);
-double kappa_10(double TK, int flag);
-
-double xcoll(double z, double TK, double delta, double xe);
-double xcoll_HI(double z, double TK, double delta, double xe);
-double xcoll_elec(double z, double TK, double delta, double xe);
-double xcoll_prot(double z, double TK, double delta, double xe);
-
-double xalpha_tilde(double z, double Jalpha, double TK, double TS, double delta, double xe);
-double Tc_eff(double TK, double TS);
-double Salpha_tilde(double TK, double TS, double tauGP);
-double taugp(double z, double delta, double xe);
-
-double species_weighted_x_ray_cross_section(double nu, double x_e);
-
-// * Returns the maximum redshift at which a Lyn transition contributes to Lya flux at z * //
-float zmax(float z, int n);
-
-//Lyman-Alpha heating functions
-int find_nearest_point(double min, double max, int n, double value);
-int find_xyz_pos(int xpos, int ypos, int zpos, int len_yarr, int len_zarr);
-double interpolate_heating_efficiencies(double tk, double ts, double taugp, double *arrE);
-double Energy_Lya_heating(double Tk, double Ts, double tau_gp, int flag);
-=======
 #include <stdlib.h>
 #include <stdio.h>
 #include <math.h>
@@ -92,7 +22,6 @@
 #include "heating_helper_progs.h"
 
 static double BinWidth_pH,inv_BinWidth_pH,BinWidth_elec,inv_BinWidth_elec,BinWidth_10,inv_BinWidth_10,PS_ION_EFF;
->>>>>>> 30e57721
 
 int init_heat()
 {
@@ -130,34 +59,6 @@
   xion_RECFAST(100.0,2);
 }
 
-<<<<<<< HEAD
-float get_Ts(float z, float delta, float TK, float xe, float Jalpha, float * curr_xalpha){
-    double Trad,xc,xa_tilde;
-    double TS,TSold,TSinv;
-    double Tceff;
-
-    Trad = T_cmb*(1.0+z);
-    xc = xcoll(z,TK,delta,xe);
-    if (Jalpha > 1.0e-20) { // * Must use WF effect * //
-        TS = Trad;
-        TSold = 0.0;
-        while (fabs(TS-TSold)/TS > 1.0e-3) {
-            TSold = TS;
-            xa_tilde = xalpha_tilde(z,Jalpha,TK,TS,delta,xe);
-            Tceff = Tc_eff(1./TK,1./TS);
-            TS = (1.0+xa_tilde+xc)/(1.0/Trad+xa_tilde/Tceff + xc/TK);
-        }
-        *curr_xalpha = xa_tilde;
-    } else { // * Collisions only * //
-        TS = (1.0 + xc)/(1.0/Trad + xc/TK);
-        *curr_xalpha = 0;
-    }
-
-    return TS;
-}
-
-=======
->>>>>>> 30e57721
 // ******************************************************************** //
 // ************************ RECFAST quantities ************************ //
 // ******************************************************************** //
@@ -705,8 +606,6 @@
     return ans;
 }
 
-<<<<<<< HEAD
-=======
 float get_Ts(float z, float delta, float TK, float xe, float Jalpha, float * curr_xalpha){
     double Trad,xc,xa_tilde;
     double TS,TSold;
@@ -734,7 +633,6 @@
     return TS;
 }
 
->>>>>>> 30e57721
 //
 //  Evaluates the frequency integral in the Tx evolution equation
 //  photons starting from zpp arive at zp, with mean IGM electron
@@ -845,8 +743,6 @@
     return result;
 }
 
-<<<<<<< HEAD
-=======
 //  The total weighted HI + HeI + HeII  cross-section in pcm^-2
 //  technically, the x_e should be local, line of sight (not global) here,
 //  but that would be very slow...
@@ -861,7 +757,6 @@
     return HI_factor + HeI_factor + HeII_factor;
 }
 
->>>>>>> 30e57721
 // Calculates the optical depth for a photon arriving at z = zp with frequency nu,
 // emitted at z = zpp.
 // The filling factor of neutral IGM at zp is HI_filling_factor_zp.
@@ -957,11 +852,7 @@
         LOG_ERROR("(function argument): zp=%e zpp=%e rel_tol=%e result=%e error=%e",zp,zpp,rel_tol,result,error);
         LOG_ERROR("data: nu=%e nu_0=%e x_e=%e x_e_ave=%e",nu,p.nu_0,p.x_e,p.x_e_ave);
         LOG_ERROR("data: ion_eff=%e ion_eff_MINI=%e log10_Mturn_MINI=%e",p.ion_eff,p.ion_eff_MINI,p.log10_Mturn_MINI);
-<<<<<<< HEAD
-        GSL_ERROR(status);
-=======
         CATCH_GSL_ERROR(status);
->>>>>>> 30e57721
     }
 
     gsl_integration_workspace_free (w);
