--- conflicted
+++ resolved
@@ -5,18 +5,11 @@
 #include "InputParameters.h"
 #include "OutputStructs.h"
 
-<<<<<<< HEAD
 #ifdef __cplusplus
 extern "C" {
 #endif
-int ComputeHaloField(float redshift_desc, float redshift, UserParams *user_params, CosmoParams *cosmo_params,
-                     AstroParams *astro_params, FlagOptions *flag_options,
-                     InitialConditions *boxes, unsigned long long int random_seed,
-                     HaloField * halos_desc, HaloField *halos);
-=======
 int ComputeHaloField(float redshift_desc, float redshift, InitialConditions *boxes,
                      unsigned long long int random_seed, HaloField *halos_desc, HaloField *halos);
->>>>>>> 352ef6c6
 
 #ifdef __cplusplus
 }
