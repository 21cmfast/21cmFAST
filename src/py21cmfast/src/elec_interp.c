--- conflicted
+++ resolved
@@ -45,11 +45,7 @@
 float x_int_nion_HeII[x_int_NXHII][x_int_NENERGY];
 
 void skipline(FILE *fl, int n){
-<<<<<<< HEAD
-	int i;
-=======
     int i;
->>>>>>> 0e4ebf7f
     for(i=0;i<n;i++) {
         char c;
         do {
