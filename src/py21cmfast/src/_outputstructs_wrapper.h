--- conflicted
+++ resolved
@@ -1,19 +1,13 @@
-<<<<<<< HEAD
-typedef struct InitialConditions{
-    float *lowres_density, *lowres_vx, *lowres_vy, *lowres_vz, *lowres_vx_2LPT, *lowres_vy_2LPT, *lowres_vz_2LPT;
-    float *hires_density, *hires_vx, *hires_vy, *hires_vz, *hires_vx_2LPT, *hires_vy_2LPT, *hires_vz_2LPT; //cw addition
-=======
 /*We need to explicitly define the types used by the warpper using ffi.cdef()
     However, that function does not take directives, so we separate the types here
 */
 // WARNING: DO NOT #include THIS FILE IN THE C CODE EXCEPT FOR IN OutputStructs.h
 
 typedef struct InitialConditions {
-    float *lowres_density, *lowres_vx, *lowres_vy, *lowres_vz, *lowres_vx_2LPT, *lowres_vy_2LPT,
-        *lowres_vz_2LPT;
-    float *hires_density, *hires_vx, *hires_vy, *hires_vz, *hires_vx_2LPT, *hires_vy_2LPT,
-        *hires_vz_2LPT;  // cw addition
->>>>>>> 352ef6c6
+    float *lowres_density, *lowres_vx, *lowres_vy, *lowres_vz;
+    float *lowres_vx_2LPT, *lowres_vy_2LPT, *lowres_vz_2LPT;
+    float *hires_density, *hires_vx, *hires_vy, *hires_vz;
+    float *hires_vx_2LPT, *hires_vy_2LPT, *hires_vz_2LPT;  // cw addition
     float *lowres_vcb;
 } InitialConditions;
 
