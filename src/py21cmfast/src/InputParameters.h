--- conflicted
+++ resolved
@@ -2,33 +2,20 @@
 #define _PARAMSTRUCTURES_H
 
 #include <stdbool.h>
-<<<<<<< HEAD
 // Since it is unguarded, make sure to ONLY include this file from here
 #include "_inputparams_wrapper.h"
 
 #ifdef __cplusplus
-extern "C"
-{
+extern "C" {
 #endif
-void set_external_table_path(GlobalParams *params, const char *value);
-char* get_external_table_path(GlobalParams *params);
-void set_wisdoms_path(GlobalParams *params, const char *value);
-char* get_wisdoms_path(GlobalParams *params);
-void Broadcast_struct_global_all(UserParams *user_params, CosmoParams *cosmo_params, AstroParams *astro_params, FlagOptions *flag_options);
-void Broadcast_struct_global_noastro(UserParams *user_params, CosmoParams *cosmo_params);
-#ifdef __cplusplus
-}
-#endif
-=======
-// since ffi.cdef() cannot include directives, we store the types and globals in another file
-//   Since it is unguarded, make sure to ONLY include this file from here
-#include "_inputparams_wrapper.h"
 
 void Broadcast_struct_global_all(SimulationOptions *simulation_options,
                                  MatterOptions *matter_options, CosmoParams *cosmo_params,
                                  AstroParams *astro_params, AstroOptions *astro_options);
 void Broadcast_struct_global_noastro(SimulationOptions *simulation_options,
                                      MatterOptions *matter_options, CosmoParams *cosmo_params);
->>>>>>> 352ef6c6
 
-#endif // _PARAMSTRUCTURES_H+#ifdef __cplusplus
+}
+#endif
+#endif