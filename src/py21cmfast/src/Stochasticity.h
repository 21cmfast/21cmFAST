--- conflicted
+++ resolved
@@ -4,14 +4,6 @@
 #include "InputParameters.h"
 #include "OutputStructs.h"
 
-<<<<<<< HEAD
-#ifdef __cplusplus
-extern "C" {
-#endif
-int stochastic_halofield(UserParams *user_params, CosmoParams *cosmo_params, AstroParams *astro_params, FlagOptions *flag_options
-                        , unsigned long long int seed, float redshift_desc, float redshift, float *dens_field, float *halo_overlap_box,
-                        HaloField *halos_desc, HaloField *halos);
-=======
 struct HaloSamplingConstants
 {
     // calculated per redshift
@@ -19,7 +11,6 @@
     double corr_sfr;
     double corr_star;
     double corr_xray;
->>>>>>> bde0516d
 
     double z_in;
     double z_out;
@@ -31,16 +22,11 @@
     double lnM_max_tb;
     double sigma_min;
 
-<<<<<<< HEAD
-//This function, designed to be used in the wrapper to estimate Halo catalogue size, takes the parameters and returns average number of halos within the box
-double expected_nhalo(double redshift, UserParams *user_params, CosmoParams *cosmo_params);
-=======
     // per-condition/redshift depending on from_catalog or not
     double delta;
     double M_cond;
     double lnM_cond;
     double sigma_cond;
->>>>>>> bde0516d
 
     // calculated per condition
     double cond_val; // This is the table x value (density for grids, log mass for progenitors)
@@ -49,8 +35,6 @@
 };
 
 #ifdef __cplusplus
-<<<<<<< HEAD
-=======
 extern "C"
 {
 #endif
@@ -63,12 +47,11 @@
                            double *out_m_cell, double *out_m_exp, float *out_halo_masses, int *out_halo_coords);
 
     // This function, designed to be used in the wrapper to estimate Halo catalogue size, takes the parameters and returns average number of halos within the box
-    double expected_nhalo(double redshift, UserParams *user_params, CosmoParams *cosmo_params, AstroParams *astro_params, FlagOptions *flag_options);
+    double expected_nhalo(double redshift, UserParams *user_params, CosmoParams *cosmo_params);
 
     // used in HaloField.c to assign rng to DexM halos
     int add_properties_cat(unsigned long long int seed, float redshift, HaloField *halos);
 #ifdef __cplusplus
->>>>>>> bde0516d
 }
 #endif
-#endif+#endif //_STOCHASTICITY_H