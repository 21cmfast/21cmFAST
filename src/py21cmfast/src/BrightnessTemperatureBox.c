/*  */
#include "BrightnessTemperatureBox.h"

#include <complex.h>
#include <fftw3.h>
#include <math.h>
#include <omp.h>
#include <stdbool.h>
#include <stdio.h>
#include <stdlib.h>

#include "Constants.h"
#include "InputParameters.h"
#include "OutputStructs.h"
#include "cexcept.h"
#include "cosmology.h"
#include "dft.h"
#include "exceptions.h"
#include "indexing.h"
<<<<<<< HEAD
#include "dft.h"

#include "BrightnessTemperatureBox.h"

int ComputeBrightnessTemp(float redshift, UserParams *user_params, CosmoParams *cosmo_params,
                           AstroParams *astro_params, FlagOptions *flag_options,
                           TsBox *spin_temp, IonizedBox *ionized_box,
                           PerturbedField *perturb_field, BrightnessTemp *box){

=======
#include "logger.h"
#include "subcell_rsds.h"

float clip(float x, float min, float max) {
    if (x < min) return min;
    if (x > max) return max;
    return x;
}

void get_velocity_gradient(float *v, float *vel_gradient) {
    memcpy(vel_gradient, v, sizeof(fftwf_complex) * HII_KSPACE_NUM_PIXELS);

    dft_r2c_cube(matter_options_global->USE_FFTW_WISDOM, simulation_options_global->HII_DIM,
                 HII_D_PARA, simulation_options_global->N_THREADS, (fftwf_complex *)vel_gradient);

    float k_z;
    int n_x, n_y, n_z;
#pragma omp parallel shared(vel_gradient) private(n_x, n_y, n_z, k_z) \
    num_threads(simulation_options_global -> N_THREADS)
    {
#pragma omp for
        for (n_x = 0; n_x < simulation_options_global->HII_DIM; n_x++) {
            for (n_y = 0; n_y < simulation_options_global->HII_DIM; n_y++) {
                for (n_z = 0; n_z <= HII_MID_PARA; n_z++) {
                    k_z = (float)(n_z * DELTA_K_PARA);

                    // take partial deriavative along the line of sight
                    *((fftwf_complex *)vel_gradient + HII_C_INDEX(n_x, n_y, n_z)) *=
                        k_z * I / (float)HII_TOT_NUM_PIXELS;
                }
            }
        }
    }

    dft_c2r_cube(matter_options_global->USE_FFTW_WISDOM, simulation_options_global->HII_DIM,
                 HII_D_PARA, simulation_options_global->N_THREADS, (fftwf_complex *)vel_gradient);
}

int ComputeBrightnessTemp(float redshift, TsBox *spin_temp, IonizedBox *ionized_box,
                          PerturbedField *perturb_field, BrightnessTemp *box) {
>>>>>>> 5f5c0942
    int status;
    Try {  // Try block around whole function.
        LOG_DEBUG("Starting Brightness Temperature calculation for redshift %f", redshift);
        // Makes the parameter structs visible to a variety of functions/macros
        // Do each time to avoid Python garbage collection issues

        int i, j, k;
        double ave;

        ave = 0.;

<<<<<<< HEAD
    float const_factor, T_rad, pixel_x_HI, pixel_deltax, H;

    init_ps();

    T_rad = T_cmb*(1+redshift);
    H = hubble(redshift);
    const_factor = 27 * (cosmo_params->OMb*cosmo_params->hlittle*cosmo_params->hlittle/0.023) *
    sqrt( (0.15/(cosmo_params->OMm)/(cosmo_params->hlittle)/(cosmo_params->hlittle)) * (1.+redshift)/10.0 );

    ///////////////////////////////  END INITIALIZATION /////////////////////////////////////////////
    LOG_SUPER_DEBUG("Performed Initialization.");

    // ok, lets fill the delta_T box; which will be the same size as the bubble box
#pragma omp parallel shared(const_factor,perturb_field,ionized_box,box,redshift,spin_temp,T_rad) \
            private(i,j,k,pixel_deltax,pixel_x_HI) num_threads(user_params->N_THREADS)
    {
#pragma omp for reduction(+:ave)
        for (i=0; i<user_params->HII_DIM; i++){
            for (j=0; j<user_params->HII_DIM; j++){
                for (k=0; k<HII_D_PARA; k++){

                    pixel_deltax = perturb_field->density[HII_R_INDEX(i,j,k)];
                    pixel_x_HI = ionized_box->xH_box[HII_R_INDEX(i,j,k)];

                    box->brightness_temp[HII_R_INDEX(i,j,k)] = const_factor*pixel_x_HI*(1+pixel_deltax);

                    if (flag_options->USE_TS_FLUCT) {
                        // Converting the prefactors into the optical depth, tau. Factor of 1000 is the conversion of spin temperature from K to mK
                        box->brightness_temp[HII_R_INDEX(i,j,k)] *= (1. + redshift)/(1000.*spin_temp->Ts_box[HII_R_INDEX(i,j,k)]);
                        if (flag_options->APPLY_RSDS){
                            box->tau_21[HII_R_INDEX(i,j,k)] = box->brightness_temp[HII_R_INDEX(i,j,k)];
                        }
                        box->brightness_temp[HII_R_INDEX(i,j,k)] = (1. - exp(- box->brightness_temp[HII_R_INDEX(i,j,k)]))*\
                                                                    1000.*(spin_temp->Ts_box[HII_R_INDEX(i,j,k)] - T_rad)/(1. + redshift);
=======
        omp_set_num_threads(simulation_options_global->N_THREADS);

        float *v = (float *)calloc(HII_TOT_FFT_NUM_PIXELS, sizeof(float));
        float *vel_gradient = (float *)calloc(HII_TOT_FFT_NUM_PIXELS, sizeof(float));

        float *x_pos = calloc(astro_params_global->N_RSD_STEPS, sizeof(float));
        float *x_pos_offset = calloc(astro_params_global->N_RSD_STEPS, sizeof(float));
        float **delta_T_RSD_LOS =
            (float **)calloc(simulation_options_global->N_THREADS, sizeof(float *));
        for (i = 0; i < simulation_options_global->N_THREADS; i++) {
            delta_T_RSD_LOS[i] = (float *)calloc(HII_D_PARA, sizeof(float));
        }

#pragma omp parallel shared(v, perturb_field) private(i, j, k) \
    num_threads(simulation_options_global -> N_THREADS)
        {
#pragma omp for
            for (i = 0; i < simulation_options_global->HII_DIM; i++) {
                for (j = 0; j < simulation_options_global->HII_DIM; j++) {
                    for (k = 0; k < HII_D_PARA; k++) {
                        *((float *)v + HII_R_FFT_INDEX(i, j, k)) =
                            perturb_field->velocity_z[HII_R_INDEX(i, j, k)];
                    }
                }
            }
        }

        float gradient_component;

        double dvdx, max_v_deriv, H;
        double const_factor, T_rad, pixel_Ts_factor, pixel_x_HI, pixel_deltax;

        init_ps();

        T_rad = T_cmb * (1 + redshift);
        H = hubble(redshift);
        const_factor = 27 *
                       (cosmo_params_global->OMb * cosmo_params_global->hlittle *
                        cosmo_params_global->hlittle / 0.023) *
                       sqrt((0.15 / (cosmo_params_global->OMm) / (cosmo_params_global->hlittle) /
                             (cosmo_params_global->hlittle)) *
                            (1. + redshift) / 10.0);

        ///////////////////////////////  END INITIALIZATION
        ////////////////////////////////////////////////
        LOG_SUPER_DEBUG("Performed Initialization.");

        // ok, lets fill the delta_T box; which will be the same size as the bubble box
#pragma omp parallel shared(const_factor, perturb_field, ionized_box, box, redshift, spin_temp,    \
                                T_rad) private(i, j, k, pixel_deltax, pixel_x_HI, pixel_Ts_factor) \
    num_threads(simulation_options_global -> N_THREADS)
        {
#pragma omp for reduction(+ : ave)
            for (i = 0; i < simulation_options_global->HII_DIM; i++) {
                for (j = 0; j < simulation_options_global->HII_DIM; j++) {
                    for (k = 0; k < HII_D_PARA; k++) {
                        pixel_deltax = perturb_field->density[HII_R_INDEX(i, j, k)];
                        pixel_x_HI = ionized_box->neutral_fraction[HII_R_INDEX(i, j, k)];

                        box->brightness_temp[HII_R_INDEX(i, j, k)] =
                            const_factor * pixel_x_HI * (1 + pixel_deltax);

                        if (astro_options_global->USE_TS_FLUCT) {
                            if (astro_options_global->SUBCELL_RSD) {
                                // Converting the prefactors into the optical depth, tau. Factor of
                                // 1000 is the conversion of spin temperature from K to mK
                                box->brightness_temp[HII_R_INDEX(i, j, k)] *=
                                    (1. + redshift) /
                                    (1000. * spin_temp->spin_temperature[HII_R_INDEX(i, j, k)]);
                            } else {
                                pixel_Ts_factor =
                                    (1 - T_rad / spin_temp->spin_temperature[HII_R_INDEX(i, j, k)]);
                                box->brightness_temp[HII_R_INDEX(i, j, k)] *= pixel_Ts_factor;
                            }
>>>>>>> 5f5c0942
                        }

                        ave += box->brightness_temp[HII_R_INDEX(i, j, k)];
                    }
                }
            }
        }

        LOG_SUPER_DEBUG("Filled delta_T.");

        if (isfinite(ave) == 0) {
            LOG_ERROR("Average brightness temperature is infinite or NaN!");
            Throw(InfinityorNaNError);
        }

        ave /= (float)HII_TOT_NUM_PIXELS;

<<<<<<< HEAD
    LOG_DEBUG("z = %.2f, ave Tb = %e", redshift, ave);

    } // End of try
    Catch(status){
        return(status);
    }
=======
        // Get RSDs
        if (astro_options_global->APPLY_RSDS) {
            ave = 0.;
            get_velocity_gradient(v, vel_gradient);

            // now add the velocity correction to the delta_T maps (only used for T_S >> T_CMB
            // case).
            max_v_deriv = fabs(astro_params_global->MAX_DVDR * H);

            if (!(astro_options_global->USE_TS_FLUCT && astro_options_global->SUBCELL_RSD)) {
// Do this unless we are doing BOTH Ts fluctuations and subcell RSDs
#pragma omp parallel shared(vel_gradient, T_rad, redshift, spin_temp, box, max_v_deriv) private( \
        i, j, k, gradient_component, dvdx) num_threads(simulation_options_global -> N_THREADS)
                {
#pragma omp for
                    for (i = 0; i < simulation_options_global->HII_DIM; i++) {
                        for (j = 0; j < simulation_options_global->HII_DIM; j++) {
                            for (k = 0; k < HII_D_PARA; k++) {
                                dvdx = clip(vel_gradient[HII_R_FFT_INDEX(i, j, k)], -max_v_deriv,
                                            max_v_deriv);
                                box->brightness_temp[HII_R_INDEX(i, j, k)] /= (dvdx / H + 1.0);
                                ave += box->brightness_temp[HII_R_INDEX(i, j, k)];
                            }
                        }
                    }
                }
                ave /= (float)HII_TOT_NUM_PIXELS;
            } else {
// This is if we're doing both TS_FLUCT and SUBCELL_RSD
#pragma omp parallel shared(vel_gradient, T_rad, redshift, spin_temp, box, max_v_deriv) private( \
        i, j, k, gradient_component, dvdx) num_threads(simulation_options_global -> N_THREADS)
                {
#pragma omp for
                    for (i = 0; i < simulation_options_global->HII_DIM; i++) {
                        for (j = 0; j < simulation_options_global->HII_DIM; j++) {
                            for (k = 0; k < HII_D_PARA; k++) {
                                gradient_component =
                                    fabs(vel_gradient[HII_R_FFT_INDEX(i, j, k)] / H + 1.0);

                                // Calculate the brightness temperature, using the optical depth
                                if (gradient_component < FRACT_FLOAT_ERR) {
                                    // Gradient component goes to zero, optical depth diverges.
                                    // But, since we take exp(-tau), this goes to zero and (1 -
                                    // exp(-tau)) goes to unity. Again, factors of 1000. are
                                    // conversions from K to mK
                                    box->brightness_temp[HII_R_INDEX(i, j, k)] =
                                        1000. *
                                        (spin_temp->spin_temperature[HII_R_INDEX(i, j, k)] -
                                         T_rad) /
                                        (1. + redshift);
                                } else {
                                    box->brightness_temp[HII_R_INDEX(i, j, k)] =
                                        (1. - exp(-box->brightness_temp[HII_R_INDEX(i, j, k)] /
                                                  gradient_component)) *
                                        1000. *
                                        (spin_temp->spin_temperature[HII_R_INDEX(i, j, k)] -
                                         T_rad) /
                                        (1. + redshift);
                                }
                            }
                        }
                    }
                }
            }

            if (astro_options_global->SUBCELL_RSD) {
                ave = apply_subcell_rsds(ionized_box, box, redshift, spin_temp, T_rad, v, H);
            }
        }

        LOG_SUPER_DEBUG("Included velocities.");

        if (isfinite(ave) == 0) {
            LOG_ERROR(
                "Average brightness temperature (after including velocities) is infinite or NaN!");
            //        Throw(ParameterError);
            Throw(InfinityorNaNError);
        }

        LOG_DEBUG("z = %.2f, ave Tb = %e", redshift, ave);

        free(v);
        free(vel_gradient);

        free(x_pos);
        free(x_pos_offset);
        for (i = 0; i < simulation_options_global->N_THREADS; i++) {
            free(delta_T_RSD_LOS[i]);
        }
        free(delta_T_RSD_LOS);
        fftwf_cleanup_threads();
        fftwf_cleanup();
        LOG_SUPER_DEBUG("Cleaned up.");

    }  // End of try
    Catch(status) { return (status); }
>>>>>>> 5f5c0942

    return (0);
}<|MERGE_RESOLUTION|>--- conflicted
+++ resolved
@@ -17,58 +17,11 @@
 #include "dft.h"
 #include "exceptions.h"
 #include "indexing.h"
-<<<<<<< HEAD
-#include "dft.h"
-
-#include "BrightnessTemperatureBox.h"
-
-int ComputeBrightnessTemp(float redshift, UserParams *user_params, CosmoParams *cosmo_params,
-                           AstroParams *astro_params, FlagOptions *flag_options,
-                           TsBox *spin_temp, IonizedBox *ionized_box,
-                           PerturbedField *perturb_field, BrightnessTemp *box){
-
-=======
 #include "logger.h"
-#include "subcell_rsds.h"
-
-float clip(float x, float min, float max) {
-    if (x < min) return min;
-    if (x > max) return max;
-    return x;
-}
-
-void get_velocity_gradient(float *v, float *vel_gradient) {
-    memcpy(vel_gradient, v, sizeof(fftwf_complex) * HII_KSPACE_NUM_PIXELS);
-
-    dft_r2c_cube(matter_options_global->USE_FFTW_WISDOM, simulation_options_global->HII_DIM,
-                 HII_D_PARA, simulation_options_global->N_THREADS, (fftwf_complex *)vel_gradient);
-
-    float k_z;
-    int n_x, n_y, n_z;
-#pragma omp parallel shared(vel_gradient) private(n_x, n_y, n_z, k_z) \
-    num_threads(simulation_options_global -> N_THREADS)
-    {
-#pragma omp for
-        for (n_x = 0; n_x < simulation_options_global->HII_DIM; n_x++) {
-            for (n_y = 0; n_y < simulation_options_global->HII_DIM; n_y++) {
-                for (n_z = 0; n_z <= HII_MID_PARA; n_z++) {
-                    k_z = (float)(n_z * DELTA_K_PARA);
-
-                    // take partial deriavative along the line of sight
-                    *((fftwf_complex *)vel_gradient + HII_C_INDEX(n_x, n_y, n_z)) *=
-                        k_z * I / (float)HII_TOT_NUM_PIXELS;
-                }
-            }
-        }
-    }
-
-    dft_c2r_cube(matter_options_global->USE_FFTW_WISDOM, simulation_options_global->HII_DIM,
-                 HII_D_PARA, simulation_options_global->N_THREADS, (fftwf_complex *)vel_gradient);
-}
 
 int ComputeBrightnessTemp(float redshift, TsBox *spin_temp, IonizedBox *ionized_box,
-                          PerturbedField *perturb_field, BrightnessTemp *box) {
->>>>>>> 5f5c0942
+    PerturbedField *perturb_field, BrightnessTemp *box) {
+
     int status;
     Try {  // Try block around whole function.
         LOG_DEBUG("Starting Brightness Temperature calculation for redshift %f", redshift);
@@ -80,117 +33,40 @@
 
         ave = 0.;
 
-<<<<<<< HEAD
     float const_factor, T_rad, pixel_x_HI, pixel_deltax, H;
 
     init_ps();
 
     T_rad = T_cmb*(1+redshift);
     H = hubble(redshift);
-    const_factor = 27 * (cosmo_params->OMb*cosmo_params->hlittle*cosmo_params->hlittle/0.023) *
-    sqrt( (0.15/(cosmo_params->OMm)/(cosmo_params->hlittle)/(cosmo_params->hlittle)) * (1.+redshift)/10.0 );
+    const_factor = 27 * (cosmo_params_global->OMb*cosmo_params_global->hlittle*cosmo_params_global->hlittle/0.023) *
+    sqrt( (0.15/(cosmo_params_global->OMm)/(cosmo_params_global->hlittle)/(cosmo_params_global->hlittle)) * (1.+redshift)/10.0 );
 
     ///////////////////////////////  END INITIALIZATION /////////////////////////////////////////////
     LOG_SUPER_DEBUG("Performed Initialization.");
 
     // ok, lets fill the delta_T box; which will be the same size as the bubble box
 #pragma omp parallel shared(const_factor,perturb_field,ionized_box,box,redshift,spin_temp,T_rad) \
-            private(i,j,k,pixel_deltax,pixel_x_HI) num_threads(user_params->N_THREADS)
+            private(i,j,k,pixel_deltax,pixel_x_HI) num_threads(simulation_options_global->N_THREADS)
     {
 #pragma omp for reduction(+:ave)
-        for (i=0; i<user_params->HII_DIM; i++){
-            for (j=0; j<user_params->HII_DIM; j++){
+        for (i=0; i<simulation_options_global->HII_DIM; i++){
+            for (j=0; j<simulation_options_global->HII_DIM; j++){
                 for (k=0; k<HII_D_PARA; k++){
 
                     pixel_deltax = perturb_field->density[HII_R_INDEX(i,j,k)];
-                    pixel_x_HI = ionized_box->xH_box[HII_R_INDEX(i,j,k)];
+                    pixel_x_HI = ionized_box->neutral_fraction[HII_R_INDEX(i,j,k)];
 
                     box->brightness_temp[HII_R_INDEX(i,j,k)] = const_factor*pixel_x_HI*(1+pixel_deltax);
 
-                    if (flag_options->USE_TS_FLUCT) {
+                    if (astro_options_global->USE_TS_FLUCT) {
                         // Converting the prefactors into the optical depth, tau. Factor of 1000 is the conversion of spin temperature from K to mK
-                        box->brightness_temp[HII_R_INDEX(i,j,k)] *= (1. + redshift)/(1000.*spin_temp->Ts_box[HII_R_INDEX(i,j,k)]);
-                        if (flag_options->APPLY_RSDS){
+                        box->brightness_temp[HII_R_INDEX(i,j,k)] *= (1. + redshift)/(1000.*spin_temp->spin_temperature[HII_R_INDEX(i,j,k)]);
+                        if (astro_options_global->APPLY_RSDS){
                             box->tau_21[HII_R_INDEX(i,j,k)] = box->brightness_temp[HII_R_INDEX(i,j,k)];
                         }
                         box->brightness_temp[HII_R_INDEX(i,j,k)] = (1. - exp(- box->brightness_temp[HII_R_INDEX(i,j,k)]))*\
-                                                                    1000.*(spin_temp->Ts_box[HII_R_INDEX(i,j,k)] - T_rad)/(1. + redshift);
-=======
-        omp_set_num_threads(simulation_options_global->N_THREADS);
-
-        float *v = (float *)calloc(HII_TOT_FFT_NUM_PIXELS, sizeof(float));
-        float *vel_gradient = (float *)calloc(HII_TOT_FFT_NUM_PIXELS, sizeof(float));
-
-        float *x_pos = calloc(astro_params_global->N_RSD_STEPS, sizeof(float));
-        float *x_pos_offset = calloc(astro_params_global->N_RSD_STEPS, sizeof(float));
-        float **delta_T_RSD_LOS =
-            (float **)calloc(simulation_options_global->N_THREADS, sizeof(float *));
-        for (i = 0; i < simulation_options_global->N_THREADS; i++) {
-            delta_T_RSD_LOS[i] = (float *)calloc(HII_D_PARA, sizeof(float));
-        }
-
-#pragma omp parallel shared(v, perturb_field) private(i, j, k) \
-    num_threads(simulation_options_global -> N_THREADS)
-        {
-#pragma omp for
-            for (i = 0; i < simulation_options_global->HII_DIM; i++) {
-                for (j = 0; j < simulation_options_global->HII_DIM; j++) {
-                    for (k = 0; k < HII_D_PARA; k++) {
-                        *((float *)v + HII_R_FFT_INDEX(i, j, k)) =
-                            perturb_field->velocity_z[HII_R_INDEX(i, j, k)];
-                    }
-                }
-            }
-        }
-
-        float gradient_component;
-
-        double dvdx, max_v_deriv, H;
-        double const_factor, T_rad, pixel_Ts_factor, pixel_x_HI, pixel_deltax;
-
-        init_ps();
-
-        T_rad = T_cmb * (1 + redshift);
-        H = hubble(redshift);
-        const_factor = 27 *
-                       (cosmo_params_global->OMb * cosmo_params_global->hlittle *
-                        cosmo_params_global->hlittle / 0.023) *
-                       sqrt((0.15 / (cosmo_params_global->OMm) / (cosmo_params_global->hlittle) /
-                             (cosmo_params_global->hlittle)) *
-                            (1. + redshift) / 10.0);
-
-        ///////////////////////////////  END INITIALIZATION
-        ////////////////////////////////////////////////
-        LOG_SUPER_DEBUG("Performed Initialization.");
-
-        // ok, lets fill the delta_T box; which will be the same size as the bubble box
-#pragma omp parallel shared(const_factor, perturb_field, ionized_box, box, redshift, spin_temp,    \
-                                T_rad) private(i, j, k, pixel_deltax, pixel_x_HI, pixel_Ts_factor) \
-    num_threads(simulation_options_global -> N_THREADS)
-        {
-#pragma omp for reduction(+ : ave)
-            for (i = 0; i < simulation_options_global->HII_DIM; i++) {
-                for (j = 0; j < simulation_options_global->HII_DIM; j++) {
-                    for (k = 0; k < HII_D_PARA; k++) {
-                        pixel_deltax = perturb_field->density[HII_R_INDEX(i, j, k)];
-                        pixel_x_HI = ionized_box->neutral_fraction[HII_R_INDEX(i, j, k)];
-
-                        box->brightness_temp[HII_R_INDEX(i, j, k)] =
-                            const_factor * pixel_x_HI * (1 + pixel_deltax);
-
-                        if (astro_options_global->USE_TS_FLUCT) {
-                            if (astro_options_global->SUBCELL_RSD) {
-                                // Converting the prefactors into the optical depth, tau. Factor of
-                                // 1000 is the conversion of spin temperature from K to mK
-                                box->brightness_temp[HII_R_INDEX(i, j, k)] *=
-                                    (1. + redshift) /
-                                    (1000. * spin_temp->spin_temperature[HII_R_INDEX(i, j, k)]);
-                            } else {
-                                pixel_Ts_factor =
-                                    (1 - T_rad / spin_temp->spin_temperature[HII_R_INDEX(i, j, k)]);
-                                box->brightness_temp[HII_R_INDEX(i, j, k)] *= pixel_Ts_factor;
-                            }
->>>>>>> 5f5c0942
+                                                                    1000.*(spin_temp->spin_temperature[HII_R_INDEX(i,j,k)] - T_rad)/(1. + redshift);
                         }
 
                         ave += box->brightness_temp[HII_R_INDEX(i, j, k)];
@@ -208,111 +84,12 @@
 
         ave /= (float)HII_TOT_NUM_PIXELS;
 
-<<<<<<< HEAD
     LOG_DEBUG("z = %.2f, ave Tb = %e", redshift, ave);
 
     } // End of try
     Catch(status){
         return(status);
     }
-=======
-        // Get RSDs
-        if (astro_options_global->APPLY_RSDS) {
-            ave = 0.;
-            get_velocity_gradient(v, vel_gradient);
-
-            // now add the velocity correction to the delta_T maps (only used for T_S >> T_CMB
-            // case).
-            max_v_deriv = fabs(astro_params_global->MAX_DVDR * H);
-
-            if (!(astro_options_global->USE_TS_FLUCT && astro_options_global->SUBCELL_RSD)) {
-// Do this unless we are doing BOTH Ts fluctuations and subcell RSDs
-#pragma omp parallel shared(vel_gradient, T_rad, redshift, spin_temp, box, max_v_deriv) private( \
-        i, j, k, gradient_component, dvdx) num_threads(simulation_options_global -> N_THREADS)
-                {
-#pragma omp for
-                    for (i = 0; i < simulation_options_global->HII_DIM; i++) {
-                        for (j = 0; j < simulation_options_global->HII_DIM; j++) {
-                            for (k = 0; k < HII_D_PARA; k++) {
-                                dvdx = clip(vel_gradient[HII_R_FFT_INDEX(i, j, k)], -max_v_deriv,
-                                            max_v_deriv);
-                                box->brightness_temp[HII_R_INDEX(i, j, k)] /= (dvdx / H + 1.0);
-                                ave += box->brightness_temp[HII_R_INDEX(i, j, k)];
-                            }
-                        }
-                    }
-                }
-                ave /= (float)HII_TOT_NUM_PIXELS;
-            } else {
-// This is if we're doing both TS_FLUCT and SUBCELL_RSD
-#pragma omp parallel shared(vel_gradient, T_rad, redshift, spin_temp, box, max_v_deriv) private( \
-        i, j, k, gradient_component, dvdx) num_threads(simulation_options_global -> N_THREADS)
-                {
-#pragma omp for
-                    for (i = 0; i < simulation_options_global->HII_DIM; i++) {
-                        for (j = 0; j < simulation_options_global->HII_DIM; j++) {
-                            for (k = 0; k < HII_D_PARA; k++) {
-                                gradient_component =
-                                    fabs(vel_gradient[HII_R_FFT_INDEX(i, j, k)] / H + 1.0);
-
-                                // Calculate the brightness temperature, using the optical depth
-                                if (gradient_component < FRACT_FLOAT_ERR) {
-                                    // Gradient component goes to zero, optical depth diverges.
-                                    // But, since we take exp(-tau), this goes to zero and (1 -
-                                    // exp(-tau)) goes to unity. Again, factors of 1000. are
-                                    // conversions from K to mK
-                                    box->brightness_temp[HII_R_INDEX(i, j, k)] =
-                                        1000. *
-                                        (spin_temp->spin_temperature[HII_R_INDEX(i, j, k)] -
-                                         T_rad) /
-                                        (1. + redshift);
-                                } else {
-                                    box->brightness_temp[HII_R_INDEX(i, j, k)] =
-                                        (1. - exp(-box->brightness_temp[HII_R_INDEX(i, j, k)] /
-                                                  gradient_component)) *
-                                        1000. *
-                                        (spin_temp->spin_temperature[HII_R_INDEX(i, j, k)] -
-                                         T_rad) /
-                                        (1. + redshift);
-                                }
-                            }
-                        }
-                    }
-                }
-            }
-
-            if (astro_options_global->SUBCELL_RSD) {
-                ave = apply_subcell_rsds(ionized_box, box, redshift, spin_temp, T_rad, v, H);
-            }
-        }
-
-        LOG_SUPER_DEBUG("Included velocities.");
-
-        if (isfinite(ave) == 0) {
-            LOG_ERROR(
-                "Average brightness temperature (after including velocities) is infinite or NaN!");
-            //        Throw(ParameterError);
-            Throw(InfinityorNaNError);
-        }
-
-        LOG_DEBUG("z = %.2f, ave Tb = %e", redshift, ave);
-
-        free(v);
-        free(vel_gradient);
-
-        free(x_pos);
-        free(x_pos_offset);
-        for (i = 0; i < simulation_options_global->N_THREADS; i++) {
-            free(delta_T_RSD_LOS[i]);
-        }
-        free(delta_T_RSD_LOS);
-        fftwf_cleanup_threads();
-        fftwf_cleanup();
-        LOG_SUPER_DEBUG("Cleaned up.");
-
-    }  // End of try
-    Catch(status) { return (status); }
->>>>>>> 5f5c0942
 
     return (0);
 }