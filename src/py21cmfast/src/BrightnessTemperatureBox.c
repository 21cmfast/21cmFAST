/*  */
#include <stdlib.h>
#include <stdio.h>
#include <stdbool.h>
#include <math.h>
#include <omp.h>
#include <complex.h>
#include <fftw3.h>
#include "cexcept.h"
#include "exceptions.h"
#include "logger.h"

#include "Constants.h"
#include "InputParameters.h"
#include "OutputStructs.h"
#include "cosmology.h"
#include "indexing.h"
#include "subcell_rsds.h"
#include "dft.h"

#include "BrightnessTemperatureBox.h"

float clip(float x, float min, float max){
    if(x<min) return min;
    if(x>max) return max;
    return x;
}

void get_velocity_gradient(UserParams *user_params, float *v, float *vel_gradient)
{
    memcpy(vel_gradient, v, sizeof(fftwf_complex)*HII_KSPACE_NUM_PIXELS);

    dft_r2c_cube(user_params->USE_FFTW_WISDOM, user_params->HII_DIM, HII_D_PARA, user_params->N_THREADS, vel_gradient);

    float k_z;
    int n_x, n_y, n_z;
#pragma omp parallel shared(vel_gradient) private(n_x,n_y,n_z,k_z) num_threads(user_params->N_THREADS)
    {
        #pragma omp for
        for (n_x=0; n_x<user_params->HII_DIM; n_x++){
            for (n_y=0; n_y<user_params->HII_DIM; n_y++){
                for (n_z=0; n_z<=HII_MIDDLE_PARA; n_z++){
                    k_z = n_z * DELTA_K;

                    // take partial deriavative along the line of sight
                    *((fftwf_complex *) vel_gradient + HII_C_INDEX(n_x,n_y,n_z)) *= k_z*I/(float)HII_TOT_NUM_PIXELS;
                }
            }
        }
    }

<<<<<<< HEAD
    dft_c2r_cube(user_params->USE_FFTW_WISDOM, user_params->HII_DIM, HII_D_PARA, user_params->N_THREADS, vel_gradient);
}

int ComputeBrightnessTemp(float redshift, UserParams *user_params, CosmoParams *cosmo_params,
                           AstroParams *astro_params, FlagOptions *flag_options,
                           TsBox *spin_temp, IonizedBox *ionized_box,
                           PerturbedField *perturb_field, BrightnessTemp *box){
=======
void get_velocity_gradient(struct UserParams *user_params, float *v, float *vel_gradient)
{
    memcpy(vel_gradient, v, sizeof(fftwf_complex)*HII_KSPACE_NUM_PIXELS);

    dft_r2c_cube(user_params->USE_FFTW_WISDOM, user_params->HII_DIM, HII_D_PARA, user_params->N_THREADS, (fftwf_complex *)vel_gradient);

    float k_x, k_y, k_z;
    int n_x, n_y, n_z;
#pragma omp parallel shared(vel_gradient) private(n_x,n_y,n_z,k_x,k_y,k_z) num_threads(user_params->N_THREADS)
    {
        #pragma omp for
        for (n_x=0; n_x<user_params->HII_DIM; n_x++){
            if (n_x>HII_MIDDLE)
                k_x =(n_x-user_params->HII_DIM) * DELTA_K;  // wrap around for FFT convention
            else
                k_x = n_x * DELTA_K;

            for (n_y=0; n_y<user_params->HII_DIM; n_y++){
                if (n_y>HII_MIDDLE)
                    k_y =(n_y-user_params->HII_DIM) * DELTA_K;
                else
                    k_y = n_y * DELTA_K;

                for (n_z=0; n_z<=HII_MIDDLE_PARA; n_z++){
                    k_z = n_z * DELTA_K_PARA;

                    // take partial deriavative along the line of sight
                    *((fftwf_complex *) vel_gradient + HII_C_INDEX(n_x,n_y,n_z)) *= k_z*I/(float)HII_TOT_NUM_PIXELS;
                }
            }
        }
    }

    dft_c2r_cube(user_params->USE_FFTW_WISDOM, user_params->HII_DIM, HII_D_PARA, user_params->N_THREADS, (fftwf_complex *)vel_gradient);
}

int ComputeBrightnessTemp(float redshift, struct UserParams *user_params, struct CosmoParams *cosmo_params,
                           struct AstroParams *astro_params, struct FlagOptions *flag_options,
                           struct TsBox *spin_temp, struct IonizedBox *ionized_box,
                           struct PerturbedField *perturb_field, struct BrightnessTemp *box) {
>>>>>>> 40c4fdbb

    int status;
    Try{ // Try block around whole function.
    LOG_DEBUG("Starting Brightness Temperature calculation for redshift %f", redshift);
    // Makes the parameter structs visible to a variety of functions/macros
    // Do each time to avoid Python garbage collection issues
    Broadcast_struct_global_all(user_params,cosmo_params,astro_params,flag_options);

    int i, j, k;
    double ave;

    ave = 0.;

    omp_set_num_threads(user_params->N_THREADS);

    float *v = (float *) calloc(HII_TOT_FFT_NUM_PIXELS,sizeof(float));
    float *vel_gradient = (float *) calloc(HII_TOT_FFT_NUM_PIXELS,sizeof(float));

    float *x_pos = calloc(astro_params->N_RSD_STEPS,sizeof(float));
    float *x_pos_offset = calloc(astro_params->N_RSD_STEPS,sizeof(float));
    float **delta_T_RSD_LOS = (float **)calloc(user_params->N_THREADS,sizeof(float *));
    for(i=0;i<user_params->N_THREADS;i++) {
        delta_T_RSD_LOS[i] = (float *)calloc(HII_D_PARA,sizeof(float));
    }


#pragma omp parallel shared(v,perturb_field) private(i,j,k) num_threads(user_params->N_THREADS)
    {
#pragma omp for
        for (i=0; i<user_params->HII_DIM; i++){
            for (j=0; j<user_params->HII_DIM; j++){
                for (k=0; k<HII_D_PARA; k++){
                    *((float *)v + HII_R_FFT_INDEX(i,j,k)) = perturb_field->velocity_z[HII_R_INDEX(i,j,k)];
                }
            }
        }
    }

    float gradient_component;

    double dvdx, max_v_deriv;
    float const_factor, T_rad, pixel_Ts_factor, pixel_x_HI, pixel_deltax, H;

    init_ps();

    T_rad = T_cmb*(1+redshift);
    H = hubble(redshift);
    const_factor = 27 * (cosmo_params->OMb*cosmo_params->hlittle*cosmo_params->hlittle/0.023) *
    sqrt( (0.15/(cosmo_params->OMm)/(cosmo_params->hlittle)/(cosmo_params->hlittle)) * (1.+redshift)/10.0 );

    ///////////////////////////////  END INITIALIZATION /////////////////////////////////////////////
    LOG_DEBUG("Performed Initialization.");

    // ok, lets fill the delta_T box; which will be the same size as the bubble box
#pragma omp parallel shared(const_factor,perturb_field,ionized_box,box,redshift,spin_temp,T_rad) \
            private(i,j,k,pixel_deltax,pixel_x_HI,pixel_Ts_factor) num_threads(user_params->N_THREADS)
    {
#pragma omp for reduction(+:ave)
        for (i=0; i<user_params->HII_DIM; i++){
            for (j=0; j<user_params->HII_DIM; j++){
                for (k=0; k<HII_D_PARA; k++){

                    pixel_deltax = perturb_field->density[HII_R_INDEX(i,j,k)];
                    pixel_x_HI = ionized_box->xH_box[HII_R_INDEX(i,j,k)];

                    box->brightness_temp[HII_R_INDEX(i,j,k)] = const_factor*pixel_x_HI*(1+pixel_deltax);

                    if (flag_options->USE_TS_FLUCT) {

                        if(flag_options->SUBCELL_RSD) {
                            // Converting the prefactors into the optical depth, tau. Factor of 1000 is the conversion of spin temperature from K to mK
                            box->brightness_temp[HII_R_INDEX(i,j,k)] *= (1. + redshift)/(1000.*spin_temp->Ts_box[HII_R_INDEX(i,j,k)]);
                        }
                        else {
                            pixel_Ts_factor = (1 - T_rad / spin_temp->Ts_box[HII_R_INDEX(i,j,k)]);
                            box->brightness_temp[HII_R_INDEX(i,j,k)] *= pixel_Ts_factor;
                        }
                    }

                    ave += box->brightness_temp[HII_R_INDEX(i,j,k)];
                }
            }
        }
    }

    LOG_DEBUG("Filled delta_T.");

    if(isfinite(ave)==0) {
        LOG_ERROR("Average brightness temperature is infinite or NaN!");
        Throw(InfinityorNaNError);
    }

    ave /= (float)HII_TOT_NUM_PIXELS;

    // Get RSDs
    if (flag_options->APPLY_RSDS){
        ave = 0.;
        get_velocity_gradient(user_params, v, vel_gradient);

        // now add the velocity correction to the delta_T maps (only used for T_S >> T_CMB case).
        max_v_deriv = fabs(global_params.MAX_DVDR*H);

        if(!(flag_options->USE_TS_FLUCT && flag_options->SUBCELL_RSD )){
            // Do this unless we are doing BOTH Ts fluctuations and subcell RSDs
            #pragma omp parallel shared(vel_gradient,T_rad,redshift,spin_temp,box,max_v_deriv) \
                private(i,j,k,gradient_component,dvdx) num_threads(user_params->N_THREADS)
            {
                #pragma omp for
                for (i=0; i<user_params->HII_DIM; i++){
                    for (j=0; j<user_params->HII_DIM; j++){
                        for (k=0; k<HII_D_PARA; k++){
                            dvdx = clip(vel_gradient[HII_R_FFT_INDEX(i,j,k)], -max_v_deriv, max_v_deriv);
                            box->brightness_temp[HII_R_INDEX(i,j,k)] /= (dvdx/H + 1.0);
                            ave += box->brightness_temp[HII_R_INDEX(i,j,k)];
                        }
                    }
                }
            }
            ave /= (float)HII_TOT_NUM_PIXELS;
        } else {
            // This is if we're doing both TS_FLUCT and SUBCELL_RSD
            #pragma omp parallel shared(vel_gradient,T_rad,redshift,spin_temp,box,max_v_deriv) \
                private(i,j,k,gradient_component,dvdx) num_threads(user_params->N_THREADS)
            {
                #pragma omp for
                for (i=0; i<user_params->HII_DIM; i++){
                    for (j=0; j<user_params->HII_DIM; j++){
                        for (k=0; k<HII_D_PARA; k++){
                            gradient_component = fabs(vel_gradient[HII_R_FFT_INDEX(i,j,k)]/H + 1.0);

                            // Calculate the brightness temperature, using the optical depth
                            if(gradient_component < FRACT_FLOAT_ERR) {
                                // Gradient component goes to zero, optical depth diverges.
                                // But, since we take exp(-tau), this goes to zero and (1 - exp(-tau)) goes to unity.
                                // Again, factors of 1000. are conversions from K to mK
                                box->brightness_temp[HII_R_INDEX(i,j,k)] = 1000.*(spin_temp->Ts_box[HII_R_INDEX(i,j,k)] - T_rad)/(1. + redshift);
                            }
                            else {
                                box->brightness_temp[HII_R_INDEX(i,j,k)] = (1. - exp(- box->brightness_temp[HII_R_INDEX(i,j,k)]/gradient_component ))*\
                                                                            1000.*(spin_temp->Ts_box[HII_R_INDEX(i,j,k)] - T_rad)/(1. + redshift);
                            }
                        }
                    }
                }
            }
        }

        if(flag_options->SUBCELL_RSD) {
            ave = apply_subcell_rsds(
                user_params, cosmo_params, flag_options, astro_params, ionized_box, box,
                redshift, spin_temp, T_rad, v, H
            );
        }
    }

    LOG_DEBUG("Included velocities.");


    if(isfinite(ave)==0) {
        LOG_ERROR("Average brightness temperature (after including velocities) is infinite or NaN!");
//        Throw(ParameterError);
        Throw(InfinityorNaNError);
    }

    LOG_DEBUG("z = %.2f, ave Tb = %e", redshift, ave);

    free(v);
    free(vel_gradient);

    free(x_pos);
    free(x_pos_offset);
    for(i=0;i<user_params->N_THREADS;i++) {
        free(delta_T_RSD_LOS[i]);
    }
    free(delta_T_RSD_LOS);
    fftwf_cleanup_threads();
    fftwf_cleanup();
    LOG_DEBUG("Cleaned up.");

    } // End of try
    Catch(status){
        return(status);
    }

    return(0);
}<|MERGE_RESOLUTION|>--- conflicted
+++ resolved
@@ -30,7 +30,7 @@
 {
     memcpy(vel_gradient, v, sizeof(fftwf_complex)*HII_KSPACE_NUM_PIXELS);
 
-    dft_r2c_cube(user_params->USE_FFTW_WISDOM, user_params->HII_DIM, HII_D_PARA, user_params->N_THREADS, vel_gradient);
+    dft_r2c_cube(user_params->USE_FFTW_WISDOM, user_params->HII_DIM, HII_D_PARA, user_params->N_THREADS, (fftwf_complex *)vel_gradient);
 
     float k_z;
     int n_x, n_y, n_z;
@@ -40,7 +40,7 @@
         for (n_x=0; n_x<user_params->HII_DIM; n_x++){
             for (n_y=0; n_y<user_params->HII_DIM; n_y++){
                 for (n_z=0; n_z<=HII_MIDDLE_PARA; n_z++){
-                    k_z = n_z * DELTA_K;
+                    k_z = n_z * DELTA_K_PARA;
 
                     // take partial deriavative along the line of sight
                     *((fftwf_complex *) vel_gradient + HII_C_INDEX(n_x,n_y,n_z)) *= k_z*I/(float)HII_TOT_NUM_PIXELS;
@@ -49,56 +49,13 @@
         }
     }
 
-<<<<<<< HEAD
-    dft_c2r_cube(user_params->USE_FFTW_WISDOM, user_params->HII_DIM, HII_D_PARA, user_params->N_THREADS, vel_gradient);
+    dft_c2r_cube(user_params->USE_FFTW_WISDOM, user_params->HII_DIM, HII_D_PARA, user_params->N_THREADS, (fftwf_complex *)vel_gradient);
 }
 
 int ComputeBrightnessTemp(float redshift, UserParams *user_params, CosmoParams *cosmo_params,
                            AstroParams *astro_params, FlagOptions *flag_options,
                            TsBox *spin_temp, IonizedBox *ionized_box,
                            PerturbedField *perturb_field, BrightnessTemp *box){
-=======
-void get_velocity_gradient(struct UserParams *user_params, float *v, float *vel_gradient)
-{
-    memcpy(vel_gradient, v, sizeof(fftwf_complex)*HII_KSPACE_NUM_PIXELS);
-
-    dft_r2c_cube(user_params->USE_FFTW_WISDOM, user_params->HII_DIM, HII_D_PARA, user_params->N_THREADS, (fftwf_complex *)vel_gradient);
-
-    float k_x, k_y, k_z;
-    int n_x, n_y, n_z;
-#pragma omp parallel shared(vel_gradient) private(n_x,n_y,n_z,k_x,k_y,k_z) num_threads(user_params->N_THREADS)
-    {
-        #pragma omp for
-        for (n_x=0; n_x<user_params->HII_DIM; n_x++){
-            if (n_x>HII_MIDDLE)
-                k_x =(n_x-user_params->HII_DIM) * DELTA_K;  // wrap around for FFT convention
-            else
-                k_x = n_x * DELTA_K;
-
-            for (n_y=0; n_y<user_params->HII_DIM; n_y++){
-                if (n_y>HII_MIDDLE)
-                    k_y =(n_y-user_params->HII_DIM) * DELTA_K;
-                else
-                    k_y = n_y * DELTA_K;
-
-                for (n_z=0; n_z<=HII_MIDDLE_PARA; n_z++){
-                    k_z = n_z * DELTA_K_PARA;
-
-                    // take partial deriavative along the line of sight
-                    *((fftwf_complex *) vel_gradient + HII_C_INDEX(n_x,n_y,n_z)) *= k_z*I/(float)HII_TOT_NUM_PIXELS;
-                }
-            }
-        }
-    }
-
-    dft_c2r_cube(user_params->USE_FFTW_WISDOM, user_params->HII_DIM, HII_D_PARA, user_params->N_THREADS, (fftwf_complex *)vel_gradient);
-}
-
-int ComputeBrightnessTemp(float redshift, struct UserParams *user_params, struct CosmoParams *cosmo_params,
-                           struct AstroParams *astro_params, struct FlagOptions *flag_options,
-                           struct TsBox *spin_temp, struct IonizedBox *ionized_box,
-                           struct PerturbedField *perturb_field, struct BrightnessTemp *box) {
->>>>>>> 40c4fdbb
 
     int status;
     Try{ // Try block around whole function.
