/* Function prototypes for bubble_helper_progs.c */
#ifndef _BUBBLEHELP_H
#define _BUBBLEHELP_H

<<<<<<< HEAD
#ifdef __cplusplus
extern "C" {
#endif
//NOTE: This file is only used for the old bubble finding algorithm which updates the whole sphere
void update_in_sphere(float * box, int dimensions, int dimensions_ncf, float R, float xf, float yf, float zf);
=======
// NOTE: This file is only used for the old bubble finding algorithm which updates the whole sphere
void update_in_sphere(float* box, int dimensions, int dimensions_ncf, float R, float xf, float yf,
                      float zf);
>>>>>>> 352ef6c6

#ifdef __cplusplus
}
#endif
#endif<|MERGE_RESOLUTION|>--- conflicted
+++ resolved
@@ -2,17 +2,12 @@
 #ifndef _BUBBLEHELP_H
 #define _BUBBLEHELP_H
 
-<<<<<<< HEAD
 #ifdef __cplusplus
 extern "C" {
 #endif
-//NOTE: This file is only used for the old bubble finding algorithm which updates the whole sphere
-void update_in_sphere(float * box, int dimensions, int dimensions_ncf, float R, float xf, float yf, float zf);
-=======
 // NOTE: This file is only used for the old bubble finding algorithm which updates the whole sphere
 void update_in_sphere(float* box, int dimensions, int dimensions_ncf, float R, float xf, float yf,
                       float zf);
->>>>>>> 352ef6c6
 
 #ifdef __cplusplus
 }
