--- conflicted
+++ resolved
@@ -4,23 +4,15 @@
 
 #include <gsl/gsl_rng.h>
 
-#include "InputParameters.h"
-#include "OutputStructs.h"
-
-<<<<<<< HEAD
 #ifdef __cplusplus
 extern "C" {
 #endif
-int ComputeInitialConditions(
-    unsigned long long random_seed, UserParams *user_params,
-    CosmoParams *cosmo_params, InitialConditions *boxes
-);
-=======
+#include "OutputStructs.h"
+
 int ComputeInitialConditions(unsigned long long random_seed, InitialConditions *boxes);
->>>>>>> 352ef6c6
 
-void seed_rng_threads(gsl_rng * rng_arr[], unsigned long long int seed);
-void free_rng_threads(gsl_rng * rng_arr[]);
+void seed_rng_threads(gsl_rng *rng_arr[], unsigned long long int seed);
+void free_rng_threads(gsl_rng *rng_arr[]);
 
 #ifdef __cplusplus
 }
