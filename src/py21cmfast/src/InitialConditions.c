--- conflicted
+++ resolved
@@ -23,15 +23,7 @@
 #include "logger.h"
 #include "rng.h"
 
-<<<<<<< HEAD
-#include "InitialConditions.h"
-
-#include "cuda_hello_world.cuh"
-
-void adj_complex_conj(fftwf_complex *HIRES_box, UserParams *user_params, CosmoParams *cosmo_params){
-=======
 void adj_complex_conj(fftwf_complex *HIRES_box) {
->>>>>>> 352ef6c6
     /*****  Adjust the complex conjugate relations for a real array  *****/
 
     int i, j, k;
@@ -101,10 +93,9 @@
     //     Date: 9/29/06
 
     int status;
-    
-    
-    bool use_cuda=false;
-    if (use_cuda){
+
+    bool use_cuda = false;
+    if (use_cuda) {
         printf("Check GPU device ...\n\n");
 #if CUDA_FOUND
         // print key device properties
@@ -113,7 +104,9 @@
         // tmp: ensure hello_world works on GPU
         call_cuda();
 #else
-        LOG_ERROR("CUDA function print_key_device_properties() and call_cuda() called but code was not compiled for CUDA.");
+        LOG_ERROR(
+            "CUDA function print_key_device_properties() and call_cuda() called but code was not "
+            "compiled for CUDA.");
 #endif
     }
 
