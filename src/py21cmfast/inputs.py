--- conflicted
+++ resolved
@@ -554,11 +554,8 @@
         "INTEGRATION_METHOD_HALOS": 0,
         "USE_2LPT": True,
         "MINIMIZE_MEMORY": False,
-<<<<<<< HEAD
         "STOC_MINIMUM_Z": None,
-=======
         "KEEP_3D_VELOCITIES": False,
->>>>>>> ef480dc7
     }
 
     _hmf_models = ["PS", "ST", "WATSON", "WATSON-Z", "DELOS"]
@@ -671,7 +668,6 @@
         return self._power_models[self.POWER_SPECTRUM]
 
     @property
-<<<<<<< HEAD
     def INTEGRATION_METHOD_HALOS(self):
         """The integration methods other than QAG do not yet work for halos."""
         if self._INTEGRATION_METHOD_HALOS != 0:
@@ -679,16 +675,6 @@
                 "Only the QAG integrator currently works for the halo sampler, setting to 1 or 2 is for testing only"
             )
         return self._INTEGRATION_METHOD_HALOS
-=======
-    def FAST_FCOLL_TABLES(self):
-        """Check that USE_INTERPOLATION_TABLES is True."""
-        if not self._FAST_FCOLL_TABLES or self.USE_INTERPOLATION_TABLES:
-            return self._FAST_FCOLL_TABLES
-        logger.warn(
-            "You cannot turn on FAST_FCOLL_TABLES without USE_INTERPOLATION_TABLES."
-        )
-        return False
->>>>>>> ef480dc7
 
     @property
     def cell_size(self) -> un.Quantity[un.Mpc]:
@@ -752,8 +738,6 @@
         adjustment as a function of xH where f'/f = xH_global/xH_calibration
     FIX_VCB_AVG: bool, optional
         Determines whether to use a fixed vcb=VAVG (*regardless* of USE_RELATIVE_VELOCITIES). It includes the average effect of velocities but not its fluctuations. See Muñoz+21 (2110.13919).
-    USE_VELS_AUX: bool, optional
-        Auxiliary variable (not input) to check if minihaloes are being used without relative velocities and complain
     HALO_STOCHASTICITY: bool, optional
         Sample the Conditional Halo Mass Function and sum over the sample instead of integrating it.
         This allows us to include stochasticity in other properties
@@ -805,23 +789,13 @@
 
     @property
     def USE_HALO_FIELD(self):
-<<<<<<< HEAD
         """Automatically setting USE_HALO_FIELD to False if not USE_MASS_DEPENDENT_ZETA."""
         if not self.USE_MASS_DEPENDENT_ZETA and self._USE_HALO_FIELD:
-            logger.warning(
+            logger.warn(
                 "You have set USE_MASS_DEPENDENT_ZETA to False but USE_HALO_FIELD is True! "
                 "Automatically setting USE_HALO_FIELD to False."
             )
             return False
-=======
-        """Automatically setting USE_HALO_FIELD to False if USE_MINI_HALOS."""
-        if self._USE_HALO_FIELD and self.USE_MINI_HALOS:
-            logger.warn(
-                "You have set USE_MINI_HALOS to True but USE_HALO_FIELD is also True! "
-                "Automatically setting USE_HALO_FIELD to False."
-            )
-            self._USE_HALO_FIELD = False
->>>>>>> ef480dc7
 
         return self._USE_HALO_FIELD
 
@@ -866,11 +840,11 @@
     @property
     def PHOTON_CONS_TYPE(self):
         """Automatically setting PHOTON_CONS to False if USE_MINI_HALOS."""
-<<<<<<< HEAD
-        if self.USE_MINI_HALOS and self._PHOTON_CONS_TYPE == 1:
-            logger.warning(
-                "USE_MINI_HALOS are not compatible with the redshift-based photon conservation corrections! "
-                "Automatically setting PHOTON_CONS_TYPE to zero."
+        if (self.USE_MINI_HALOS or self.USE_HALO_FIELD) and self._PHOTON_CONS_TYPE == 1:
+            logger.warn(
+                "USE_MINI_HALOS and USE_HALO_FIELD are not compatible with the redshift-based"
+                " photon conservation corrections (PHOTON_CONS_TYPE==1)! "
+                " Automatically setting PHOTON_CONS_TYPE to zero."
             )
             return 0
         if self._PHOTON_CONS_TYPE < 0 or self._PHOTON_CONS_TYPE > 3:
@@ -882,22 +856,13 @@
     def HALO_STOCHASTICITY(self):
         """Automatically setting HALO_STOCHASTICITY to False if not USE_HALO_FIELD."""
         if not self.USE_HALO_FIELD and self._HALO_STOCHASTICITY:
-            logger.warning(
+            logger.warn(
                 "HALO_STOCHASTICITY must be used with USE_HALO_FIELD"
                 "Turning off Stochastic Halos..."
             )
             return False
 
         return self._HALO_STOCHASTICITY
-=======
-        if self.USE_MINI_HALOS and self._PHOTON_CONS:
-            logger.warn(
-                "USE_MINI_HALOS is not compatible with PHOTON_CONS! "
-                "Automatically setting PHOTON_CONS to False."
-            )
-            self._PHOTON_CONS = False
-        return self._PHOTON_CONS
->>>>>>> ef480dc7
 
 
 class AstroParams(StructWithDefaults):
