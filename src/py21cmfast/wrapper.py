--- conflicted
+++ resolved
@@ -186,13 +186,8 @@
 
         if val is not None and data_val is not None and data_val != val:
             raise ValueError(
-<<<<<<< HEAD
-                "%s has an inconsistent (%s,%s) value with %s"
-                % (key, val, data_val, dataset.__class__.__name__)
-=======
                 f"{key} has an inconsistent value with {dataset.__class__.__name__}."
                 f"Expected:\n\n{val}\n\nGot:\n\n{data_val}."
->>>>>>> 1331fbd9
             )
         if val is not None:
             output[i] = val
