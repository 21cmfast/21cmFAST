--- conflicted
+++ resolved
@@ -785,7 +785,7 @@
 
 
 def verify_types(**kwargs):
-    "Ensure each argument has a type of None or that matching its name"
+    """Ensure each argument has a type of None or that matching its name"""
     for k, v in kwargs.items():
         for j, kk in enumerate(["init", "perturb", "ionize", "spin_temp"]):
             if kk in k:
@@ -2152,18 +2152,11 @@
         photon_nonconservation_data = get_photon_nonconservation_data()
     else:
         photon_nonconservation_data = None
-<<<<<<< HEAD
-
     coevals = [
         Coeval(z, init_box, p, ib, _bt, photon_nonconservation_data)
         for z, p, ib, _bt in zip(redshift, perturb, ib_tracker, bt)
     ]
 
-=======
-
-        
-    # If a single redshift was passed, then pass back singletons.
->>>>>>> 90401488
     if singleton:
         coevals = coevals[0]
 
