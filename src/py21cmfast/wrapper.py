"""
The main wrapper for the underlying 21cmFAST C-code.

The module provides both low- and high-level wrappers, using the very low-level machinery
in :mod:`~py21cmfast._utils`, and the convenient input and output structures from
:mod:`~py21cmfast.inputs` and :mod:`~py21cmfast.outputs`.

This module provides a number of:

* Low-level functions which simplify calling the background C functions which populate
  these output objects given the input classes.
* High-level functions which provide the most efficient and simplest way to generate the
  most commonly desired outputs.

**Low-level functions**

The low-level functions provided here ease the production of the aforementioned output
objects. Functions exist for each low-level C routine, which have been decoupled as far
as possible. So, functions exist to create :func:`initial_conditions`,
:func:`perturb_field`, :class:`ionize_box` and so on. Creating a brightness temperature
box (often the desired final output) would generally require calling each of these in
turn, as each depends on the result of a previous function. Nevertheless, each function
has the capability of generating the required previous outputs on-the-fly, so one can
instantly call :func:`ionize_box` and get a self-consistent result. Doing so, while
convenient, is sometimes not *efficient*, especially when using inhomogeneous
recombinations or the spin temperature field, which intrinsically require consistent
evolution of the ionization field through redshift. In these cases, for best efficiency
it is recommended to either use a customised manual approach to calling these low-level
functions, or to call a higher-level function which optimizes this process.

Finally, note that :mod:`py21cmfast` attempts to optimize the production of the large amount of
data via on-disk caching. By default, if a previous set of data has been computed using
the current input parameters, it will be read-in from a caching repository and returned
directly. This behaviour can be tuned in any of the low-level (or high-level) functions
by setting the `write`, `direc`, `regenerate` and `match_seed` parameters (see docs for
:func:`initial_conditions` for details). The function :func:`~query_cache` can be used
to search the cache, and return empty datasets corresponding to each (and these can then be
filled with the data merely by calling ``.read()`` on any data set). Conversely, a
specific data set can be read and returned as a proper output object by calling the
:func:`~py21cmfast.cache_tools.readbox` function.


**High-level functions**

As previously mentioned, calling the low-level functions in some cases is non-optimal,
especially when full evolution of the field is required, and thus iteration through a
series of redshift. In addition, while :class:`InitialConditions` and
:class:`PerturbedField` are necessary intermediate data, it is *usually* the resulting
brightness temperature which is of most interest, and it is easier to not have to worry
about the intermediate steps explicitly. For these typical use-cases, two high-level
functions are available: :func:`run_coeval` and :func:`run_lightcone`, whose purpose
should be self-explanatory. These will optimally run all necessary intermediate
steps (using cached results by default if possible) and return all datasets of interest.


Examples
--------
A typical example of using this module would be the following.

>>> import py21cmfast as p21

Get coeval cubes at redshift 7,8 and 9, without spin temperature or inhomogeneous
recombinations:

>>> coeval = p21.run_coeval(
>>>     redshift=[7,8,9],
>>>     cosmo_params=p21.CosmoParams(hlittle=0.7),
>>>     user_params=p21.UserParams(HII_DIM=100)
>>> )

Get coeval cubes at the same redshift, with both spin temperature and inhomogeneous
recombinations, pulled from the natural evolution of the fields:

>>> all_boxes = p21.run_coeval(
>>>                 redshift=[7,8,9],
>>>                 user_params=p21.UserParams(HII_DIM=100),
>>>                 flag_options=p21.FlagOptions(INHOMO_RECO=True),
>>>                 do_spin_temp=True
>>>             )

Get a self-consistent lightcone defined between z1 and z2 (`z_step_factor` changes the
logarithmic steps between redshift that are actually evaluated, which are then
interpolated onto the lightcone cells):

>>> lightcone = p21.run_lightcone(redshift=z2, max_redshift=z2, z_step_factor=1.03)
"""

from __future__ import annotations

import logging
import numpy as np
import os
import warnings
from astropy import units as un
from copy import deepcopy
from pathlib import Path
from scipy.interpolate import interp1d
from typing import Any, Callable, Sequence

from ._cfg import config
from ._utils import OutputStruct, _check_compatible_inputs, _process_exitcode, asarray
from .c_21cmfast import ffi, lib
from .cache_tools import get_boxes_at_redshift
from .inputs import (
    AstroParams,
    CosmoParams,
    FlagOptions,
    UserParams,
    global_params,
    validate_all_inputs,
)
from .lightcones import Lightconer, RectilinearLightconer
from .outputs import (
    AngularLightcone,
    BrightnessTemp,
    Coeval,
    HaloBox,
    HaloField,
    InitialConditions,
    IonizedBox,
    LightCone,
    PerturbedField,
    PerturbHaloField,
    TsBox,
    XraySourceBox,
    _OutputStructZ,
)
from .photoncons import (
    _get_photon_nonconservation_data,
    get_photoncons_dz,
    setup_photon_cons,
)

logger = logging.getLogger(__name__)


def _configure_inputs(
    defaults: list,
    *datasets,
    ignore: list = ["redshift"],
    flag_none: list | None = None,
):
    """Configure a set of input parameter structs.

    This is useful for basing parameters on a previous output.
    The logic is this: the struct _cannot_ be present and different in both defaults and
    a dataset. If it is present in _either_ of them, that will be returned. If it is
    present in _neither_, either an error will be raised (if that item is in `flag_none`)
    or it will pass.

    Parameters
    ----------
    defaults : list of 2-tuples
        Each tuple is (key, val). Keys are input struct names, and values are a default
        structure for that input.
    datasets : list of :class:`~_utils.OutputStruct`
        A number of output datasets to cross-check, and draw parameter values from.
    ignore : list of str
        Attributes to ignore when ensuring that parameter inputs are the same.
    flag_none : list
        A list of parameter names for which ``None`` is not an acceptable value.

    Raises
    ------
    ValueError :
        If an input parameter is present in both defaults and the dataset, and is different.
        OR if the parameter is present in neither defaults not the datasets, and it is
        included in `flag_none`.
    """
    # First ensure all inputs are compatible in their parameters
    _check_compatible_inputs(*datasets, ignore=ignore)

    if flag_none is None:
        flag_none = []

    output = [0] * len(defaults)
    for i, (key, val) in enumerate(defaults):
        # Get the value of this input from the datasets
        data_val = None
        for dataset in datasets:
            if dataset is not None and hasattr(dataset, key):
                data_val = getattr(dataset, key)
                break

        # If both data and default have values
        if not (val is None or data_val is None or data_val == val):
            raise ValueError(
                "%s has an inconsistent (%s,%s) value with %s"
                % (key, val, data_val, dataset.__class__.__name__)
            )
        else:
            if val is not None:
                output[i] = val
            elif data_val is not None:
                output[i] = data_val
            elif key in flag_none:
                raise ValueError(
                    "For %s, a value must be provided in some manner" % key
                )
            else:
                output[i] = None

    return output


def configure_redshift(redshift, *structs):
    """
    Check and obtain a redshift from given default and structs.

    Parameters
    ----------
    redshift : float
        The default redshift to use
    structs : list of :class:`~_utils.OutputStruct`
        A number of output datasets from which to find the redshift.

    Raises
    ------
    ValueError :
        If both `redshift` and *all* structs have a value of `None`, **or** if any of them
        are different from each other (and not `None`).
    """
    zs = {s.redshift for s in structs if s is not None and hasattr(s, "redshift")}
    zs = list(zs)

<<<<<<< HEAD
    if len(zs) > 1 or (len(zs) == 1 and redshift is not None and zs[0] != redshift):
        raise ValueError(f"Incompatible redshifts in inputs {zs} != {redshift}")
=======
    if len(zs) > 1 or (
        len(zs) == 1
        and redshift is not None
        and not np.isclose(zs[0], redshift, atol=1e-5)
    ):
        raise ValueError("Incompatible redshifts in inputs")
>>>>>>> ef480dc7
    elif len(zs) == 1:
        return zs[0]
    elif redshift is None:
        raise ValueError(
            "Either redshift must be provided, or a data set containing it."
        )
    else:
        return redshift


def _verify_types(**kwargs):
    """Ensure each argument has a type of None or that matching its name."""
    for k, v in kwargs.items():
        for j, kk in enumerate(
            [
                "init",
                "perturb",
                "ionize",
                "spin_temp",
                "halo_field",
                "pt_halos",
                "halobox",
                "sourcebox",
            ]
        ):
            if kk in k:
                break
        cls = [
            InitialConditions,
            PerturbedField,
            IonizedBox,
            TsBox,
            HaloField,
            PerturbHaloField,
            HaloBox,
            XraySourceBox,
        ][j]

        if v is not None and not isinstance(v, cls):
            raise ValueError(f"{k} must be an instance of {cls.__name__}")


def _setup_inputs(
    input_params: dict[str, Any],
    input_boxes: dict[str, OutputStruct] | None = None,
    redshift=-1,
):
    """
    Verify and set up input parameters to any function that runs C code.

    Parameters
    ----------
    input_boxes
        A dictionary of OutputStruct objects that are meant as inputs to the current
        calculation. These will be verified against each other, and also used to
        determine redshift, if appropriate.
    input_params
        A dictionary of keys and dicts / input structs. This should have the random
        seed, cosmo/user params and optionally the flag and astro params.
    redshift
        Optional value of the redshift. Can be None. If not provided, no redshift is
        returned.

    Returns
    -------
    random_seed
        The random seed to use, determined from either explicit input or input boxes.
    input_params
        The configured input parameter structs, in the order in which they were given.
    redshift
        If redshift is given, it will also be output.
    """
    input_boxes = input_boxes or {}

    if "flag_options" in input_params and "user_params" not in input_params:
        raise ValueError("To set flag_options requires user_params")
    if "astro_params" in input_params and "flag_options" not in input_params:
        raise ValueError("To set astro_params requires flag_options")

    if input_boxes:
        _verify_types(**input_boxes)

    params = _configure_inputs(list(input_params.items()), *list(input_boxes.values()))

    if redshift != -1:
        redshift = configure_redshift(
            redshift,
            *[
                v
                for k, v in input_boxes.items()
                if hasattr(v, "redshift") and "prev" not in k
            ],
        )

    # This turns params into a dict with all the input parameters in it.
    params = dict(zip(input_params.keys(), params))

    params["user_params"] = UserParams(params["user_params"])
    params["cosmo_params"] = CosmoParams(params["cosmo_params"])

    if "flag_options" in params:
        params["flag_options"] = FlagOptions(params["flag_options"])

    if "astro_params" in params:
        params["astro_params"] = AstroParams(
            params["astro_params"], INHOMO_RECO=params["flag_options"].INHOMO_RECO
        )

    # Perform validation between different sets of inputs.
    validate_all_inputs(**{k: v for k, v in params.items() if k != "random_seed"})

    # Sort the params back into input order.
    params = [params[k] for k in input_params]

    out = params
    if redshift != -1:
        out.append(redshift)

    return out


def _call_c_simple(fnc, *args):
    """Call a simple C function that just returns an object.

    Any such function should be defined such that the last argument is an int pointer generating
    the status.
    """
    # Parse the function to get the type of the last argument
    cdata = str(ffi.addressof(lib, fnc.__name__))
    kind = cdata.split("(")[-1].split(")")[0].split(",")[-1]
    result = ffi.new(kind)
    status = fnc(*args, result)
    _process_exitcode(status, fnc, args)
    return result[0]


def _get_config_options(
    direc, regenerate, write, hooks
) -> tuple[str, bool, dict[Callable, dict[str, Any]]]:
    direc = str(os.path.expanduser(config["direc"] if direc is None else direc))

    if hooks is None or len(hooks) > 0:
        hooks = hooks or {}

        if callable(write) and write not in hooks:
            hooks[write] = {"direc": direc}

        if not hooks:
            if write is None:
                write = config["write"]

            if not callable(write) and write:
                hooks["write"] = {"direc": direc}

    return (
        direc,
        bool(config["regenerate"] if regenerate is None else regenerate),
        hooks,
    )


def get_all_fieldnames(
    arrays_only=True, lightcone_only=False, as_dict=False
) -> dict[str, str] | set[str]:
    """Return all possible fieldnames in output structs.

    Parameters
    ----------
    arrays_only : bool, optional
        Whether to only return fields that are arrays.
    lightcone_only : bool, optional
        Whether to only return fields from classes that evolve with redshift.
    as_dict : bool, optional
        Whether to return results as a dictionary of ``quantity: class_name``.
        Otherwise returns a set of quantities.
    """
    classes = [cls(redshift=0, dummy=True) for cls in _OutputStructZ._implementations()]

    if not lightcone_only:
        classes.append(InitialConditions())

    attr = "pointer_fields" if arrays_only else "fieldnames"

    if as_dict:
        return {
            name: cls.__class__.__name__
            for cls in classes
            for name in getattr(cls, attr)
        }
    else:
        return {name for cls in classes for name in getattr(cls, attr)}


# ======================================================================================
# WRAPPING FUNCTIONS
# ======================================================================================
def construct_fftw_wisdoms(*, user_params=None, cosmo_params=None):
    """Construct all necessary FFTW wisdoms.

    Parameters
    ----------
    user_params : :class:`~inputs.UserParams`
        Parameters defining the simulation run.

    """
    user_params = UserParams(user_params)
    cosmo_params = CosmoParams(cosmo_params)

    # Run the C code
    if user_params.USE_FFTW_WISDOM:
        return lib.CreateFFTWWisdoms(user_params(), cosmo_params())
    else:
        return 0


def compute_tau(*, redshifts, global_xHI, user_params=None, cosmo_params=None):
    """Compute the optical depth to reionization under the given model.

    Parameters
    ----------
    redshifts : array-like
        Redshifts defining an evolution of the neutral fraction.
    global_xHI : array-like
        The mean neutral fraction at `redshifts`.
    user_params : :class:`~inputs.UserParams`
        Parameters defining the simulation run.
    cosmo_params : :class:`~inputs.CosmoParams`
        Cosmological parameters.

    Returns
    -------
    tau : float
        The optional depth to reionization

    Raises
    ------
    ValueError :
        If `redshifts` and `global_xHI` have inconsistent length or if redshifts are not
        in ascending order.
    """
    user_params, cosmo_params = _setup_inputs(
        {"user_params": user_params, "cosmo_params": cosmo_params}
    )

    if len(redshifts) != len(global_xHI):
        raise ValueError("redshifts and global_xHI must have same length")

    if not np.all(np.diff(redshifts) > 0):
        raise ValueError("redshifts and global_xHI must be in ascending order")

    # Convert the data to the right type
    redshifts = np.array(redshifts, dtype="float32")
    global_xHI = np.array(global_xHI, dtype="float32")

    z = ffi.cast("float *", ffi.from_buffer(redshifts))
    xHI = ffi.cast("float *", ffi.from_buffer(global_xHI))

    # Run the C code
    return lib.ComputeTau(user_params(), cosmo_params(), len(redshifts), z, xHI)


def compute_luminosity_function(
    *,
    redshifts,
    user_params=None,
    cosmo_params=None,
    astro_params=None,
    flag_options=None,
    nbins=100,
    mturnovers=None,
    mturnovers_mini=None,
    component=0,
):
    """Compute a the luminosity function over a given number of bins and redshifts.

    Parameters
    ----------
    redshifts : array-like
        The redshifts at which to compute the luminosity function.
    user_params : :class:`~UserParams`, optional
        Defines the overall options and parameters of the run.
    cosmo_params : :class:`~CosmoParams`, optional
        Defines the cosmological parameters used to compute initial conditions.
    astro_params : :class:`~AstroParams`, optional
        The astrophysical parameters defining the course of reionization.
    flag_options : :class:`~FlagOptions`, optional
        Some options passed to the reionization routine.
    nbins : int, optional
        The number of luminosity bins to produce for the luminosity function.
    mturnovers : array-like, optional
        The turnover mass at each redshift for massive halos (ACGs).
        Only required when USE_MINI_HALOS is True.
    mturnovers_mini : array-like, optional
        The turnover mass at each redshift for minihalos (MCGs).
        Only required when USE_MINI_HALOS is True.
    component : int, optional
        The component of the LF to be calculated. 0, 1 an 2 are for the total,
        ACG and MCG LFs respectively, requiring inputs of both mturnovers and
        mturnovers_MINI (0), only mturnovers (1) or mturnovers_MINI (2).

    Returns
    -------
    Muvfunc : np.ndarray
        Magnitude array (i.e. brightness). Shape [nredshifts, nbins]
    Mhfunc : np.ndarray
        Halo mass array. Shape [nredshifts, nbins]
    lfunc : np.ndarray
        Number density of haloes corresponding to each bin defined by `Muvfunc`.
        Shape [nredshifts, nbins].
    """
    user_params, cosmo_params, astro_params, flag_options = _setup_inputs(
        {
            "user_params": user_params,
            "cosmo_params": cosmo_params,
            "astro_params": astro_params,
            "flag_options": flag_options,
        }
    )

    redshifts = np.array(redshifts, dtype="float32")
    if flag_options.USE_MINI_HALOS:
        if component in [0, 1]:
            if mturnovers is None:
                logger.warning(
                    "calculating ACG LFs with mini-halo feature requires users to "
                    "specify mturnovers!"
                )
                return None, None, None

            mturnovers = np.array(mturnovers, dtype="float32")
            if len(mturnovers) != len(redshifts):
                logger.warning(
                    "mturnovers(%d) does not match the length of redshifts (%d)"
                    % (len(mturnovers), len(redshifts))
                )
                return None, None, None
        if component in [0, 2]:
            if mturnovers_mini is None:
                logger.warning(
                    "calculating MCG LFs with mini-halo feature requires users to "
                    "specify mturnovers_MINI!"
                )
                return None, None, None

            mturnovers_mini = np.array(mturnovers_mini, dtype="float32")
            if len(mturnovers_mini) != len(redshifts):
                logger.warning(
                    "mturnovers_MINI(%d) does not match the length of redshifts (%d)"
                    % (len(mturnovers), len(redshifts))
                )
                return None, None, None

    else:
        mturnovers = np.zeros(len(redshifts), dtype="float32") + 10**astro_params.M_TURN
        component = 1

    if component == 0:
        lfunc = np.zeros(len(redshifts) * nbins)
        Muvfunc = np.zeros(len(redshifts) * nbins)
        Mhfunc = np.zeros(len(redshifts) * nbins)

        lfunc.shape = (len(redshifts), nbins)
        Muvfunc.shape = (len(redshifts), nbins)
        Mhfunc.shape = (len(redshifts), nbins)

        c_Muvfunc = ffi.cast("double *", ffi.from_buffer(Muvfunc))
        c_Mhfunc = ffi.cast("double *", ffi.from_buffer(Mhfunc))
        c_lfunc = ffi.cast("double *", ffi.from_buffer(lfunc))

        # Run the C code
        errcode = lib.ComputeLF(
            nbins,
            user_params(),
            cosmo_params(),
            astro_params(),
            flag_options(),
            1,
            len(redshifts),
            ffi.cast("float *", ffi.from_buffer(redshifts)),
            ffi.cast("float *", ffi.from_buffer(mturnovers)),
            c_Muvfunc,
            c_Mhfunc,
            c_lfunc,
        )

        _process_exitcode(
            errcode,
            lib.ComputeLF,
            (
                nbins,
                user_params,
                cosmo_params,
                astro_params,
                flag_options,
                1,
                len(redshifts),
            ),
        )

        lfunc_MINI = np.zeros(len(redshifts) * nbins)
        Muvfunc_MINI = np.zeros(len(redshifts) * nbins)
        Mhfunc_MINI = np.zeros(len(redshifts) * nbins)

        lfunc_MINI.shape = (len(redshifts), nbins)
        Muvfunc_MINI.shape = (len(redshifts), nbins)
        Mhfunc_MINI.shape = (len(redshifts), nbins)

        c_Muvfunc_MINI = ffi.cast("double *", ffi.from_buffer(Muvfunc_MINI))
        c_Mhfunc_MINI = ffi.cast("double *", ffi.from_buffer(Mhfunc_MINI))
        c_lfunc_MINI = ffi.cast("double *", ffi.from_buffer(lfunc_MINI))

        # Run the C code
        errcode = lib.ComputeLF(
            nbins,
            user_params(),
            cosmo_params(),
            astro_params(),
            flag_options(),
            2,
            len(redshifts),
            ffi.cast("float *", ffi.from_buffer(redshifts)),
            ffi.cast("float *", ffi.from_buffer(mturnovers_mini)),
            c_Muvfunc_MINI,
            c_Mhfunc_MINI,
            c_lfunc_MINI,
        )

        _process_exitcode(
            errcode,
            lib.ComputeLF,
            (
                nbins,
                user_params,
                cosmo_params,
                astro_params,
                flag_options,
                2,
                len(redshifts),
            ),
        )

        # redo the Muv range using the faintest (most likely MINI) and the brightest (most likely massive)
        lfunc_all = np.zeros(len(redshifts) * nbins)
        Muvfunc_all = np.zeros(len(redshifts) * nbins)
        Mhfunc_all = np.zeros(len(redshifts) * nbins * 2)

        lfunc_all.shape = (len(redshifts), nbins)
        Muvfunc_all.shape = (len(redshifts), nbins)
        Mhfunc_all.shape = (len(redshifts), nbins, 2)
        for iz in range(len(redshifts)):
            Muvfunc_all[iz] = np.linspace(
                np.min([Muvfunc.min(), Muvfunc_MINI.min()]),
                np.max([Muvfunc.max(), Muvfunc_MINI.max()]),
                nbins,
            )
            lfunc_all[iz] = np.log10(
                10
                ** (
                    interp1d(Muvfunc[iz], lfunc[iz], fill_value="extrapolate")(
                        Muvfunc_all[iz]
                    )
                )
                + 10
                ** (
                    interp1d(
                        Muvfunc_MINI[iz], lfunc_MINI[iz], fill_value="extrapolate"
                    )(Muvfunc_all[iz])
                )
            )
            Mhfunc_all[iz] = np.array(
                [
                    interp1d(Muvfunc[iz], Mhfunc[iz], fill_value="extrapolate")(
                        Muvfunc_all[iz]
                    ),
                    interp1d(
                        Muvfunc_MINI[iz], Mhfunc_MINI[iz], fill_value="extrapolate"
                    )(Muvfunc_all[iz]),
                ],
            ).T
        lfunc_all[lfunc_all <= -30] = np.nan
        return Muvfunc_all, Mhfunc_all, lfunc_all
    elif component == 1:
        lfunc = np.zeros(len(redshifts) * nbins)
        Muvfunc = np.zeros(len(redshifts) * nbins)
        Mhfunc = np.zeros(len(redshifts) * nbins)

        lfunc.shape = (len(redshifts), nbins)
        Muvfunc.shape = (len(redshifts), nbins)
        Mhfunc.shape = (len(redshifts), nbins)

        c_Muvfunc = ffi.cast("double *", ffi.from_buffer(Muvfunc))
        c_Mhfunc = ffi.cast("double *", ffi.from_buffer(Mhfunc))
        c_lfunc = ffi.cast("double *", ffi.from_buffer(lfunc))

        # Run the C code
        errcode = lib.ComputeLF(
            nbins,
            user_params(),
            cosmo_params(),
            astro_params(),
            flag_options(),
            1,
            len(redshifts),
            ffi.cast("float *", ffi.from_buffer(redshifts)),
            ffi.cast("float *", ffi.from_buffer(mturnovers)),
            c_Muvfunc,
            c_Mhfunc,
            c_lfunc,
        )

        _process_exitcode(
            errcode,
            lib.ComputeLF,
            (
                nbins,
                user_params,
                cosmo_params,
                astro_params,
                flag_options,
                1,
                len(redshifts),
            ),
        )

        lfunc[lfunc <= -30] = np.nan
        return Muvfunc, Mhfunc, lfunc
    elif component == 2:
        lfunc_MINI = np.zeros(len(redshifts) * nbins)
        Muvfunc_MINI = np.zeros(len(redshifts) * nbins)
        Mhfunc_MINI = np.zeros(len(redshifts) * nbins)

        lfunc_MINI.shape = (len(redshifts), nbins)
        Muvfunc_MINI.shape = (len(redshifts), nbins)
        Mhfunc_MINI.shape = (len(redshifts), nbins)

        c_Muvfunc_MINI = ffi.cast("double *", ffi.from_buffer(Muvfunc_MINI))
        c_Mhfunc_MINI = ffi.cast("double *", ffi.from_buffer(Mhfunc_MINI))
        c_lfunc_MINI = ffi.cast("double *", ffi.from_buffer(lfunc_MINI))

        # Run the C code
        errcode = lib.ComputeLF(
            nbins,
            user_params(),
            cosmo_params(),
            astro_params(),
            flag_options(),
            2,
            len(redshifts),
            ffi.cast("float *", ffi.from_buffer(redshifts)),
            ffi.cast("float *", ffi.from_buffer(mturnovers_mini)),
            c_Muvfunc_MINI,
            c_Mhfunc_MINI,
            c_lfunc_MINI,
        )

        _process_exitcode(
            errcode,
            lib.ComputeLF,
            (
                nbins,
                user_params,
                cosmo_params,
                astro_params,
                flag_options,
                2,
                len(redshifts),
            ),
        )

        lfunc_MINI[lfunc_MINI <= -30] = np.nan
        return Muvfunc_MINI, Mhfunc_MINI, lfunc_MINI
    else:
        logger.warning("What is component %d ?" % component)
        return None, None, None


<<<<<<< HEAD
=======
def _init_photon_conservation_correction(
    *, user_params=None, cosmo_params=None, astro_params=None, flag_options=None
):
    user_params = UserParams(user_params)
    cosmo_params = CosmoParams(cosmo_params)
    astro_params = AstroParams(astro_params)
    flag_options = FlagOptions(flag_options)

    return lib.InitialisePhotonCons(
        user_params(), cosmo_params(), astro_params(), flag_options()
    )


def _calibrate_photon_conservation_correction(
    *, redshifts_estimate, nf_estimate, NSpline
):
    # Convert the data to the right type
    redshifts_estimate = np.array(redshifts_estimate, dtype="float64")
    nf_estimate = np.array(nf_estimate, dtype="float64")

    z = ffi.cast("double *", ffi.from_buffer(redshifts_estimate))
    xHI = ffi.cast("double *", ffi.from_buffer(nf_estimate))

    logger.debug(f"PhotonCons nf estimates: {nf_estimate}")
    return lib.PhotonCons_Calibration(z, xHI, NSpline)


def _calc_zstart_photon_cons():
    # Run the C code
    return _call_c_simple(lib.ComputeZstart_PhotonCons)


def _get_photon_nonconservation_data():
    """
    Access C global data representing the photon-nonconservation corrections.

    .. note::  if not using ``PHOTON_CONS`` (in :class:`~FlagOptions`), *or* if the
               initialisation for photon conservation has not been performed yet, this
               will return None.

    Returns
    -------
    dict :
      z_analytic: array of redshifts defining the analytic ionized fraction
      Q_analytic: array of analytic  ionized fractions corresponding to `z_analytic`
      z_calibration: array of redshifts defining the ionized fraction from 21cmFAST without
      recombinations
      nf_calibration: array of calibration ionized fractions corresponding to `z_calibration`
      delta_z_photon_cons: the change in redshift required to calibrate 21cmFAST, as a function
      of z_calibration
      nf_photoncons: the neutral fraction as a function of redshift
    """
    # Check if photon conservation has been initialised at all
    if not lib.photon_cons_allocated:
        return None

    arbitrary_large_size = 2000

    data = np.zeros((6, arbitrary_large_size))

    IntVal1 = np.array(np.zeros(1), dtype="int32")
    IntVal2 = np.array(np.zeros(1), dtype="int32")
    IntVal3 = np.array(np.zeros(1), dtype="int32")

    c_z_at_Q = ffi.cast("double *", ffi.from_buffer(data[0]))
    c_Qval = ffi.cast("double *", ffi.from_buffer(data[1]))
    c_z_cal = ffi.cast("double *", ffi.from_buffer(data[2]))
    c_nf_cal = ffi.cast("double *", ffi.from_buffer(data[3]))
    c_PC_nf = ffi.cast("double *", ffi.from_buffer(data[4]))
    c_PC_deltaz = ffi.cast("double *", ffi.from_buffer(data[5]))

    c_int_NQ = ffi.cast("int *", ffi.from_buffer(IntVal1))
    c_int_NC = ffi.cast("int *", ffi.from_buffer(IntVal2))
    c_int_NP = ffi.cast("int *", ffi.from_buffer(IntVal3))

    # Run the C code
    errcode = lib.ObtainPhotonConsData(
        c_z_at_Q,
        c_Qval,
        c_int_NQ,
        c_z_cal,
        c_nf_cal,
        c_int_NC,
        c_PC_nf,
        c_PC_deltaz,
        c_int_NP,
    )

    _process_exitcode(errcode, lib.ObtainPhotonConsData, ())

    ArrayIndices = [
        IntVal1[0],
        IntVal1[0],
        IntVal2[0],
        IntVal2[0],
        IntVal3[0],
        IntVal3[0],
    ]

    data_list = [
        "z_analytic",
        "Q_analytic",
        "z_calibration",
        "nf_calibration",
        "nf_photoncons",
        "delta_z_photon_cons",
    ]

    return {name: d[:index] for name, d, index in zip(data_list, data, ArrayIndices)}


>>>>>>> ef480dc7
def initial_conditions(
    *,
    user_params=None,
    cosmo_params=None,
    random_seed=None,
    regenerate=None,
    write=None,
    direc=None,
    hooks: dict[Callable, dict[str, Any]] | None = None,
    **global_kwargs,
) -> InitialConditions:
    r"""
    Compute initial conditions.

    Parameters
    ----------
    user_params : :class:`~UserParams` instance, optional
        Defines the overall options and parameters of the run.
    cosmo_params : :class:`~CosmoParams` instance, optional
        Defines the cosmological parameters used to compute initial conditions.
    regenerate : bool, optional
        Whether to force regeneration of data, even if matching cached data is found.
        This is applied recursively to any potential sub-calculations. It is ignored in
        the case of dependent data only if that data is explicitly passed to the function.
    write : bool, optional
        Whether to write results to file (i.e. cache). This is recursively applied to
        any potential sub-calculations.
    hooks
        Any extra functions to apply to the output object. This should be a dictionary
        where the keys are the functions, and the values are themselves dictionaries of
        parameters to pass to the function. The function signature should be
        ``(output, **params)``, where the ``output`` is the output object.
    direc : str, optional
        The directory in which to search for the boxes and write them. By default, this
        is the directory given by ``boxdir`` in the configuration file,
        ``~/.21cmfast/config.yml``. This is recursively applied to any potential
        sub-calculations.
    \*\*global_kwargs :
        Any attributes for :class:`~py21cmfast.inputs.GlobalParams`. This will
        *temporarily* set global attributes for the duration of the function. Note that
        arguments will be treated as case-insensitive.

    Returns
    -------
    :class:`~InitialConditions`
    """
    direc, regenerate, hooks = _get_config_options(direc, regenerate, write, hooks)

    with global_params.use(**global_kwargs):
        user_params, cosmo_params = _setup_inputs(
            {"user_params": user_params, "cosmo_params": cosmo_params}
        )

        # Initialize memory for the boxes that will be returned.
        boxes = InitialConditions(
            user_params=user_params, cosmo_params=cosmo_params, random_seed=random_seed
        )

        # Construct FFTW wisdoms. Only if required
        construct_fftw_wisdoms(user_params=user_params, cosmo_params=cosmo_params)

        # First check whether the boxes already exist.
        if not regenerate:
            try:
                boxes.read(direc)
                logger.info(
                    f"Existing init_boxes found and read in (seed={boxes.random_seed})."
                )
                return boxes
            except OSError:
                pass

        return boxes.compute(hooks=hooks)


def perturb_field(
    *,
    redshift,
    init_boxes=None,
    user_params=None,
    cosmo_params=None,
    random_seed=None,
    regenerate=None,
    write=None,
    direc=None,
    hooks: dict[Callable, dict[str, Any]] | None = None,
    **global_kwargs,
) -> PerturbedField:
    r"""
    Compute a perturbed field at a given redshift.

    Parameters
    ----------
    redshift : float
        The redshift at which to compute the perturbed field.
    init_boxes : :class:`~InitialConditions`, optional
        If given, these initial conditions boxes will be used, otherwise initial conditions will
        be generated. If given,
        the user and cosmo params will be set from this object.
    user_params : :class:`~UserParams`, optional
        Defines the overall options and parameters of the run.
    cosmo_params : :class:`~CosmoParams`, optional
        Defines the cosmological parameters used to compute initial conditions.
    \*\*global_kwargs :
        Any attributes for :class:`~py21cmfast.inputs.GlobalParams`. This will
        *temporarily* set global attributes for the duration of the function. Note that
        arguments will be treated as case-insensitive.

    Returns
    -------
    :class:`~PerturbedField`

    Other Parameters
    ----------------
    regenerate, write, direc, random_seed:
        See docs of :func:`initial_conditions` for more information.

    Examples
    --------
    The simplest method is just to give a redshift::

    >>> field = perturb_field(7.0)
    >>> print(field.density)

    Doing so will internally call the :func:`~initial_conditions` function. If initial conditions
    have already been
    calculated, this can be avoided by passing them:

    >>> init_boxes = initial_conditions()
    >>> field7 = perturb_field(7.0, init_boxes)
    >>> field8 = perturb_field(8.0, init_boxes)

    The user and cosmo parameter structures are by default inferred from the ``init_boxes``,
    so that the following is
    consistent::

    >>> init_boxes = initial_conditions(user_params= UserParams(HII_DIM=1000))
    >>> field7 = perturb_field(7.0, init_boxes)

    If ``init_boxes`` is not passed, then these parameters can be directly passed::

    >>> field7 = perturb_field(7.0, user_params=UserParams(HII_DIM=1000))

    """
    direc, regenerate, hooks = _get_config_options(direc, regenerate, write, hooks)

    with global_params.use(**global_kwargs):
        random_seed, user_params, cosmo_params, redshift = _setup_inputs(
            {
                "random_seed": random_seed,
                "user_params": user_params,
                "cosmo_params": cosmo_params,
            },
            input_boxes={"init_boxes": init_boxes},
            redshift=redshift,
        )

        # Initialize perturbed boxes.
        fields = PerturbedField(
            redshift=redshift,
            user_params=user_params,
            cosmo_params=cosmo_params,
            random_seed=random_seed,
        )

        # Check whether the boxes already exist
        if not regenerate:
            try:
                fields.read(direc)
                logger.info(
                    f"Existing z={redshift} perturb_field boxes found and read in "
                    f"(seed={fields.random_seed})."
                )
                return fields
            except OSError:
                pass

        # Construct FFTW wisdoms. Only if required
        construct_fftw_wisdoms(user_params=user_params, cosmo_params=cosmo_params)

        # Make sure we've got computed init boxes.
        if init_boxes is None or not init_boxes.is_computed:
            init_boxes = initial_conditions(
                user_params=user_params,
                cosmo_params=cosmo_params,
                regenerate=regenerate,
                hooks=hooks,
                direc=direc,
                random_seed=random_seed,
            )

            # Need to update fields to have the same seed as init_boxes
            fields._random_seed = init_boxes.random_seed

        # Run the C Code
        return fields.compute(ics=init_boxes, hooks=hooks)


def determine_halo_list(
    *,
    redshift,
    halos_desc=None,
    desc_z=None,
    init_boxes=None,
    user_params=None,
    cosmo_params=None,
    astro_params=None,
    flag_options=None,
    random_seed=None,
    regenerate=None,
    write=None,
    direc=None,
    hooks=None,
    **global_kwargs,
):
    r"""
    Find a halo list, given a redshift.

    Parameters
    ----------
    redshift : float
        The redshift at which to determine the halo list.
    init_boxes : :class:`~InitialConditions`, optional
        If given, these initial conditions boxes will be used, otherwise initial conditions will
        be generated. If given,
        the user and cosmo params will be set from this object.
    user_params : :class:`~UserParams`, optional
        Defines the overall options and parameters of the run.
    cosmo_params : :class:`~CosmoParams`, optional
        Defines the cosmological parameters used to compute initial conditions.
    astro_params: :class:`~AstroParams` instance, optional
        The astrophysical parameters defining the course of reionization.
    \*\*global_kwargs :
        Any attributes for :class:`~py21cmfast.inputs.GlobalParams`. This will
        *temporarily* set global attributes for the duration of the function. Note that
        arguments will be treated as case-insensitive.

    Returns
    -------
    :class:`~HaloField`

    Other Parameters
    ----------------
    regenerate, write, direc, random_seed:
        See docs of :func:`initial_conditions` for more information.

    Examples
    --------
    Fill this in once finalised

    """
    direc, regenerate, hooks = _get_config_options(direc, regenerate, write, hooks)

    with global_params.use(**global_kwargs):
        # Configure and check input/output parameters/structs
        (
            random_seed,
            user_params,
            cosmo_params,
            astro_params,
            flag_options,
            redshift,
        ) = _setup_inputs(
            {
                "random_seed": random_seed,
                "user_params": user_params,
                "cosmo_params": cosmo_params,
                "astro_params": astro_params,
                "flag_options": flag_options,
            },
            {"init_boxes": init_boxes, "prev_halo_field": halos_desc},
            redshift=redshift,
        )

        if user_params.HMF != 1:
            logger.warning(
                "DexM Halofinder Uses a fit to the Sheth-Tormen mass function. With HMF!=1 the Halos from DexM will not be from the same mass function"
            )

        min_z = (
            user_params.STOC_MINIMUM_Z if user_params.STOC_MINIMUM_Z is not None else -1
        )

        need_desc_box = False
        first_box = False
        # Three cases: descendant given, recursion to min_z, and first box
        # precedence is as follows: If the descendant field is given, use that no matter what.
        #   otherwise, if STOC_MINIMUM_Z == -1 *OR* we would jump over STOC_MINIMUM_Z, calculate this as the first box
        #   if neither of the above are true, step back ZPRIME_STEP_FACTOR and calculate that box
        if not isinstance(halos_desc, HaloField) or not halos_desc.is_computed:
            # If a descendant field is not provided, we step back toward the minimum z
            if desc_z is None:
                desc_z = (1 + redshift) / global_params.ZPRIME_STEP_FACTOR - 1

            # We are at the minimum redshift and no descendant z is given so this is the first box
            if desc_z < min_z or min_z == -1:
                first_box = True
                desc_z = -1  # This is -1 since None isn't compared to the files

            # we aren't at the minimum redshift and no previous field has been given
            else:
                # we don't calculate the descendant yet in case we have a current box on file
                need_desc_box = True
                # use ZPRIME_STEP_FACTOR if a descendant redshift not given

        # providing the previous halos ignores the minimum z and doesn't recurse
        else:
            desc_z = halos_desc.redshift

        # find the buffer size from expected halos in the box
        hbuffer_size = lib.expected_nhalo(
            redshift, user_params(), cosmo_params(), astro_params(), flag_options()
        )
        hbuffer_size = int((hbuffer_size + 1) * global_params.MAXHALO_FACTOR)
        # set a minimum in case of fluctuation at high z
        hbuffer_size = int(max(hbuffer_size, 1e6))

        # Initialize halo list boxes.
        fields = HaloField(
            desc_redshift=desc_z,
            buffer_size=hbuffer_size,
            redshift=redshift,
            user_params=user_params,
            cosmo_params=cosmo_params,
            astro_params=astro_params,
            flag_options=flag_options,
            random_seed=random_seed,
        )
        # Construct FFTW wisdoms. Only if required
        construct_fftw_wisdoms(user_params=user_params, cosmo_params=cosmo_params)

        # Make sure we've got computed init boxes.
        # TODO: we only need the init boxes if its the first sample
        if init_boxes is None or not init_boxes.is_computed:
            init_boxes = initial_conditions(
                user_params=user_params,
                cosmo_params=cosmo_params,
                regenerate=regenerate,
                hooks=hooks,
                direc=direc,
                random_seed=random_seed,
            )

            # Need to update fields to have the same seed as init_boxes
            fields._random_seed = init_boxes.random_seed

        # Check whether the boxes already exist
        logger.debug(f"z:{redshift:.2f} regen {regenerate}")
        if not regenerate:
            try:
                fields.read(direc)
                logger.info(
                    f"Existing z={redshift} determine_halo_list boxes found and read in "
                    f"(seed={fields.random_seed})."
                )
                return fields
            except OSError:
                pass

        if need_desc_box:
            halos_desc = determine_halo_list(
                redshift=desc_z,
                init_boxes=init_boxes,
                user_params=user_params,
                cosmo_params=cosmo_params,
                astro_params=astro_params,
                flag_options=flag_options,
                regenerate=regenerate,
            )
        elif first_box:
            halos_desc = HaloField(
                redshift=0,
                user_params=user_params,
                cosmo_params=cosmo_params,
                astro_params=astro_params,
                flag_options=flag_options,
                dummy=True,
            )

        # Run the C Code
        return fields.compute(
            ics=init_boxes, hooks=hooks, halos_desc=halos_desc, random_seed=random_seed
        )


def perturb_halo_list(
    *,
    redshift,
    init_boxes=None,
    halo_field=None,
    user_params=None,
    cosmo_params=None,
    astro_params=None,
    flag_options=None,
    random_seed=None,
    regenerate=None,
    write=None,
    direc=None,
    hooks=None,
    **global_kwargs,
):
    r"""
    Given a halo list, perturb the halos for a given redshift.

    Parameters
    ----------
    redshift : float
        The redshift at which to determine the halo list.
    init_boxes : :class:`~InitialConditions`, optional
        If given, these initial conditions boxes will be used, otherwise initial conditions will
        be generated. If given,
        the user and cosmo params will be set from this object.
    user_params : :class:`~UserParams`, optional
        Defines the overall options and parameters of the run.
    cosmo_params : :class:`~CosmoParams`, optional
        Defines the cosmological parameters used to compute initial conditions.
    astro_params: :class:`~AstroParams` instance, optional
        The astrophysical parameters defining the course of reionization.
    \*\*global_kwargs :
        Any attributes for :class:`~py21cmfast.inputs.GlobalParams`. This will
        *temporarily* set global attributes for the duration of the function. Note that
        arguments will be treated as case-insensitive.

    Returns
    -------
    :class:`~XraySourceBox`

    Other Parameters
    ----------------
    regenerate, write, direc, random_seed:
        See docs of :func:`initial_conditions` for more information.

    Examples
    --------
    Fill this in once finalised

    """
    direc, regenerate, hooks = _get_config_options(direc, regenerate, write, hooks)

    with global_params.use(**global_kwargs):
        # Configure and check input/output parameters/structs
        (
            random_seed,
            user_params,
            cosmo_params,
            astro_params,
            flag_options,
            redshift,
        ) = _setup_inputs(
            {
                "random_seed": random_seed,
                "user_params": user_params,
                "cosmo_params": cosmo_params,
                "astro_params": astro_params,
                "flag_options": flag_options,
            },
            {"init_boxes": init_boxes, "halo_field": halo_field},
            redshift=redshift,
        )

        if user_params.HMF != 1:
            logger.warning(
                "DexM Halofinder Uses a fit to the Sheth-Tormen mass function. With HMF!=1 the Halos from DexM will not be from the same mass function"
            )

        if halo_field is None or not halo_field.is_computed:
            # find the buffer size from expected halos in the box
            hbuffer_size = lib.expected_nhalo(
                redshift, user_params(), cosmo_params(), astro_params(), flag_options()
            )
            hbuffer_size = int((hbuffer_size + 1) * global_params.MAXHALO_FACTOR)
            # set a minimum in case of fluctuation at high z
            hbuffer_size = int(max(hbuffer_size, 1e3))
        else:
            hbuffer_size = halo_field.n_halos

        # Initialize halo list boxes.
        fields = PerturbHaloField(
            redshift=redshift,
            buffer_size=hbuffer_size,
            user_params=user_params,
            cosmo_params=cosmo_params,
            astro_params=astro_params,
            flag_options=flag_options,
            random_seed=random_seed,
        )

        # Check whether the boxes already exist
        if not regenerate:
            try:
                fields.read(direc)
                logger.info(
                    "Existing z=%s perturb_halo_list boxes found and read in (seed=%s)."
                    % (redshift, fields.random_seed)
                )
                return fields
            except OSError:
                pass

        # Make sure we've got computed init boxes.
        if not isinstance(init_boxes, InitialConditions) or not init_boxes.is_computed:
            init_boxes = initial_conditions(
                user_params=user_params,
                cosmo_params=cosmo_params,
                regenerate=regenerate,
                hooks=hooks,
                direc=direc,
                random_seed=random_seed,
            )

            # Need to update fields to have the same seed as init_boxes
            fields._random_seed = init_boxes.random_seed

        # Dynamically produce the halo list.
        if halo_field is None or not halo_field.is_computed:
            halo_field = determine_halo_list(
                init_boxes=init_boxes,
                # NOTE: this is required, rather than using cosmo_ and user_,
                # since init may have a set seed.
                astro_params=astro_params,
                flag_options=flag_options,
                redshift=redshift,
                regenerate=regenerate,
                hooks=hooks,
                direc=direc,
            )

        # Run the C Code
        return fields.compute(ics=init_boxes, halo_field=halo_field, hooks=hooks)


def halo_box(
    *,
    redshift,
    astro_params=None,
    flag_options=None,
    cosmo_params=None,
    user_params=None,
    init_boxes=None,
    pt_halos=None,
    perturbed_field=None,
    previous_spin_temp=None,
    previous_ionize_box=None,
    write=None,
    direc=None,
    regenerate=None,
    random_seed=None,
    hooks=None,
    **global_kwargs,
) -> HaloBox:
    r"""
    Compute grids of halo properties from a catalogue.

    At the moment this simply produces halo masses, stellar masses and SFR on a grid of HII_DIM,
    in the future this will compute properties such as emissivities which will be passed directly into ionize_box etc
    instead of the catalogue.

    If no halo field is passed one is calculated at the desired redshift as if it is the first box

    Parameters
    ----------
    astro_params: :class:`~AstroParams` instance, optional
        The astrophysical parameters defining the course of reionization.
    flag_options: :class:`~FlagOptions` instance, optional
        Some options passed to the reionization routine.
    user_params : :class:`~UserParams`, optional
        Defines the overall options and parameters of the run.
    cosmo_params : :class:`~CosmoParams`, optional
        Defines the cosmological parameters used to compute initial conditions.
    pt_halos: :class:`~PerturbHaloField` or None, optional
        If passed, this contains all the dark matter haloes obtained if using the USE_HALO_FIELD.
        This is a list of halo masses and coords for the dark matter haloes.
    \*\*global_kwargs :
        Any attributes for :class:`~py21cmfast.inputs.GlobalParams`. This will
        *temporarily* set global attributes for the duration of the function. Note that
        arguments will be treated as case-insensitive.

    Returns
    -------
    :class:`~HaloBox` :
        An object containing the halo box data.

    Other Parameters
    ----------------
    regenerate, write, direc :
        See docs of :func:`initial_conditions` for more information.

    """
    direc, regenerate, hooks = _get_config_options(direc, regenerate, write, hooks)
    with global_params.use(**global_kwargs):
        # Configure and check input/output parameters/structs
        (
            random_seed,
            user_params,
            cosmo_params,
            astro_params,
            flag_options,
            redshift,
        ) = _setup_inputs(
            {
                "random_seed": random_seed,
                "user_params": user_params,
                "cosmo_params": cosmo_params,
                "astro_params": astro_params,
                "flag_options": flag_options,
            },
            {
                "init_boxes": init_boxes,
                "pt_halos": pt_halos,
                "perturbed_field": perturbed_field,
                "previous_spin_temp": previous_spin_temp,
                "previous_ionize_box": previous_ionize_box,
            },
            redshift=redshift,
        )

        # Initialize halo list boxes.
        box = HaloBox(
            redshift=redshift,
            random_seed=random_seed,
            user_params=user_params,
            cosmo_params=cosmo_params,
            astro_params=astro_params,
            flag_options=flag_options,
        )

        # Check whether the boxes already exist
        if not regenerate:
            try:
                box.read(direc)
                logger.info(
                    "Existing z=%s halo_box boxes found and read in (seed=%s)."
                    % (redshift, box.random_seed)
                )
                return box
            except OSError:
                pass

        # Make sure we've got computed init boxes.
        if init_boxes is None or not init_boxes.is_computed:
            init_boxes = initial_conditions(
                user_params=user_params,
                cosmo_params=cosmo_params,
                regenerate=regenerate,
                hooks=hooks,
                direc=direc,
                random_seed=random_seed,
            )
            box._random_seed = init_boxes.random_seed

        # Dynamically produce the halo list.
        # This uses default descendant behaviour, stepping from STOC_MINIMUM_Z to redshift
        if not flag_options.FIXED_HALO_GRIDS:
            if (
                not isinstance(perturbed_field, PerturbedField)
                or not perturbed_field.is_computed
            ):
                perturbed_field = PerturbedField(
                    redshift=0,
                    user_params=user_params,
                    cosmo_params=cosmo_params,
                    dummy=True,
                )
            if not isinstance(pt_halos, PerturbHaloField) or not pt_halos.is_computed:
                pt_halos = perturb_halo_list(
                    redshift=redshift,
                    init_boxes=init_boxes,
                    cosmo_params=cosmo_params,
                    user_params=user_params,
                    astro_params=astro_params,
                    flag_options=flag_options,
                    regenerate=regenerate,
                    random_seed=random_seed,
                    hooks=hooks,
                    direc=direc,
                )
        else:
            if not isinstance(pt_halos, PerturbHaloField) or not pt_halos.is_computed:
                pt_halos = PerturbHaloField(
                    redshift=0,
                    user_params=user_params,
                    cosmo_params=cosmo_params,
                    astro_params=astro_params,
                    flag_options=flag_options,
                    dummy=True,
                )
            if (
                not isinstance(perturbed_field, PerturbedField)
                or not perturbed_field.is_computed
            ):
                perturbed_field = perturb_field(
                    user_params=user_params,
                    cosmo_params=cosmo_params,
                    init_boxes=init_boxes,
                    redshift=redshift,
                    regenerate=regenerate,
                    hooks=hooks,
                    direc=direc,
                )

        # NOTE: due to the order, we use the previous spintemp here, like spin_temperature,
        #       but UNLIKE ionize_box, which uses the current box
        # TODO: think about the inconsistency here
        # NOTE: if USE_MINI_HALOS is TRUE, so is USE_TS_FLUCT and INHOMO_RECO
        if (
            not isinstance(previous_spin_temp, TsBox)
            or not previous_spin_temp.is_computed
        ):
            prev_z = (1 + redshift) * global_params.ZPRIME_STEP_FACTOR - 1
            if (not flag_options.USE_MINI_HALOS) or prev_z > global_params.Z_HEAT_MAX:
                previous_spin_temp = TsBox(
                    redshift=0,
                    user_params=user_params,
                    cosmo_params=cosmo_params,
                    astro_params=astro_params,
                    flag_options=flag_options,
                    dummy=True,
                )
            else:
                # Otherwise recursively create new previous box.
                previous_spin_temp = spin_temperature(
                    init_boxes=init_boxes,
                    astro_params=astro_params,
                    flag_options=flag_options,
                    redshift=prev_z,
                    regenerate=regenerate,
                    hooks=hooks,
                    direc=direc,
                    cleanup=False,  # we know we'll need the memory again
                )
        if (
            not isinstance(previous_ionize_box, IonizedBox)
            or not previous_ionize_box.is_computed
        ):
            prev_z = (1 + redshift) * global_params.ZPRIME_STEP_FACTOR - 1
            if (not flag_options.USE_MINI_HALOS) or prev_z > global_params.Z_HEAT_MAX:
                previous_ionize_box = IonizedBox(
                    redshift=0,
                    user_params=user_params,
                    cosmo_params=cosmo_params,
                    astro_params=astro_params,
                    flag_options=flag_options,
                    dummy=True,
                )
            else:
                previous_ionize_box = ionize_box(
                    init_boxes=init_boxes,
                    astro_params=astro_params,
                    flag_options=flag_options,
                    redshift=prev_z,
                    regenerate=regenerate,
                    hooks=hooks,
                    direc=direc,
                )

    result = box.compute(
        init_boxes=init_boxes,
        pt_halos=pt_halos,
        perturbed_field=perturbed_field,
        previous_ionize_box=previous_ionize_box,
        previous_spin_temp=previous_spin_temp,
        hooks=hooks,
    )

    return result


# TODO: make this more general and probably combine with the lightcone interp function
def interp_haloboxes(hbox_arr, fields, z_halos, z_target) -> HaloBox:
    """
    Interpolate HaloBox history to the desired redshift.

    Photon conservation & Xray sources require halo boxes at redshifts
    that are not equal to the current redshift, and may be between redshift steps.
    So we need a function to interpolate between two halo boxes.
    We assume here that z_arr is strictly INCERASING

    Parameters
    ----------
    hbox_arr: List of HaloBox instances
        The halobox history to be interpolated
    fields: List of Strings
        The properties of the haloboxes to be interpolated
    z_halos : array_like
        The redshifts of each HaloBox.
    pt_halos: :class:`~PerturbHaloField` or None, optional
        If passed, this contains all the dark matter haloes obtained if using the USE_HALO_FIELD.
        This is a list of halo masses and coords for the dark matter haloes.
    z_target : Float
        The desired redshift of interpolation

    Returns
    -------
    :class:`~HaloBox` :
        An object containing the halo box data.
    """
    if z_target > z_halos[-1] or z_target < z_halos[0]:
        raise ValueError(f"Invalid z_target {z_target} for redshift array {z_halos}")

    idx_prog = np.searchsorted(z_halos, z_target, side="left")

    if idx_prog == 0 or idx_prog == len(z_halos):
        logger.debug(f"z_target {z_target} beyond limits, {z_halos[0],z_halos[-1]}")
        raise ValueError

    z_prog = z_halos[idx_prog]
    idx_desc = idx_prog - 1

    z_desc = z_halos[idx_desc]
    interp_param = (z_target - z_desc) / (z_prog - z_desc)

    # I set the box redshift to be the stored one so it is read properly into the ionize box
    # for the xray source it doesn't matter, also since it is not _compute()'d, it won't be cached
    hbox_out = HaloBox(
        redshift=z_target,
        random_seed=hbox_arr[0].random_seed,
        user_params=hbox_arr[0].user_params,
        cosmo_params=hbox_arr[0].cosmo_params,
        astro_params=hbox_arr[0].astro_params,
        flag_options=hbox_arr[0].flag_options,
    )
    # initialise hbox memory
    hbox_out()

    # interpolate halo boxes in gridded SFR
    hbox_prog = hbox_arr[idx_prog]
    hbox_desc = hbox_arr[idx_desc]

    for field in fields:
        interp_field = (1 - interp_param) * getattr(
            hbox_desc, field
        ) + interp_param * getattr(hbox_prog, field)
        setattr(hbox_out, field, interp_field)

    # logger.info(f'interpolated to z={z_target} between [{z_desc},{z_prog}] ({interp_param})')
    # logger.info(f'SFR averages desc {idx_desc}: {hbox_desc.halo_sfr.mean()} interp {hbox_out.halo_sfr.mean()} prog ({idx_prog}) {hbox_prog.halo_sfr.mean()}')
    # logger.info(f'top-level struct (first 3 halo mass cells) {hbox_out.halo_mass[0,0,0]}, {hbox_out.halo_mass[0,0,1]}, {hbox_out.halo_mass[0,0,2]}')
    # pass the arrays to the c struct by calling again
    hbox_out()
    # HACK: Since we don't compute, we have to mark the struct as computed
    for k, state in hbox_out._array_state.items():
        if state.initialized and k in fields:
            state.computed_in_mem = True
    # logger.info(f'C-level struct (first 3 halo mass cells) {asarray(getattr(hbox_out._cstruct, "halo_mass"), 3)}')

    return hbox_out, idx_desc, interp_param


# NOTE: the current implementation of this box is very hacky, since I have trouble figuring out a way to _compute()
#   over multiple redshifts in a nice way using this wrapper.
# TODO: if we move some code to jax or similar I think this would be one of the first candidates (just filling out some filtered grids)
def xray_source(
    *,
    redshift,
    astro_params=None,
    flag_options=None,
    cosmo_params=None,
    user_params=None,
    init_boxes=None,
    z_halos=None,
    hboxes=None,
    write=None,
    direc=None,
    regenerate=None,
    random_seed=None,
    hooks=None,
    **global_kwargs,
) -> XraySourceBox:
    r"""
    Compute filtered grid of SFR for use in spin temperature calculation.

    This will filter over the halo history in annuli, computing the contribution to the sfr density

    If no halo field is passed one is calculated at the desired redshift as if it is the first box

    Parameters
    ----------
    astro_params: :class:`~AstroParams` instance, optional
        The astrophysical parameters defining the course of reionization.
    flag_options: :class:`~FlagOptions` instance, optional
        Some options passed to the reionization routine.
    user_params : :class:`~UserParams`, optional
        Defines the overall options and parameters of the run.
    cosmo_params : :class:`~CosmoParams`, optional
        Defines the cosmological parameters used to compute initial conditions.
    hbox_file: list of str or None, optional
        If passed, this contains the list of files which contain saved
        :class:`~HaloBox` boxes which are used to create this source field
    \*\*global_kwargs :
        Any attributes for :class:`~py21cmfast.inputs.GlobalParams`. This will
        *temporarily* set global attributes for the duration of the function. Note that
        arguments will be treated as case-insensitive.

    Returns
    -------
    :class:`~XraySourceBox` :
        An object containing x ray heating, ionisation, and lyman alpha rates.

    Other Parameters
    ----------------
    regenerate, write, direc :
        See docs of :func:`initial_conditions` for more information.

    """
    direc, regenerate, hooks = _get_config_options(direc, regenerate, write, hooks)
    with global_params.use(**global_kwargs):
        # Configure and check input/output parameters/structs
        (
            random_seed,
            user_params,
            cosmo_params,
            astro_params,
            flag_options,
            redshift,
        ) = _setup_inputs(
            {
                "random_seed": random_seed,
                "user_params": user_params,
                "cosmo_params": cosmo_params,
                "astro_params": astro_params,
                "flag_options": flag_options,
            },
            {},
            redshift=redshift,
        )

        # Initialize halo list boxes.
        box = XraySourceBox(
            redshift=redshift,
            random_seed=random_seed,
            user_params=user_params,
            cosmo_params=cosmo_params,
            astro_params=astro_params,
            flag_options=flag_options,
        )

        # Construct FFTW wisdoms. Only if required
        construct_fftw_wisdoms(user_params=user_params, cosmo_params=cosmo_params)

        # Check whether the boxes already exist
        if not regenerate:
            try:
                box.read(direc)
                logger.info(
                    "Existing z=%s xray_source boxes found and read in (seed=%s)."
                    % (redshift, box.random_seed)
                )
                return box
            except OSError:
                pass

        # set minimum R at cell size
        l_factor = (4 * np.pi / 3.0) ** (-1 / 3)
        R_min = user_params.BOX_LEN / user_params.HII_DIM * l_factor
        z_max = min(max(z_halos), global_params.Z_HEAT_MAX)

        # now we need to find the closest halo box to the redshift of the shell
        cosmo_ap = cosmo_params.cosmo
        cmd_zp = cosmo_ap.comoving_distance(redshift)
        R_steps = np.arange(0, global_params.NUM_FILTER_STEPS_FOR_Ts)
        R_factor = (global_params.R_XLy_MAX / R_min) ** (
            R_steps / global_params.NUM_FILTER_STEPS_FOR_Ts
        )
        R_range = units.Mpc * R_min * R_factor
        cmd_edges = cmd_zp + R_range  # comoving distance edges
        # NOTE(jdavies) added the 'bounded' method since it seems there are some compatibility issues with astropy and scipy
        # where astropy gives default bounds to a function with default unbounded minimization
        zpp_edges = [
            z_at_value(cosmo_ap.comoving_distance, d, method="bounded")
            for d in cmd_edges
        ]
        # the `average` redshift of the shell is the average of the
        # inner and outer redshifts (following the C code)
        zpp_avg = zpp_edges - np.diff(np.insert(zpp_edges, 0, redshift)) / 2

        # call the box the initialize the memory, since I give some values before computing
        box()

        for i in range(global_params.NUM_FILTER_STEPS_FOR_Ts):
            R_inner = R_range[i - 1].to("Mpc").value if i > 0 else 0
            R_outer = R_range[i].to("Mpc").value

            # logger.info(f'Starting zp={redshift}, R=[{R_inner},{R_outer}] zpp=[{zpp_avg[i]},{zpp_edges[i]}]')

            if zpp_avg[i] >= z_max:
                box.filtered_sfr[i, ...] = 0
                continue

            hbox_interp, idx_desc, interp_param = interp_haloboxes(
                hboxes[::-1],
                ["halo_sfr", "halo_sfr_mini", "log10_Mcrit_LW_ave"],
                z_halos[::-1],
                zpp_avg[i],
            )
            # also interpolate the log10 average mcrit
            # hbox_interp.log10_Mcrit_LW_ave = ((1 - interp_param) * hboxes[idx_desc].log10_Mcrit_LW_ave) + (interp_param*hboxes[idx_desc + 1].log10_Mcrit_LW_ave)

            # if we have no halos we ignore the whole shell
            if np.all(hbox_interp.halo_sfr + hbox_interp.halo_sfr_mini == 0):
                box.filtered_sfr[i, ...] = 0
                continue

            # HACK: so that I can compute in the loop multiple times
            # since the array state is initialized already it shouldn't re-initialise
            for k, state in box._array_state.items():
                if state.initialized:
                    state.computed_in_mem = False

            # we only want to call hooks at the end so we set a dummy hook here
            hooks_in = hooks if i == global_params.NUM_FILTER_STEPS_FOR_Ts - 1 else {}

            box = box.compute(
                halobox=hbox_interp,
                R_inner=R_inner,
                R_outer=R_outer,
                R_ct=i,
                hooks=hooks_in,
            )

        # HACK: sometimes we don't compute (if the first zpp > z_max or there are no halos)
        # in which case the array is not marked as computed
        for k, state in box._array_state.items():
            if state.initialized:
                state.computed_in_mem = True

        return box


def ionize_box(
    *,
    astro_params=None,
    flag_options=None,
    redshift=None,
    perturbed_field=None,
    previous_perturbed_field=None,
    previous_ionize_box=None,
    spin_temp=None,
    halobox=None,
    init_boxes=None,
    cosmo_params=None,
    user_params=None,
    regenerate=None,
    write=None,
    direc=None,
    random_seed=None,
    cleanup=True,
    hooks=None,
    **global_kwargs,
) -> IonizedBox:
    r"""
    Compute an ionized box at a given redshift.

    This function has various options for how the evolution of the ionization is computed (if at
    all). See the Notes below for details.

    Parameters
    ----------
    astro_params: :class:`~AstroParams` instance, optional
        The astrophysical parameters defining the course of reionization.
    flag_options: :class:`~FlagOptions` instance, optional
        Some options passed to the reionization routine.
    redshift : float, optional
        The redshift at which to compute the ionized box. If `perturbed_field` is given,
        its inherent redshift
        will take precedence over this argument. If not, this argument is mandatory.
    perturbed_field : :class:`~PerturbField`, optional
        If given, this field will be used, otherwise it will be generated. To be generated,
        either `init_boxes` and
        `redshift` must be given, or `user_params`, `cosmo_params` and `redshift`.
    previous_perturbed_field : :class:`~PerturbField`, optional
        An perturbed field at higher redshift. This is only used if mini_halo is included.
    init_boxes : :class:`~InitialConditions` , optional
        If given, and `perturbed_field` *not* given, these initial conditions boxes will be used
        to generate the perturbed field, otherwise initial conditions will be generated on the fly.
        If given, the user and cosmo params will be set from this object.
    previous_ionize_box: :class:`IonizedBox` or None
        An ionized box at higher redshift. This is only used if `INHOMO_RECO` and/or `do_spin_temp`
        are true. If either of these are true, and this is not given, then it will be assumed that
        this is the "first box", i.e. that it can be populated accurately without knowing source
        statistics.
    spin_temp: :class:`TsBox` or None, optional
        A spin-temperature box, only required if `do_spin_temp` is True. If None, will try to read
        in a spin temp box at the current redshift, and failing that will try to automatically
        create one, using the previous ionized box redshift as the previous spin temperature
        redshift.
    halobox: :class:`~HaloBox` or None, optional
        If passed, this contains all the dark matter haloes obtained if using the USE_HALO_FIELD.
        These are grids of halo masses and F_ESC-weighted Stellar Mass and Star Formation Rates
        If not passed, it will try and automatically create them using the available initial conditions.
    user_params : :class:`~UserParams`, optional
        Defines the overall options and parameters of the run.
    cosmo_params : :class:`~CosmoParams`, optional
        Defines the cosmological parameters used to compute initial conditions.
    cleanup : bool, optional
        A flag to specify whether the C routine cleans up its memory before returning. Typically,
        if `spin_temperature` is called directly, you will want this to be true, as if the next box
        to be calculate has different shape, errors will occur if memory is not cleaned. However,
        it can be useful to set it to False if scrolling through parameters for the same box shape.
    \*\*global_kwargs :
        Any attributes for :class:`~py21cmfast.inputs.GlobalParams`. This will
        *temporarily* set global attributes for the duration of the function. Note that
        arguments will be treated as case-insensitive.

    Returns
    -------
    :class:`~IonizedBox` :
        An object containing the ionized box data.

    Other Parameters
    ----------------
    regenerate, write, direc, random_seed :
        See docs of :func:`initial_conditions` for more information.

    Notes
    -----
    Typically, the ionization field at any redshift is dependent on the evolution of xHI up until
    that redshift, which necessitates providing a previous ionization field to define the current
    one. This function provides several options for doing so. First, if neither the spin
    temperature field, nor inhomogeneous recombinations (specified in flag options) are used, no
    evolution needs to be done. Otherwise, either (in order of precedence)

    1. a specific previous :class`~IonizedBox` object is provided, which will be used directly,
    2. a previous redshift is provided, for which a cached field on disk will be sought,
    3. a step factor is provided which recursively steps through redshift, calculating previous
       fields up until Z_HEAT_MAX, and returning just the final field at the current redshift, or
    4. the function is instructed to treat the current field as being an initial "high-redshift"
       field such that specific sources need not be found and evolved.

    .. note:: If a previous specific redshift is given, but no cached field is found at that
              redshift, the previous ionization field will be evaluated based on `z_step_factor`.

    Examples
    --------
    By default, no spin temperature is used, and neither are inhomogeneous recombinations,
    so that no evolution is required, thus the following will compute a coeval ionization box:

    >>> xHI = ionize_box(redshift=7.0)

    However, if either of those options are true, then a full evolution will be required:

    >>> xHI = ionize_box(redshift=7.0, flag_options=FlagOptions(INHOMO_RECO=True,USE_TS_FLUCT=True))

    This will by default evolve the field from a redshift of *at least* `Z_HEAT_MAX` (a global
    parameter), in logarithmic steps of `ZPRIME_STEP_FACTOR`. To change these:

    >>> xHI = ionize_box(redshift=7.0, zprime_step_factor=1.2, z_heat_max=15.0,
    >>>                  flag_options={"USE_TS_FLUCT":True})

    Alternatively, one can pass an exact previous redshift, which will be sought in the disk
    cache, or evaluated:

    >>> ts_box = ionize_box(redshift=7.0, previous_ionize_box=8.0, flag_options={
    >>>                     "USE_TS_FLUCT":True})

    Beware that doing this, if the previous box is not found on disk, will continue to evaluate
    prior boxes based on `ZPRIME_STEP_FACTOR`. Alternatively, one can pass a previous
    :class:`~IonizedBox`:

    >>> xHI_0 = ionize_box(redshift=8.0, flag_options={"USE_TS_FLUCT":True})
    >>> xHI = ionize_box(redshift=7.0, previous_ionize_box=xHI_0)

    Again, the first line here will implicitly use ``ZPRIME_STEP_FACTOR`` to evolve the field from
    ``Z_HEAT_MAX``. Note that in the second line, all of the input parameters are taken directly from
    `xHI_0` so that they are consistent, and we need not specify the ``flag_options``.

    As the function recursively evaluates previous redshift, the previous spin temperature fields
    will also be consistently recursively evaluated. Only the final ionized box will actually be
    returned and kept in memory, however intervening results will by default be cached on disk.
    One can also pass an explicit spin temperature object:

    >>> ts = spin_temperature(redshift=7.0)
    >>> xHI = ionize_box(redshift=7.0, spin_temp=ts)

    If automatic recursion is used, then it is done in such a way that no large boxes are kept
    around in memory for longer than they need to be (only two at a time are required).
    """
    direc, regenerate, hooks = _get_config_options(direc, regenerate, write, hooks)

    with global_params.use(**global_kwargs):
        # Configure and check input/output parameters/structs
        (
            random_seed,
            user_params,
            cosmo_params,
            astro_params,
            flag_options,
            redshift,
        ) = _setup_inputs(
            {
                "random_seed": random_seed,
                "user_params": user_params,
                "cosmo_params": cosmo_params,
                "astro_params": astro_params,
                "flag_options": flag_options,
            },
            {
                "init_boxes": init_boxes,
                "perturbed_field": perturbed_field,
                "previous_perturbed_field": previous_perturbed_field,
                "previous_ionize_box": previous_ionize_box,
                "spin_temp": spin_temp,
                "halobox": halobox,
            },
            redshift=redshift,
        )

        if spin_temp is not None and not flag_options.USE_TS_FLUCT:
            logger.warning(
                "Changing flag_options.USE_TS_FLUCT to True since spin_temp was passed."
            )
            flag_options.USE_TS_FLUCT = True

        # Get the previous redshift
        if previous_ionize_box is not None and previous_ionize_box.is_computed:
            prev_z = previous_ionize_box.redshift

            # Ensure the previous ionized box has a higher redshift than this one.
            if prev_z <= redshift:
                raise ValueError(
                    "Previous ionized box must have a higher redshift than that being evaluated."
                )
        elif flag_options.INHOMO_RECO or flag_options.USE_TS_FLUCT:
            prev_z = (1 + redshift) * global_params.ZPRIME_STEP_FACTOR - 1
            # if the previous box is before our starting point, we set it to zero,
            # which is what the C-code expects for an "initial" box
            if prev_z > global_params.Z_HEAT_MAX:
                prev_z = 0
        else:
            prev_z = 0

        box = IonizedBox(
            user_params=user_params,
            cosmo_params=cosmo_params,
            redshift=redshift,
            astro_params=astro_params,
            flag_options=flag_options,
            random_seed=random_seed,
            prev_ionize_redshift=prev_z,
        )

        # Construct FFTW wisdoms. Only if required
        construct_fftw_wisdoms(user_params=user_params, cosmo_params=cosmo_params)

        # Check whether the boxes already exist
        if not regenerate:
            try:
                box.read(direc)
                logger.info(
                    "Existing z=%s ionized boxes found and read in (seed=%s)."
                    % (redshift, box.random_seed)
                )
                return box
            except OSError:
                pass

        # EVERYTHING PAST THIS POINT ONLY HAPPENS IF THE BOX DOESN'T ALREADY EXIST
        # ------------------------------------------------------------------------

        # Get init_box required.
        if init_boxes is None or not init_boxes.is_computed:
            init_boxes = initial_conditions(
                user_params=user_params,
                cosmo_params=cosmo_params,
                regenerate=regenerate,
                hooks=hooks,
                direc=direc,
                random_seed=random_seed,
            )

            # Need to update random seed
            box._random_seed = init_boxes.random_seed

        # Get appropriate previous ionization box
        if previous_ionize_box is None or not previous_ionize_box.is_computed:
            # If we are beyond Z_HEAT_MAX, just make an empty box
            if prev_z == 0:
                previous_ionize_box = IonizedBox(
                    redshift=0, flag_options=flag_options, initial=True
                )

            # Otherwise recursively create new previous box.
            else:
                previous_ionize_box = ionize_box(
                    astro_params=astro_params,
                    flag_options=flag_options,
                    redshift=prev_z,
                    init_boxes=init_boxes,
                    regenerate=regenerate,
                    hooks=hooks,
                    direc=direc,
                    cleanup=False,  # We *know* we're going to need the memory again.
                )

        # Dynamically produce the perturbed field.
        if perturbed_field is None or not perturbed_field.is_computed:
            perturbed_field = perturb_field(
                init_boxes=init_boxes,
                # NOTE: this is required, rather than using cosmo_ and user_,
                # since init may have a set seed.
                redshift=redshift,
                regenerate=regenerate,
                hooks=hooks,
                direc=direc,
            )

        if previous_perturbed_field is None or not previous_perturbed_field.is_computed:
            # If we are beyond Z_HEAT_MAX, just make an empty box
            if not prev_z:
                previous_perturbed_field = PerturbedField(
                    redshift=0, user_params=user_params, initial=True
                )
            else:
                previous_perturbed_field = perturb_field(
                    init_boxes=init_boxes,
                    redshift=prev_z,
                    regenerate=regenerate,
                    hooks=hooks,
                    direc=direc,
                )

        # Dynamically produce the halo field.
        # NOTE: IF PHOTON CONSERVATION IS ON WE ASSUME YOU PASSED THE RIGHT HALOBOX
        if not flag_options.USE_HALO_FIELD:
            # Construct an empty halo field to pass in to the function.
            halobox = HaloBox(
                redshift=0,
                user_params=user_params,
                cosmo_params=cosmo_params,
                astro_params=astro_params,
                flag_options=flag_options,
                dummy=True,
            )
        elif halobox is None or not halobox.is_computed:
            # CURRENT ISSUES (ALSO FOR spin_temperature):
            # sometimes redshifts don't exactly match and we regenerate too much
            # we ONLY want to regenerate the halo field on the highest redshift
            regen_halos = regenerate and prev_z == 0
            logger.info(
                f"z: {redshift} | regen {regenerate} | regen_halos {regen_halos}"
            )
            raise NotImplementedError(
                "Automatic generation of halo boxes not yet implemented, \
                                            Use run_coeval, run_lightcone or explicitly generate the box"
            )
            if not flag_options.FIXED_HALO_GRIDS:
                # determine_halo_list will generate the descendant fields
                # perturb and box only generate the current redshift
                halo_field = determine_halo_list(
                    redshift=redshift,
                    init_boxes=init_boxes,
                    cosmo_params=cosmo_params,
                    user_params=user_params,
                    astro_params=astro_params,
                    flag_options=flag_options,
                    regenerate=regen_halos,
                    hooks=hooks,
                    direc=direc,
                )
                pt_halos = perturb_halo_list(
                    redshift=redshift,
                    init_boxes=init_boxes,
                    cosmo_params=cosmo_params,
                    user_params=user_params,
                    astro_params=astro_params,
                    flag_options=flag_options,
                    halo_field=halo_field,
                    regenerate=regenerate,
                    hooks=hooks,
                    direc=direc,
                )
            else:
                pt_halos = PerturbHaloField(
                    redshift=0,
                    user_params=user_params,
                    cosmo_params=cosmo_params,
                    astro_params=astro_params,
                    flag_options=flag_options,
                    dummy=True,
                )

            halobox = halo_box(
                redshift=redshift,
                init_boxes=init_boxes,
                astro_params=astro_params,
                flag_options=flag_options,
                cosmo_params=cosmo_params,
                user_params=user_params,
                regenerate=regenerate,
                pt_halos=pt_halos,
                perturbed_field=perturbed_field,
                previous_ionize_box=previous_ionize_box,
            )

        # Set empty spin temp box if necessary.
        if not flag_options.USE_TS_FLUCT:
            spin_temp = TsBox(
                redshift=0,
                user_params=user_params,
                cosmo_params=cosmo_params,
                astro_params=astro_params,
                flag_options=flag_options,
                dummy=True,
            )
        elif spin_temp is None:
            spin_temp = spin_temperature(
                perturbed_field=perturbed_field,
                flag_options=flag_options,
                init_boxes=init_boxes,
                direc=direc,
                hooks=hooks,
                regenerate=regenerate,
                cleanup=cleanup,
            )

        # Run the C Code
        return box.compute(
            perturbed_field=perturbed_field,
            prev_perturbed_field=previous_perturbed_field,
            prev_ionize_box=previous_ionize_box,
            spin_temp=spin_temp,
            halobox=halobox,
            ics=init_boxes,
            hooks=hooks,
        )


def spin_temperature(
    *,
    astro_params=None,
    flag_options=None,
    redshift=None,
    perturbed_field=None,
    sourcebox=None,
    previous_spin_temp=None,
    init_boxes=None,
    cosmo_params=None,
    user_params=None,
    regenerate=None,
    write=None,
    direc=None,
    random_seed=None,
    cleanup=True,
    hooks=None,
    **global_kwargs,
) -> TsBox:
    r"""
    Compute spin temperature boxes at a given redshift.

    See the notes below for how the spin temperature field is evolved through redshift.

    Parameters
    ----------
    astro_params : :class:`~AstroParams`, optional
        The astrophysical parameters defining the course of reionization.
    flag_options : :class:`~FlagOptions`, optional
        Some options passed to the reionization routine.
    redshift : float, optional
        The redshift at which to compute the ionized box. If not given, the redshift from
        `perturbed_field` will be used. Either `redshift`, `perturbed_field`, or
        `previous_spin_temp` must be given. See notes on `perturbed_field` for how it affects the
        given redshift if both are given.
    perturbed_field : :class:`~PerturbField`, optional
        If given, this field will be used, otherwise it will be generated. To be generated,
        either `init_boxes` and `redshift` must be given, or `user_params`, `cosmo_params` and
        `redshift`. By default, this will be generated at the same redshift as the spin temperature
        box. The redshift of perturb field is allowed to be different than `redshift`. If so, it
        will be interpolated to the correct redshift, which can provide a speedup compared to
        actually computing it at the desired redshift.
    previous_spin_temp : :class:`TsBox` or None
        The previous spin temperature box.
    init_boxes : :class:`~InitialConditions`, optional
        If given, and `perturbed_field` *not* given, these initial conditions boxes will be used
        to generate the perturbed field, otherwise initial conditions will be generated on the fly.
        If given, the user and cosmo params will be set from this object.
    user_params : :class:`~UserParams`, optional
        Defines the overall options and parameters of the run.
    cosmo_params : :class:`~CosmoParams`, optional
        Defines the cosmological parameters used to compute initial conditions.
    cleanup : bool, optional
        A flag to specify whether the C routine cleans up its memory before returning.
        Typically, if `spin_temperature` is called directly, you will want this to be
        true, as if the next box to be calculate has different shape, errors will occur
        if memory is not cleaned. However, it can be useful to set it to False if
        scrolling through parameters for the same box shape.
    \*\*global_kwargs :
        Any attributes for :class:`~py21cmfast.inputs.GlobalParams`. This will
        *temporarily* set global attributes for the duration of the function. Note that
        arguments will be treated as case-insensitive.

    Returns
    -------
    :class:`~TsBox`
        An object containing the spin temperature box data.

    Other Parameters
    ----------------
    regenerate, write, direc, random_seed :
        See docs of :func:`initial_conditions` for more information.

    Notes
    -----
    Typically, the spin temperature field at any redshift is dependent on the evolution of spin
    temperature up until that redshift, which necessitates providing a previous spin temperature
    field to define the current one. This function provides several options for doing so. Either
    (in order of precedence):

    1. a specific previous spin temperature object is provided, which will be used directly,
    2. a previous redshift is provided, for which a cached field on disk will be sought,
    3. a step factor is provided which recursively steps through redshift, calculating previous
       fields up until Z_HEAT_MAX, and returning just the final field at the current redshift, or
    4. the function is instructed to treat the current field as being an initial "high-redshift"
       field such that specific sources need not be found and evolved.

    .. note:: If a previous specific redshift is given, but no cached field is found at that
              redshift, the previous spin temperature field will be evaluated based on
              ``z_step_factor``.

    Examples
    --------
    To calculate and return a fully evolved spin temperature field at a given redshift (with
    default input parameters), simply use:

    >>> ts_box = spin_temperature(redshift=7.0)

    This will by default evolve the field from a redshift of *at least* `Z_HEAT_MAX` (a global
    parameter), in logarithmic steps of `z_step_factor`. Thus to change these:

    >>> ts_box = spin_temperature(redshift=7.0, zprime_step_factor=1.2, z_heat_max=15.0)

    Alternatively, one can pass an exact previous redshift, which will be sought in the disk
    cache, or evaluated:

    >>> ts_box = spin_temperature(redshift=7.0, previous_spin_temp=8.0)

    Beware that doing this, if the previous box is not found on disk, will continue to evaluate
    prior boxes based on the ``z_step_factor``. Alternatively, one can pass a previous spin
    temperature box:

    >>> ts_box1 = spin_temperature(redshift=8.0)
    >>> ts_box = spin_temperature(redshift=7.0, previous_spin_temp=ts_box1)

    Again, the first line here will implicitly use ``z_step_factor`` to evolve the field from
    around ``Z_HEAT_MAX``. Note that in the second line, all of the input parameters are taken
    directly from `ts_box1` so that they are consistent. Finally, one can force the function to
    evaluate the current redshift as if it was beyond ``Z_HEAT_MAX`` so that it depends only on
    itself:

    >>> ts_box = spin_temperature(redshift=7.0, zprime_step_factor=None)

    This is usually a bad idea, and will give a warning, but it is possible.
    """
    direc, regenerate, hooks = _get_config_options(direc, regenerate, write, hooks)

    with global_params.use(**global_kwargs):
        # Configure and check input/output parameters/structs
        (
            random_seed,
            user_params,
            cosmo_params,
            astro_params,
            flag_options,
        ) = _setup_inputs(
            {
                "random_seed": random_seed,
                "user_params": user_params,
                "cosmo_params": cosmo_params,
                "astro_params": astro_params,
                "flag_options": flag_options,
            },
            {
                "init_boxes": init_boxes,
                "perturbed_field": perturbed_field,
                "previous_spin_temp": previous_spin_temp,
                "sourcebox": sourcebox,
            },
        )

        # Try to determine redshift from other inputs, if required.
        # Note that perturb_field does not need to match redshift here.
        if redshift is None:
            if perturbed_field is not None:
                redshift = perturbed_field.redshift
            elif previous_spin_temp is not None:
                redshift = (
                    previous_spin_temp.redshift + 1
                ) / global_params.ZPRIME_STEP_FACTOR - 1
            else:
                raise ValueError(
                    "Either the redshift, perturbed_field or previous_spin_temp must be given."
                )

        # Explicitly set this flag to True, though it shouldn't be required!
        flag_options.update(USE_TS_FLUCT=True)

        # Get the previous redshift
        if previous_spin_temp is not None:
            prev_z = previous_spin_temp.redshift
        else:
            if redshift < global_params.Z_HEAT_MAX:
                # In general runs, we only compute the spin temperature *below* Z_HEAT_MAX.
                # Above this, we don't need a prev_z at all, because we can calculate
                # directly at whatever redshift it is.
                prev_z = min(
                    global_params.Z_HEAT_MAX,
                    (1 + redshift) * global_params.ZPRIME_STEP_FACTOR - 1,
                )
            else:
                # Set prev_z to anything, since we don't need it.
                prev_z = np.inf

        # Ensure the previous spin temperature has a higher redshift than this one.
        if prev_z <= redshift:
            raise ValueError(
                "Previous spin temperature box must have a higher redshift than "
                "that being evaluated."
            )

        # Set up the box without computing anything.
        box = TsBox(
            user_params=user_params,
            cosmo_params=cosmo_params,
            redshift=redshift,
            astro_params=astro_params,
            flag_options=flag_options,
            random_seed=random_seed,
            prev_spin_redshift=prev_z,
            perturbed_field_redshift=(
                perturbed_field.redshift
                if (perturbed_field is not None and perturbed_field.is_computed)
                else redshift
            ),
        )

        # Construct FFTW wisdoms. Only if required
        construct_fftw_wisdoms(user_params=user_params, cosmo_params=cosmo_params)

        # Check whether the boxes already exist on disk.
        if not regenerate:
            try:
                box.read(direc)
                logger.info(
                    f"Existing z={redshift} spin_temp boxes found and read in "
                    f"(seed={box.random_seed})."
                )
                return box
            except OSError:
                pass

        # EVERYTHING PAST THIS POINT ONLY HAPPENS IF THE BOX DOESN'T ALREADY EXIST
        # ------------------------------------------------------------------------
        # Dynamically produce the initial conditions.
        if init_boxes is None or not init_boxes.is_computed:
            init_boxes = initial_conditions(
                user_params=user_params,
                cosmo_params=cosmo_params,
                regenerate=regenerate,
                hooks=hooks,
                direc=direc,
                random_seed=random_seed,
            )

            # Need to update random seed
            box._random_seed = init_boxes.random_seed

        # Create appropriate previous_spin_temp
        if previous_spin_temp is None:
            if redshift >= global_params.Z_HEAT_MAX:
                # We end up never even using this box, just need to define it
                # unallocated to be able to send into the C code.
                previous_spin_temp = TsBox(
                    redshift=prev_z,  # redshift here is ignored
                    user_params=init_boxes.user_params,
                    cosmo_params=init_boxes.cosmo_params,
                    astro_params=astro_params,
                    flag_options=flag_options,
                    dummy=True,
                )
            else:
                previous_spin_temp = spin_temperature(
                    init_boxes=init_boxes,
                    astro_params=astro_params,
                    flag_options=flag_options,
                    redshift=prev_z,
                    regenerate=regenerate,
                    hooks=hooks,
                    direc=direc,
                    cleanup=False,  # we know we'll need the memory again
                )

        # Generate halos if needed
        if flag_options.USE_HALO_FIELD:
            # TODO: this doesn't work with the recursion at all, move to a list of needed snapshots like the lightcone
            if sourcebox is None or not sourcebox.is_computed:
                raise NotImplementedError(
                    "Automatic generation of Xray source box from halos not yet implemented, \
                                             Use run_coeval, run_lightcone or explicitly generate the source box"
                )
            # The entire halo history is generated via similar (but backwards) recursion to the spintemp
        else:
            sourcebox = XraySourceBox(
                redshift=0,
                user_params=user_params,
                cosmo_params=cosmo_params,
                astro_params=astro_params,
                flag_options=flag_options,
                dummy=True,
            )

        # Dynamically produce the perturbed field.
        if perturbed_field is None or not perturbed_field.is_computed:
            perturbed_field = perturb_field(
                redshift=redshift,
                init_boxes=init_boxes,
                regenerate=regenerate,
                hooks=hooks,
                direc=direc,
            )

        # Run the C Code
        return box.compute(
            cleanup=cleanup,
            perturbed_field=perturbed_field,
            sourcebox=sourcebox,
            prev_spin_temp=previous_spin_temp,
            ics=init_boxes,
            hooks=hooks,
        )


def brightness_temperature(
    *,
    ionized_box,
    perturbed_field,
    spin_temp=None,
    write=None,
    regenerate=None,
    direc=None,
    hooks=None,
    **global_kwargs,
) -> BrightnessTemp:
    r"""
    Compute a coeval brightness temperature box.

    Parameters
    ----------
    ionized_box: :class:`IonizedBox`
        A pre-computed ionized box.
    perturbed_field: :class:`PerturbedField`
        A pre-computed perturbed field at the same redshift as `ionized_box`.
    spin_temp: :class:`TsBox`, optional
        A pre-computed spin temperature, at the same redshift as the other boxes.
    \*\*global_kwargs :
        Any attributes for :class:`~py21cmfast.inputs.GlobalParams`. This will
        *temporarily* set global attributes for the duration of the function. Note that
        arguments will be treated as case-insensitive.

    Returns
    -------
    :class:`BrightnessTemp` instance.
    """
    direc, regenerate, hooks = _get_config_options(direc, regenerate, write, hooks)

    with global_params.use(**global_kwargs):
        _verify_types(
            perturbed_field=perturbed_field,
            spin_temp=spin_temp,
            ionized_box=ionized_box,
        )

        # don't ignore redshift here
        _check_compatible_inputs(ionized_box, perturbed_field, spin_temp, ignore=[])

        # ensure ionized_box and perturbed_field aren't None, as we don't do
        # any dynamic calculations here.
        if ionized_box is None or perturbed_field is None:
            raise ValueError("both ionized_box and perturbed_field must be specified.")

        if spin_temp is None:
            if ionized_box.flag_options.USE_TS_FLUCT:
                raise ValueError(
                    "You have USE_TS_FLUCT=True, but have not provided a spin_temp!"
                )

            # Make an unused dummy box.
            spin_temp = TsBox(redshift=0, dummy=True)

        box = BrightnessTemp(
            user_params=ionized_box.user_params,
            cosmo_params=ionized_box.cosmo_params,
            astro_params=ionized_box.astro_params,
            flag_options=ionized_box.flag_options,
            redshift=ionized_box.redshift,
            random_seed=ionized_box.random_seed,
        )

        # Construct FFTW wisdoms. Only if required
        construct_fftw_wisdoms(
            user_params=ionized_box.user_params, cosmo_params=ionized_box.cosmo_params
        )

        # Check whether the boxes already exist on disk.
        if not regenerate:
            try:
                box.read(direc)
                logger.info(
                    f"Existing brightness_temp box found and read in (seed={box.random_seed})."
                )
                return box
            except OSError:
                pass

        return box.compute(
            spin_temp=spin_temp,
            ionized_box=ionized_box,
            perturbed_field=perturbed_field,
            hooks=hooks,
        )


def _logscroll_redshifts(min_redshift, z_step_factor, zmax):
    redshifts = [min_redshift]
    while redshifts[-1] < zmax:
        redshifts.append((redshifts[-1] + 1.0) * z_step_factor - 1.0)

    return redshifts[::-1]


def run_coeval(
    *,
    redshift=None,
    user_params=None,
    cosmo_params=None,
    astro_params=None,
    flag_options=None,
    regenerate=None,
    write=None,
    direc=None,
    init_box=None,
    perturb=None,
    use_interp_perturb_field=False,
    halobox=None,
    random_seed=None,
    cleanup=True,
    hooks=None,
    always_purge: bool = False,
    **global_kwargs,
):
    r"""
    Evaluate a coeval ionized box at a given redshift, or multiple redshifts.

    This is generally the easiest and most efficient way to generate a set of coeval cubes at a
    given set of redshift. It self-consistently deals with situations in which the field needs to be
    evolved, and does this with the highest memory-efficiency, only returning the desired redshift.
    All other calculations are by default stored in the on-disk cache so they can be re-used at a
    later time.

    .. note:: User-supplied redshift are *not* used as previous redshift in any scrolling,
              so that pristine log-sampling can be maintained.

    Parameters
    ----------
    redshift: array_like
        A single redshift, or multiple redshift, at which to return results. The minimum of these
        will define the log-scrolling behaviour (if necessary).
    user_params : :class:`~inputs.UserParams`, optional
        Defines the overall options and parameters of the run.
    cosmo_params : :class:`~inputs.CosmoParams` , optional
        Defines the cosmological parameters used to compute initial conditions.
    astro_params : :class:`~inputs.AstroParams` , optional
        The astrophysical parameters defining the course of reionization.
    flag_options : :class:`~inputs.FlagOptions` , optional
        Some options passed to the reionization routine.
    init_box : :class:`~InitialConditions`, optional
        If given, the user and cosmo params will be set from this object, and it will not
        be re-calculated.
    perturb : list of :class:`~PerturbedField`, optional
        If given, must be compatible with init_box. It will merely negate the necessity
        of re-calculating the perturb fields.
    use_interp_perturb_field : bool, optional
        Whether to use a single perturb field, at the lowest redshift of the lightcone,
        to determine all spin temperature fields. If so, this field is interpolated in
        the underlying C-code to the correct redshift. This is less accurate (and no more
        efficient), but provides compatibility with older versions of 21cmFAST.
    halobox : list of :class: `~HaloBox`, optional
        If given, must be compatible with init_box. It will merely negate the necessity
        of re-calculating the halo fields.
    cleanup : bool, optional
        A flag to specify whether the C routine cleans up its memory before returning.
        Typically, if `spin_temperature` is called directly, you will want this to be
        true, as if the next box to be calculate has different shape, errors will occur
        if memory is not cleaned. Note that internally, this is set to False until the
        last iteration.
    \*\*global_kwargs :
        Any attributes for :class:`~py21cmfast.inputs.GlobalParams`. This will
        *temporarily* set global attributes for the duration of the function. Note that
        arguments will be treated as case-insensitive.

    Returns
    -------
    coevals : :class:`~py21cmfast.outputs.Coeval`
        The full data for the Coeval class, with init boxes, perturbed fields, ionized boxes,
        brightness temperature, and potential data from the conservation of photons. If a
        single redshift was specified, it will return such a class. If multiple redshifts
        were passed, it will return a list of such classes.

    Other Parameters
    ----------------
    regenerate, write, direc, random_seed :
        See docs of :func:`initial_conditions` for more information.
    """
    with global_params.use(**global_kwargs):
        if redshift is None and perturb is None:
            raise ValueError("Either redshift or perturb must be given")

        direc, regenerate, hooks = _get_config_options(direc, regenerate, write, hooks)

        singleton = False
        # Ensure perturb is a list of boxes, not just one.
        if perturb is None:
            perturb = []
        elif not hasattr(perturb, "__len__"):
            perturb = [perturb]
            singleton = True

        # Ensure perturbed halo field is a list of boxes, not just one.
        if flag_options is None or halobox is None:
            halobox = []

        elif (
            flag_options["USE_HALO_FIELD"]
            if isinstance(flag_options, dict)
            else flag_options.USE_HALO_FIELD
        ):
            halobox = [halobox] if not hasattr(halobox, "__len__") else []
        else:
            halobox = []

        (
            random_seed,
            user_params,
            cosmo_params,
            astro_params,
            flag_options,
        ) = _setup_inputs(
            {
                "random_seed": random_seed,
                "user_params": user_params,
                "cosmo_params": cosmo_params,
                "astro_params": astro_params,
                "flag_options": flag_options,
            },
        )

        if use_interp_perturb_field and flag_options.USE_MINI_HALOS:
            raise ValueError("Cannot use an interpolated perturb field with minihalos!")

        iokw = {"regenerate": regenerate, "hooks": hooks, "direc": direc}

        if init_box is None:
            init_box = initial_conditions(
                user_params=user_params,
                cosmo_params=cosmo_params,
                random_seed=random_seed,
                **iokw,
            )

        # We can go ahead and purge some of the stuff in the init_box, but only if
        # it is cached -- otherwise we could be losing information.
        try:
            init_box.prepare_for_perturb(flag_options=flag_options, force=always_purge)
        except OSError:
            pass

        if perturb:
            if redshift is not None and any(
                p.redshift != z for p, z in zip(perturb, redshift)
            ):
                raise ValueError("Input redshifts do not match perturb field redshifts")
            else:
                redshift = [p.redshift for p in perturb]

        if (
            flag_options.USE_HALO_FIELD
            and halobox
            and any(p.redshift != z for p, z in zip(halobox, redshift))
        ):
            raise ValueError("Input redshifts do not match the halo field redshifts")

<<<<<<< HEAD
        photon_nonconservation_data = None
        if flag_options.PHOTON_CONS_TYPE != 0:
            photon_nonconservation_data = setup_photon_cons(
                user_params,
                cosmo_params,
                astro_params,
                flag_options,
                init_box,
                regenerate,
                write,
                direc,
                hooks,
            )
=======
        kw = {
            **{
                "astro_params": astro_params,
                "flag_options": flag_options,
                "init_boxes": init_box,
            },
            **iokw,
        }

        if flag_options.PHOTON_CONS:
            calibrate_photon_cons(**kw)
>>>>>>> ef480dc7

        if not hasattr(redshift, "__len__"):
            singleton = True
            redshift = [redshift]

        if isinstance(redshift, np.ndarray):
            redshift = redshift.tolist()

        # Get the list of redshift we need to scroll through.
        redshifts = _get_required_redshifts_coeval(flag_options, redshift)

        # Get all the perturb boxes early. We need to get the perturb at every
        # redshift, even if we are interpolating the perturb field, because the
        # ionize box needs it.

        pz = [p.redshift for p in perturb]
        perturb_ = []
        for z in redshifts:
            p = (
                perturb_field(redshift=z, init_boxes=init_box, **iokw)
                if z not in pz
                else perturb[pz.index(z)]
            )

            if user_params.MINIMIZE_MEMORY:
                try:
                    p.purge(force=always_purge)
                except OSError:
                    pass

            perturb_.append(p)

        perturb = perturb_

        # Now we can purge init_box further.
        try:
            init_box.prepare_for_halos(flag_options=flag_options, force=always_purge)
        except OSError:
            pass

        # get the halos (reverse redshift order)
        generate_halobox = False
        if flag_options.USE_HALO_FIELD and not halobox:
            generate_halobox = True
            halos_desc = None
            z_halos = redshifts.copy()
            # Photon conservaiton requires one lower redshift for the interpolation
            if flag_options.PHOTON_CONS_TYPE == 1:
                z_target, _, _ = get_photoncons_dz(
                    astro_params, flag_options, z_halos[-1]
                )
                z_halos.append(z_target)
                logger.info(f"calculating additional halo field at z={z_halos[-1]}")
                # we also need a perturb field for mean boxes.
                p = perturb_field(
                    redshift=z_target,
                    init_boxes=init_box,
                    regenerate=regenerate,
                    direc=direc,
                    hooks=hooks,
                )

                if user_params.MINIMIZE_MEMORY:
                    try:
                        p.purge(force=always_purge)
                    except OSError:
                        pass
                # As far as I can tell adding to the list won't affect anything else down the line
                perturb.append(p)

            pt_halos = []
            for i, z in enumerate(z_halos[::-1]):
                if not flag_options.FIXED_HALO_GRIDS:
                    halos = determine_halo_list(
                        redshift=z,
<<<<<<< HEAD
                        init_boxes=init_box,
                        cosmo_params=cosmo_params,
                        user_params=user_params,
                        astro_params=astro_params,
                        flag_options=flag_options,
                        regenerate=regenerate,
                        halos_desc=halos_desc,
                        hooks=hooks,
                        direc=direc,
                    )
                    pt_halos += [
                        perturb_halo_list(
                            redshift=z,
                            init_boxes=init_box,
                            halo_field=halos,
                            cosmo_params=cosmo_params,
                            user_params=user_params,
                            astro_params=astro_params,
                            flag_options=flag_options,
                            regenerate=regenerate,
                            hooks=hooks,
                            direc=direc,
                        )
                    ]

                    # we never want to store every halofield
                    try:
                        pt_halos[i].purge(force=always_purge)
                    except OSError:
                        pass
                    halos_desc = halos

            # reverse to get the right redshift order
            pt_halos = pt_halos[::-1]

        # Now we can purge init_box further.
        try:
            init_box.prepare_for_spin_temp(
                flag_options=flag_options, force=always_purge
            )
        except OSError:
            pass
=======
                        halo_field=determine_halo_list(redshift=z, **kw),
                        **kw,
                    )
                ]
>>>>>>> ef480dc7

        if (
            flag_options.PHOTON_CONS_TYPE == 1
            and np.amin(redshifts) < global_params.PhotonConsEndCalibz
        ):
            raise ValueError(
                f"You have passed a redshift (z = {np.amin(redshifts)}) that is lower than"
                "the endpoint of the photon non-conservation correction"
                f"(global_params.PhotonConsEndCalibz = {global_params.PhotonConsEndCalibz})."
                "If this behaviour is desired then set global_params.PhotonConsEndCalibz"
                f"to a value lower than z = {np.amin(redshifts)}."
            )

        ib_tracker = [0] * len(redshift)
        bt = [0] * len(redshift)
        # At first we don't have any "previous" st or ib.
        st, ib, pf = None, None, None
        # optional fields which remain None if their flags are off
        hb2, ph2 = None, None

        perturb_min = perturb[np.argmin(redshift)]

        st_tracker = [None] * len(redshift)

        spin_temp_files = []
        hbox_files = []
        perturb_files = []
        ionize_files = []
        brightness_files = []
        pth_files = []

        # Iterate through redshift from top to bottom
        z_halos = []
        hbox_arr = []
        for iz, z in enumerate(redshifts):
            pf2 = perturb[iz]
            pf2.load_all()

            if flag_options.USE_HALO_FIELD:
                if generate_halobox:
                    ph2 = pt_halos[iz]
                    hb2 = halo_box(
                        redshift=z,
                        astro_params=astro_params,
                        flag_options=flag_options,
                        cosmo_params=cosmo_params,
                        user_params=user_params,
                        regenerate=regenerate,
                        init_boxes=init_box,
                        pt_halos=ph2,
                        perturbed_field=pf2,
                        previous_ionize_box=ib,
                        previous_spin_temp=st,
                        hooks=hooks,
                        direc=direc,
                    )
                    # append the halo redshift array so we have all halo boxes [z,zmax]
                    z_halos += [z]
                    hbox_arr += [hb2]
                # if haloboxes have been provided with correct redshifts...
                else:
                    z_halos = redshifts

            if flag_options.USE_TS_FLUCT:
                if flag_options.USE_HALO_FIELD:
                    sourcebox = xray_source(
                        redshift=z,
                        astro_params=astro_params,
                        flag_options=flag_options,
                        cosmo_params=cosmo_params,
                        user_params=user_params,
                        random_seed=random_seed,  # needed since no boxes in memory
                        z_halos=z_halos,
                        regenerate=regenerate,
                        hboxes=hbox_arr,
                    )

                st2 = spin_temperature(
                    redshift=z,
                    previous_spin_temp=st,
<<<<<<< HEAD
                    perturbed_field=perturb_min if use_interp_perturb_field else pf2,
                    sourcebox=sourcebox if flag_options.USE_HALO_FIELD else None,
                    astro_params=astro_params,
                    flag_options=flag_options,
                    regenerate=regenerate,
                    init_boxes=init_box,
                    hooks=hooks,
                    direc=direc,
                    cleanup=(
                        cleanup and z == redshifts[-1]
                    ),  # cleanup if its the last time through
=======
                    # remember that perturb field is interpolated, so no need to provide exact one.
                    perturbed_field=perturb_min if use_interp_perturb_field else pf2,
                    # cleanup if its the last time through
                    cleanup=cleanup and z == redshifts[-1],
                    **kw,
>>>>>>> ef480dc7
                )

                if z not in redshift:
                    st = st2

            # find photon cons redshift
            # HACK: There should be a better way to get the right delta z
            # remember that in this case len(halobox) == len(redshifts+1)
            if flag_options.PHOTON_CONS_TYPE == 1 and flag_options.USE_HALO_FIELD:
                z_target, _, _ = get_photoncons_dz(astro_params, flag_options, z)
                hbox_ionize, _, _ = interp_haloboxes(
                    halobox[::-1], ["n_ion", "whalo_sfr"], z_halos[::-1], z_target
                )
                hbox_ionize.redshift = z
            else:
                hbox_ionize = hb2

            ib2 = ionize_box(
                redshift=z,
                previous_ionize_box=ib,
                perturbed_field=pf2,
                # perturb field *not* interpolated here.
                previous_perturbed_field=pf,
<<<<<<< HEAD
                halobox=hbox_ionize,
                astro_params=astro_params,
                flag_options=flag_options,
=======
                pt_halos=(
                    pt_halos[redshift.index(z)]
                    if (z in redshift and flag_options.USE_HALO_FIELD)
                    else None
                ),
>>>>>>> ef480dc7
                spin_temp=st2 if flag_options.USE_TS_FLUCT else None,
                z_heat_max=global_params.Z_HEAT_MAX,
                # cleanup if its the last time through
                cleanup=cleanup and z == redshifts[-1],
                **kw,
            )

            if pf is not None:
                try:
                    pf.purge(force=always_purge)
                except OSError:
                    pass

            if ph2 is not None:
                try:
                    ph2.purge(force=always_purge)
                except OSError:
                    pass

            if z in redshift:
                logger.debug(f"PID={os.getpid()} doing brightness temp for z={z}")
                ib_tracker[redshift.index(z)] = ib2
                st_tracker[redshift.index(z)] = (
                    st2 if flag_options.USE_TS_FLUCT else None
                )

                _bt = brightness_temperature(
                    ionized_box=ib2,
                    perturbed_field=pf2,
                    spin_temp=st2 if flag_options.USE_TS_FLUCT else None,
                    **iokw,
                )

                bt[redshift.index(z)] = _bt

            else:
                ib = ib2
                pf = pf2
                _bt = None

            perturb_files.append((z, os.path.join(direc, pf2.filename)))
            if flag_options.USE_HALO_FIELD:
                hbox_files.append((z, os.path.join(direc, hb2.filename)))
                pth_files.append((z, os.path.join(direc, ph2.filename)))
            if flag_options.USE_TS_FLUCT:
                spin_temp_files.append((z, os.path.join(direc, st2.filename)))
            ionize_files.append((z, os.path.join(direc, ib2.filename)))

            if _bt is not None:
                brightness_files.append((z, os.path.join(direc, _bt.filename)))

        if flag_options.PHOTON_CONS_TYPE == 1:
            photon_nonconservation_data = _get_photon_nonconservation_data()

        if lib.photon_cons_allocated:
            lib.FreePhotonConsMemory()

        coevals = [
            Coeval(
                redshift=z,
                initial_conditions=init_box,
                perturbed_field=perturb[redshifts.index(z)],
                ionized_box=ib,
                brightness_temp=_bt,
                ts_box=st,
                halobox=hb2 if flag_options.USE_HALO_FIELD else None,
                photon_nonconservation_data=photon_nonconservation_data,
                cache_files={
                    "init": [(0, os.path.join(direc, init_box.filename))],
                    "perturb_field": perturb_files,
                    "halobox": hbox_files,
                    "ionized_box": ionize_files,
                    "brightness_temp": brightness_files,
                    "spin_temp": spin_temp_files,
                    "pt_halos": pth_files,
                },
            )
            for z, ib, _bt, st in zip(redshift, ib_tracker, bt, st_tracker)
        ]

        # If a single redshift was passed, then pass back singletons.
        if singleton:
            coevals = coevals[0]

        logger.debug("Returning from Coeval")

        return coevals


def _get_required_redshifts_coeval(flag_options, redshift) -> list[float]:
    if min(redshift) < global_params.Z_HEAT_MAX and (
        flag_options.INHOMO_RECO or flag_options.USE_TS_FLUCT
    ):
        redshifts = _logscroll_redshifts(
            min(redshift),
            global_params.ZPRIME_STEP_FACTOR,
            global_params.Z_HEAT_MAX,
        )
        # Set the highest redshift to exactly Z_HEAT_MAX. This makes the coeval run
        # at exactly the same redshift as the spin temperature box. There's literally
        # no point going higher for a coeval, since the user is only interested in
        # the final "redshift" (if they've specified a z in redshift that is higher
        # that Z_HEAT_MAX, we add it back in below, and so they'll still get it).
        redshifts = np.clip(redshifts, None, global_params.Z_HEAT_MAX)

    else:
        redshifts = [min(redshift)]
    # Add in the redshift defined by the user, and sort in order
    # Turn into a set so that exact matching user-set redshift
    # don't double-up with scrolling ones.
    redshifts = np.concatenate((redshifts, redshift))
    redshifts = np.sort(np.unique(redshifts))[::-1]
    return redshifts.tolist()


def run_lightcone(
    *,
    redshift: float = None,
    max_redshift: float = None,
    lightcone_quantities=("brightness_temp",),
    lightconer: Lightconer | None = None,
    user_params=None,
    cosmo_params=None,
    astro_params=None,
    flag_options=None,
    regenerate=None,
    write=None,
    global_quantities=("brightness_temp", "xH_box"),
    direc=None,
    init_box=None,
    perturb=None,
    random_seed=None,
    coeval_callback=None,
    coeval_callback_redshifts=1,
    use_interp_perturb_field=False,
    cleanup=True,
    hooks=None,
    always_purge: bool = False,
    lightcone_filename: str | Path = None,
    return_at_z: float = 0.0,
    **global_kwargs,
):
    r"""
    Evaluate a full lightcone ending at a given redshift.

    This is generally the easiest and most efficient way to generate a lightcone, though it can
    be done manually by using the lower-level functions which are called by this function.

    Parameters
    ----------
    redshift : float
        The minimum redshift of the lightcone.
    max_redshift : float, optional
        The maximum redshift at which to keep lightcone information. By default, this is equal to
        `z_heat_max`. Note that this is not *exact*, but will be typically slightly exceeded.
    user_params : `~UserParams`, optional
        Defines the overall options and parameters of the run.
    astro_params : :class:`~AstroParams`, optional
        Defines the astrophysical parameters of the run.
    cosmo_params : :class:`~CosmoParams`, optional
        Defines the cosmological parameters used to compute initial conditions.
    flag_options : :class:`~FlagOptions`, optional
        Options concerning how the reionization process is run, eg. if spin temperature
        fluctuations are required.
    lightcone_quantities : tuple of str, optional
        The quantities to form into a lightcone. By default, just the brightness
        temperature. Note that these quantities must exist in one of the output
        structures:

        * :class:`~InitialConditions`
        * :class:`~PerturbField`
        * :class:`~TsBox`
        * :class:`~IonizedBox`
        * :class:`BrightnessTemp`

        To get a full list of possible quantities, run :func:`get_all_fieldnames`.
    global_quantities : tuple of str, optional
        The quantities to save as globally-averaged redshift-dependent functions.
        These may be any of the quantities that can be used in ``lightcone_quantities``.
        The mean is taken over the full 3D cube at each redshift, rather than a 2D
        slice.
    init_box : :class:`~InitialConditions`, optional
        If given, the user and cosmo params will be set from this object, and it will not be
        re-calculated.
    perturb : list of :class:`~PerturbedField`, optional
        If given, must be compatible with init_box. It will merely negate the necessity of
        re-calculating the
        perturb fields. It will also be used to set the redshift if given.
    coeval_callback : callable, optional
        User-defined arbitrary function computed on :class:`~Coeval`, at redshifts defined in
        `coeval_callback_redshifts`.
        If given, the function returns :class:`~LightCone` and the list of `coeval_callback` outputs.
    coeval_callback_redshifts : list or int, optional
        Redshifts for `coeval_callback` computation.
        If list, computes the function on `node_redshifts` closest to the specified ones.
        If positive integer, computes the function on every n-th redshift in `node_redshifts`.
        Ignored in the case `coeval_callback is None`.
    use_interp_perturb_field : bool, optional
        Whether to use a single perturb field, at the lowest redshift of the lightcone,
        to determine all spin temperature fields. If so, this field is interpolated in the
        underlying C-code to the correct redshift. This is less accurate (and no more efficient),
        but provides compatibility with older versions of 21cmFAST.
    cleanup : bool, optional
        A flag to specify whether the C routine cleans up its memory before returning.
        Typically, if `spin_temperature` is called directly, you will want this to be
        true, as if the next box to be calculate has different shape, errors will occur
        if memory is not cleaned. Note that internally, this is set to False until the
        last iteration.
    minimize_memory_usage
        If switched on, the routine will do all it can to minimize peak memory usage.
        This will be at the cost of disk I/O and CPU time. Recommended to only set this
        if you are running particularly large boxes, or have low RAM.
    lightcone_filename
        The filename to which to save the lightcone. The lightcone is returned in
        memory, and can be saved manually later, but including this filename will
        save the lightcone on each iteration, which can be helpful for checkpointing.
    return_at_z
        If given, evaluation of the lightcone will be stopped at the given redshift,
        and the partial lightcone object will be returned. Lightcone evaluation can
        continue if the returned lightcone is saved to file, and this file is passed
        as `lightcone_filename`.
    \*\*global_kwargs :
        Any attributes for :class:`~py21cmfast.inputs.GlobalParams`. This will
        *temporarily* set global attributes for the duration of the function. Note that
        arguments will be treated as case-insensitive.

    Returns
    -------
    lightcone : :class:`~py21cmfast.LightCone`
        The lightcone object.
    coeval_callback_output : list
        Only if coeval_callback in not None.

    Other Parameters
    ----------------
    regenerate, write, direc, random_seed
        See docs of :func:`initial_conditions` for more information.
    """
    direc, regenerate, hooks = _get_config_options(direc, regenerate, write, hooks)
<<<<<<< HEAD
=======

    if cosmo_params is None and lightconer is not None:
        cosmo_params = CosmoParams.from_astropy(lightconer.cosmo)

>>>>>>> ef480dc7
    with global_params.use(**global_kwargs):
        # First, get the parameters OTHER than redshift...

        (
            random_seed,
            user_params,
            cosmo_params,
            flag_options,
            astro_params,
        ) = _setup_inputs(
            {
                "random_seed": random_seed,
                "user_params": user_params,
                "cosmo_params": cosmo_params,
                "flag_options": flag_options,
                "astro_params": astro_params,
            },
            {"init_box": init_box, "perturb": perturb},
        )

<<<<<<< HEAD
        # JD: I don't think this has any effect, passing write=None still caches everything but trips this error
=======
        if redshift is None and perturb is None:
            if lightconer is None:
                raise ValueError(
                    "You must provide either redshift, perturb or lightconer"
                )
            else:
                redshift = lightconer.lc_redshifts.min()

        elif redshift is None:
            redshift = perturb.redshift
        elif redshift is not None:
            warnings.warn(
                "passing redshift directly is deprecated, please use the Lightconer interface instead",
                category=DeprecationWarning,
            )

>>>>>>> ef480dc7
        if user_params.MINIMIZE_MEMORY and not write:
            raise ValueError(
                "If trying to minimize memory usage, you must be caching. Set write=True!"
            )
<<<<<<< HEAD
        # Ensure passed quantities are appropriate
        _fld_names = _get_interpolation_outputs(
            list(lightcone_quantities), list(global_quantities), flag_options
        )
=======
>>>>>>> ef480dc7

        max_redshift = (
            global_params.Z_HEAT_MAX
            if (
                flag_options.INHOMO_RECO
                or flag_options.USE_TS_FLUCT
                or (max_redshift is None and lightconer is None)
            )
            else (
                max_redshift
                if max_redshift is not None
                else lightconer.lc_redshifts.max()
            )
        )

        if lightconer is None:
            lightconer = RectilinearLightconer.with_equal_cdist_slices(
                min_redshift=redshift,
                max_redshift=max_redshift,
                resolution=user_params.cell_size,
                cosmo=cosmo_params.cosmo,
                quantities=lightcone_quantities,
                get_los_velocity=not flag_options.APPLY_RSDS,
            )
        lightconer.validate_options(user_params, flag_options)

        # Get the redshift through which we scroll and evaluate the ionization field.
        scrollz = np.array(
            _logscroll_redshifts(
                redshift, global_params.ZPRIME_STEP_FACTOR, max_redshift
            )
        )

        lcz = lightconer.lc_redshifts
        if not np.all(min(scrollz) * 0.99 < lcz) and np.all(lcz < max(scrollz) * 1.01):
            # We have a 1% tolerance on the redshifts, because the lightcone redshifts are
            # computed via inverse fitting the comoving_distance.
            raise ValueError(
                "The lightcone redshifts are not compatible with the given redshift."
                f"The range of computed redshifts is {min(scrollz)} to {max(scrollz)}, "
                f"while the lightcone redshift range is {lcz.min()} to {lcz.max()}."
            )

        if (
            flag_options.PHOTON_CONS_TYPE == 1
            and np.amin(scrollz) < global_params.PhotonConsEndCalibz
        ):
            raise ValueError(
                f"""
                You have passed a redshift (z = {np.amin(scrollz)}) that is lower than the endpoint
                of the photon non-conservation correction
                (global_params.PhotonConsEndCalibz = {global_params.PhotonConsEndCalibz}).
                If this behaviour is desired then set global_params.PhotonConsEndCalibz to a value lower than
                z = {np.amin(scrollz)}.
                """
            )

        coeval_callback_output = []
        compute_coeval_callback = _get_coeval_callbacks(
            scrollz, coeval_callback, coeval_callback_redshifts
        )

        iokw = {"hooks": hooks, "regenerate": regenerate, "direc": direc}

        if init_box is None:  # no need to get cosmo, user params out of it.
            init_box = initial_conditions(
                user_params=user_params,
                cosmo_params=cosmo_params,
                random_seed=random_seed,
                **iokw,
            )

        # We can go ahead and purge some of the stuff in the init_box, but only if
        # it is cached -- otherwise we could be losing information.
        try:
            # TODO: should really check that the file at path actually contains a fully
            # working copy of the init_box.
            init_box.prepare_for_perturb(flag_options=flag_options, force=always_purge)
        except OSError:
            pass

        if lightcone_filename and Path(lightcone_filename).exists():
            lightcone = LightCone.read(lightcone_filename)
            scrollz = scrollz[scrollz < lightcone._current_redshift]
            if len(scrollz) == 0:
                # The entire lightcone is already full!
                logger.info(
                    f"Lightcone already full at z={lightcone._current_redshift}. Returning."
                )
                return lightcone
            lc = lightcone.lightcones
        else:
            lcn_cls = (
                LightCone
                if isinstance(lightconer, RectilinearLightconer)
                else AngularLightcone
            )
            lc = {
                quantity: np.zeros(
                    lightconer.get_shape(user_params),
                    dtype=np.float32,
                )
                for quantity in lightconer.quantities
            }

            # Special case: AngularLightconer can also save los_velocity
            if getattr(lightconer, "get_los_velocity", False):
                lc["los_velocity"] = np.zeros(
                    lightconer.get_shape(user_params), dtype=np.float32
                )

            lightcone = lcn_cls(
                redshift,
                lightconer.lc_distances,
                user_params,
                cosmo_params,
                astro_params,
                flag_options,
                init_box.random_seed,
                lc,
                node_redshifts=scrollz,
                global_quantities={
                    quantity: np.zeros(len(scrollz)) for quantity in global_quantities
                },
                _globals=dict(global_params.items()),
            )

        if perturb is None:
            zz = scrollz
        else:
            zz = scrollz[:-1]

        perturb_ = []
        for z in zz:
            p = perturb_field(redshift=z, init_boxes=init_box, **iokw)
            if user_params.MINIMIZE_MEMORY:
                try:
                    p.purge(force=always_purge)
                except OSError:
                    pass

            perturb_.append(p)

        if perturb is not None:
            perturb_.append(perturb)
        perturb = perturb_
        perturb_min = perturb[np.argmin(scrollz)]

<<<<<<< HEAD
        photon_nonconservation_data = None
        if flag_options.PHOTON_CONS_TYPE != 0:
            photon_nonconservation_data = setup_photon_cons(
                user_params,
                cosmo_params,
                astro_params,
                flag_options,
                init_box,
                regenerate,
                write,
                direc,
                hooks,
            )

        d_at_redshift, lc_distances, n_lightcone = _setup_lightcone(
            cosmo_params,
            max_redshift,
            redshift,
            scrollz,
            user_params,
            global_params.ZPRIME_STEP_FACTOR,
        )
=======
        # Now that we've got all the perturb fields, we can purge init more.
        try:
            init_box.prepare_for_spin_temp(
                flag_options=flag_options, force=always_purge
            )
        except OSError:
            pass

        kw = {
            **{
                "init_boxes": init_box,
                "astro_params": astro_params,
                "flag_options": flag_options,
            },
            **iokw,
        }
        if flag_options.PHOTON_CONS:
            calibrate_photon_cons(**kw)
>>>>>>> ef480dc7

        if return_at_z > lightcone.redshift and not write:
            raise ValueError(
                "Returning before the final redshift requires caching in order to "
                "continue the simulation later. Set write=True!"
            )

        # Iterate through redshift from top to bottom
<<<<<<< HEAD
        st, ib, bt = None, None, None
        lc_index = 0
        box_index = 0
        lc = {
            quantity: np.zeros(
                (user_params.HII_DIM, user_params.HII_DIM, n_lightcone),
                dtype=np.float32,
=======
        if lightcone.redshift != lightcone._current_redshift:
            logger.info(
                f"Finding boxes at z={lightcone._current_redshift} with seed {lightcone.random_seed} and direc={direc}"
>>>>>>> ef480dc7
            )
            cached_boxes = get_boxes_at_redshift(
                redshift=lightcone._current_redshift,
                seed=lightcone.random_seed,
                direc=direc,
                user_params=user_params,
                cosmo_params=cosmo_params,
                flag_options=flag_options,
                astro_params=astro_params,
            )
            try:
                st = cached_boxes["TsBox"][0] if flag_options.USE_TS_FLUCT else None
                prev_perturb = cached_boxes["PerturbedField"][0]
                ib = cached_boxes["IonizedBox"][0]
            except (KeyError, IndexError):
                raise OSError(
                    f"No component boxes found at z={lightcone._current_redshift} with "
                    f"seed {lightcone.random_seed} and direc={direc}. You need to have "
                    "run with write=True to continue from a checkpoint."
                )
            pf = prev_perturb
        else:
            st, ib, prev_perturb = None, None, None
            pf = None

        pf = None

        # Now we can purge init_box further.
        try:
            init_box.prepare_for_halos(flag_options=flag_options, force=always_purge)
        except OSError:
            pass

        # we explicitly pass the descendant halos here since we have a redshift list prior
        #   this will generate the extra fields if STOC_MINIMUM_Z is given
        pt_halos = []
        if flag_options.USE_HALO_FIELD:
            halos_desc = None
            z_halos = scrollz.copy()
            # Photon conservaiton requires one lower redshift for the interpolation
            if flag_options.PHOTON_CONS_TYPE == 1:
                z_target, _, _ = get_photoncons_dz(
                    astro_params, flag_options, scrollz[-1]
                )
                z_halos.append(z_target)
                logger.info(f"calculating additional halo field at z={z_halos[-1]}")
                # we also need a perturb field for mean boxes.
                p = perturb_field(
                    redshift=z_target,
                    init_boxes=init_box,
                    regenerate=regenerate,
                    direc=direc,
                    hooks=hooks,
                )

                if user_params.MINIMIZE_MEMORY:
                    try:
                        p.purge(force=always_purge)
                    except OSError:
                        pass
                # As far as I can tell adding to the list won't affect anything else down the line
                perturb.append(p)

            for iz, z in enumerate(z_halos[::-1]):
                if not flag_options.FIXED_HALO_GRIDS:
                    halo_field = determine_halo_list(
                        redshift=z,
                        init_boxes=init_box,
                        cosmo_params=cosmo_params,
                        user_params=user_params,
                        astro_params=astro_params,
                        flag_options=flag_options,
                        regenerate=regenerate,
                        hooks=hooks,
                        halos_desc=halos_desc,
                        direc=direc,
                    )
                    halos_desc = halo_field
                    pt_halos += [
                        perturb_halo_list(
                            redshift=z,
                            init_boxes=init_box,
                            cosmo_params=cosmo_params,
                            user_params=user_params,
                            astro_params=astro_params,
                            flag_options=flag_options,
                            halo_field=halo_field,
                            regenerate=regenerate,
                            hooks=hooks,
                            direc=direc,
                        )
                    ]

                    # we never want to store every halofield
                    try:
                        pt_halos[iz].purge(force=always_purge)
                    except OSError:
                        pass

            # reverse the halo lists to be in line with the redshift lists
            pt_halos = pt_halos[::-1]

        # Now that we've got all the perturb fields, we can purge init more.
        try:
            init_box.prepare_for_spin_temp(
                flag_options=flag_options, force=always_purge
            )
        except OSError:
            pass

        hbox = None
        ph = None

        perturb_files = []
        spin_temp_files = []
        ionize_files = []
        brightness_files = []
        hbox_files = []
        pth_files = []
        log10_mturnovers = np.zeros(len(scrollz))
        log10_mturnovers_mini = np.zeros(len(scrollz))
<<<<<<< HEAD
        hboxes = []
        z_halos = []
=======
        coeval = None
        prev_coeval = None
        st2 = None
        pt_halos = None

        if lightcone_filename and not Path(lightcone_filename).exists():
            lightcone.save(lightcone_filename)

>>>>>>> ef480dc7
        for iz, z in enumerate(scrollz):
            logger.info(f"Computing Redshift {z} ({iz+1}/{len(scrollz)}) iterations.")

            # Best to get a perturb for this redshift, to pass to brightness_temperature
            pf2 = perturb[iz]
            # This ensures that all the arrays that are required for spin_temp are there,
            # in case we dumped them from memory into file.
            pf2.load_all()
            if flag_options.USE_HALO_FIELD:
<<<<<<< HEAD
                ph = pt_halos[iz]
                ph.load_all()
                hbox2 = halo_box(
                    redshift=z,
                    init_boxes=init_box,
                    astro_params=astro_params,
                    flag_options=flag_options,
                    cosmo_params=cosmo_params,
                    user_params=user_params,
                    regenerate=regenerate,
                    pt_halos=ph,
                    previous_ionize_box=ib,
                    previous_spin_temp=st,
                    perturbed_field=pf2,
                )
                z_halos.append(z)
                hboxes.append(hbox2)

                if flag_options.USE_TS_FLUCT:
                    sourcebox = xray_source(
                        redshift=z,
                        astro_params=astro_params,
                        flag_options=flag_options,
                        cosmo_params=cosmo_params,
                        user_params=user_params,
                        random_seed=random_seed,  # needed since no boxes in memory
                        z_halos=z_halos,
                        regenerate=regenerate,
                        hboxes=hboxes,
                    )
=======
                halo_field = determine_halo_list(redshift=z, **kw)
                pt_halos = perturb_halo_list(redshift=z, halo_field=halo_field, **kw)
>>>>>>> ef480dc7

            if flag_options.USE_TS_FLUCT:
                st2 = spin_temperature(
                    redshift=z,
                    previous_spin_temp=st,
                    perturbed_field=perturb_min if use_interp_perturb_field else pf2,
<<<<<<< HEAD
                    sourcebox=sourcebox if flag_options.USE_HALO_FIELD else None,
                    regenerate=regenerate,
                    init_boxes=init_box,
                    hooks=hooks,
                    direc=direc,
=======
>>>>>>> ef480dc7
                    cleanup=(cleanup and iz == (len(scrollz) - 1)),
                    **kw,
                )

            # find photon cons redshift
            # HACK: There should be a better way to get the right delta z
            if flag_options.PHOTON_CONS_TYPE == 1 and flag_options.USE_HALO_FIELD:
                z_target, _, _ = get_photoncons_dz(astro_params, flag_options, z)
                logger.info(
                    f"interpolating {z_target} onto {z_halos[-1]},{z_halos[0]} {len(hboxes)},{len(z_halos)}"
                )
                hbox_ionize, _, _ = interp_haloboxes(
                    hboxes[::-1], ["n_ion", "whalo_sfr"], z_halos[::-1], z_target
                )
                hbox_ionize.redshift = z
            else:
                hbox_ionize = hbox2 if flag_options.USE_HALO_FIELD else None

            ib2 = ionize_box(
                redshift=z,
                previous_ionize_box=ib,
                perturbed_field=pf2,
<<<<<<< HEAD
                previous_perturbed_field=pf,
                astro_params=astro_params,
                flag_options=flag_options,
                spin_temp=st2 if flag_options.USE_TS_FLUCT else None,
                halobox=hbox_ionize if flag_options.USE_HALO_FIELD else None,
                regenerate=regenerate,
                hooks=hooks,
                direc=direc,
=======
                previous_perturbed_field=prev_perturb,
                spin_temp=st2,
                pt_halos=pt_halos,
>>>>>>> ef480dc7
                cleanup=(cleanup and iz == (len(scrollz) - 1)),
                **kw,
            )
            log10_mturnovers[iz] = ib2.log10_Mturnover_ave
            log10_mturnovers_mini[iz] = ib2.log10_Mturnover_MINI_ave

            bt2 = brightness_temperature(
                ionized_box=ib2,
                perturbed_field=pf2,
                spin_temp=st2 if flag_options.USE_TS_FLUCT else None,
                **iokw,
            )

<<<<<<< HEAD
            if coeval_callback is not None and compute_coeval_callback[iz]:
                coeval = Coeval(
                    redshift=z,
                    initial_conditions=init_box,
                    perturbed_field=pf2,
                    halobox=hbox2 if flag_options.USE_HALO_FIELD else None,
                    ionized_box=ib2,
                    brightness_temp=bt2,
                    ts_box=st2 if flag_options.USE_TS_FLUCT else None,
                    photon_nonconservation_data=_get_photon_nonconservation_data()
                    if flag_options.PHOTON_CONS == 1
                    else None,
                    _globals=None,
                )
=======
            coeval = Coeval(
                redshift=z,
                initial_conditions=init_box,
                perturbed_field=pf2,
                ionized_box=ib2,
                brightness_temp=bt2,
                ts_box=st2 if flag_options.USE_TS_FLUCT else None,
                photon_nonconservation_data=(
                    _get_photon_nonconservation_data()
                    if flag_options.PHOTON_CONS
                    else None
                ),
                _globals=None,
            )

            if coeval_callback is not None and compute_coeval_callback[iz]:
>>>>>>> ef480dc7
                try:
                    coeval_callback_output.append(coeval_callback(coeval))
                except Exception as e:
                    if sum(compute_coeval_callback[: iz + 1]) == 1:
                        raise RuntimeError(
                            f"coeval_callback computation failed on first trial, z={z}."
                        )
                    else:
                        logger.warning(
                            f"coeval_callback computation failed on z={z}, skipping. {type(e).__name__}: {e}"
                        )

            perturb_files.append((z, os.path.join(direc, pf2.filename)))
            if flag_options.USE_HALO_FIELD:
                hbox_files.append((z, os.path.join(direc, hbox2.filename)))
                pth_files.append((z, os.path.join(direc, ph.filename)))
            if flag_options.USE_TS_FLUCT:
                spin_temp_files.append((z, os.path.join(direc, st2.filename)))
            ionize_files.append((z, os.path.join(direc, ib2.filename)))
            brightness_files.append((z, os.path.join(direc, bt2.filename)))

<<<<<<< HEAD
            outs = {
                "PerturbedField": (pf, pf2),
                "IonizedBox": (ib, ib2),
                "BrightnessTemp": (bt, bt2),
            }
            if flag_options.USE_TS_FLUCT:
                outs["TsBox"] = (st, st2)
            if flag_options.USE_HALO_FIELD:
                outs["HaloBox"] = (hbox, hbox2)

=======
>>>>>>> ef480dc7
            # Save mean/global quantities
            for quantity in global_quantities:
                lightcone.global_quantities[quantity][iz] = np.mean(
                    getattr(coeval, quantity)
                )

            # Get lightcone slices
            if prev_coeval is not None:
                for quantity, idx, this_lc in lightconer.make_lightcone_slices(
                    coeval, prev_coeval
                ):
                    if this_lc is not None:
                        lightcone.lightcones[quantity][..., idx] = this_lc
                        lc_index = idx

                if lightcone_filename:
                    lightcone.make_checkpoint(
                        lightcone_filename, redshift=z, index=lc_index
                    )

            # Save current ones as old ones.
            if flag_options.USE_TS_FLUCT:
                st = st2
            ib = ib2
<<<<<<< HEAD
            bt = bt2
=======
            if flag_options.USE_MINI_HALOS:
                prev_perturb = pf2
            prev_coeval = coeval
>>>>>>> ef480dc7

            if pf is not None:
                try:
                    pf.purge(force=always_purge)
                except OSError:
                    pass

            if ph is not None:
                try:
                    ph.purge(force=always_purge)
                except OSError:
                    pass

            pf = pf2
            if flag_options.USE_HALO_FIELD:
                hbox = hbox2

<<<<<<< HEAD
        if flag_options.PHOTON_CONS_TYPE == 1:
=======
            if z <= return_at_z:
                # Optionally return when the lightcone is only partially filled
                break

        if flag_options.PHOTON_CONS:
>>>>>>> ef480dc7
            photon_nonconservation_data = _get_photon_nonconservation_data()

        if lib.photon_cons_allocated:
            lib.FreePhotonConsMemory()

<<<<<<< HEAD
        out = (
            LightCone(
                redshift,
                user_params,
                cosmo_params,
                astro_params,
                flag_options,
                init_box.random_seed,
                lc,
                node_redshifts=scrollz,
                global_quantities=global_q,
                photon_nonconservation_data=photon_nonconservation_data,
                _globals=dict(global_params.items()),
                cache_files={
                    "init": [(0, os.path.join(direc, init_box.filename))],
                    "perturb_field": perturb_files,
                    "ionized_box": ionize_files,
                    "brightness_temp": brightness_files,
                    "spin_temp": spin_temp_files,
                    "halobox": hbox_files,
                    "pt_halos": pth_files,
                },
                log10_mturnovers=log10_mturnovers,
                log10_mturnovers_mini=log10_mturnovers_mini,
            ),
            coeval_callback_output,
        )
=======
        if isinstance(lightcone, AngularLightcone) and lightconer.get_los_velocity:
            lightcone.compute_rsds(
                fname=lightcone_filename, n_subcells=astro_params.N_RSD_STEPS
            )

        # Append some info to the lightcone before we return
        lightcone.photon_nonconservation_data = photon_nonconservation_data
        lightcone.cache_files = {
            "init": [(0, os.path.join(direc, init_box.filename))],
            "perturb_field": perturb_files,
            "ionized_box": ionize_files,
            "brightness_temp": brightness_files,
            "spin_temp": spin_temp_files,
        }

>>>>>>> ef480dc7
        if coeval_callback is None:
            return lightcone
        else:
            return lightcone, coeval_callback_output


def _get_coeval_callbacks(
    scrollz: list[float], coeval_callback, coeval_callback_redshifts
) -> list[bool]:
    compute_coeval_callback = [False] * len(scrollz)

    if coeval_callback is not None:
        if isinstance(coeval_callback_redshifts, (list, np.ndarray)):
            for coeval_z in coeval_callback_redshifts:
                assert isinstance(coeval_z, (int, float, np.number))
                compute_coeval_callback[
                    np.argmin(np.abs(np.array(scrollz) - coeval_z))
                ] = True
            if sum(compute_coeval_callback) != len(coeval_callback_redshifts):
                logger.warning(
                    "some of the coeval_callback_redshifts refer to the same node_redshift"
                )
        elif (
            isinstance(coeval_callback_redshifts, int) and coeval_callback_redshifts > 0
        ):
            compute_coeval_callback = [
                not i % coeval_callback_redshifts for i in range(len(scrollz))
            ]
        else:
            raise ValueError("coeval_callback_redshifts has to be list or integer > 0.")

    return compute_coeval_callback


<<<<<<< HEAD
def _get_interpolation_outputs(
    lightcone_quantities: Sequence,
    global_quantities: Sequence,
    flag_options: FlagOptions,
) -> dict[str, str]:
    _fld_names = get_all_fieldnames(arrays_only=True, lightcone_only=True, as_dict=True)

    incorrect_lc = [q for q in lightcone_quantities if q not in _fld_names.keys()]
    if incorrect_lc:
        raise ValueError(
            f"The following lightcone_quantities are not available: {incorrect_lc}"
        )

    incorrect_gl = [q for q in global_quantities if q not in _fld_names.keys()]
    if incorrect_gl:
        raise ValueError(
            f"The following global_quantities are not available: {incorrect_gl}"
        )

    if not flag_options.USE_TS_FLUCT and any(
        _fld_names[q] == "TsBox" for q in lightcone_quantities + global_quantities
    ):
        raise ValueError(
            "TsBox quantity found in lightcone_quantities or global_quantities, "
            "but not running spin_temp!"
        )

    return _fld_names


def _interpolate_in_redshift(
    z_index,
    box_index,
    lc_index,
    n_lightcone,
    scroll_distances,
    lc_distances,
    output_obj,
    output_obj2,
    quantity,
    lc,
    kind="mean",
):
    try:
        array = getattr(output_obj, quantity)
        array2 = getattr(output_obj2, quantity)
    except AttributeError:
        raise AttributeError(
            f"{quantity} is not a valid field of {output_obj.__class__.__name__}"
        )

    assert array.__class__ == array2.__class__

    # Do linear interpolation only.
    prev_d = scroll_distances[z_index - 1]
    this_d = scroll_distances[z_index]

    # Get the cells that need to be filled on this iteration.
    these_distances = lc_distances[
        np.logical_and(lc_distances < prev_d, lc_distances >= this_d)
    ]

    n = len(these_distances)
    ind = np.arange(-(box_index + n), -box_index)

    sub_array = array.take(ind + n_lightcone, axis=2, mode="wrap")
    sub_array2 = array2.take(ind + n_lightcone, axis=2, mode="wrap")

    out = (
        np.abs(this_d - these_distances) * sub_array
        + np.abs(prev_d - these_distances) * sub_array2
    ) / (np.abs(prev_d - this_d))
    if kind == "mean_max":
        flag = sub_array * sub_array2 < 0
        out[flag] = np.maximum(sub_array, sub_array2)[flag]
    elif kind != "mean":
        raise ValueError("kind must be 'mean' or 'mean_max'")

    lc[:, :, -(lc_index + n) : n_lightcone - lc_index] = out
    return n


def _setup_lightcone(
    cosmo_params, max_redshift, redshift, scrollz, user_params, z_step_factor
):
    # Here set up the lightcone box.
    # Get a length of the lightcone (bigger than it needs to be at first).
    d_at_redshift = cosmo_params.cosmo.comoving_distance(redshift).value
    Ltotal = (
        cosmo_params.cosmo.comoving_distance(scrollz[0] * z_step_factor).value
        - d_at_redshift
    )
    lc_distances = np.arange(0, Ltotal, user_params.BOX_LEN / user_params.HII_DIM)

    # Use max_redshift to get the actual distances we require.
    Lmax = cosmo_params.cosmo.comoving_distance(max_redshift).value - d_at_redshift
    first_greater = np.argwhere(lc_distances > Lmax)[0][0]

    # Get *at least* as far as max_redshift
    lc_distances = lc_distances[: (first_greater + 1)]

    n_lightcone = len(lc_distances)
    return d_at_redshift, lc_distances, n_lightcone


def _get_lightcone_redshifts(
    cosmo_params, max_redshift, redshift, user_params, z_step_factor
):
    scrollz = _logscroll_redshifts(redshift, z_step_factor, max_redshift)
    lc_distances = _setup_lightcone(
        cosmo_params, max_redshift, redshift, scrollz, user_params, z_step_factor
    )[1]
    lc_distances += cosmo_params.cosmo.comoving_distance(redshift).value

    return np.array(
        [
            z_at_value(cosmo_params.cosmo.comoving_distance, d * units.Mpc)
            for d in lc_distances
        ]
    )
=======
def calibrate_photon_cons(
    astro_params,
    flag_options,
    regenerate,
    hooks,
    direc,
    init_boxes: InitialConditions | None = None,
    user_params: UserParams | None = None,
    cosmo_params: CosmoParams | None = None,
    **global_kwargs,
):
    r"""
    Set up the photon non-conservation correction.

    Scrolls through in redshift, turning off all flag_options to construct a 21cmFAST calibration
    reionisation history to be matched to the analytic expression from solving the filling factor
    ODE.

    Parameters
    ----------
    user_params : `~UserParams`, optional
        Defines the overall options and parameters of the run.
    astro_params : :class:`~AstroParams`, optional
        Defines the astrophysical parameters of the run.
    cosmo_params : :class:`~CosmoParams`, optional
        Defines the cosmological parameters used to compute initial conditions.
    flag_options: :class:`~FlagOptions`, optional
        Options concerning how the reionization process is run, eg. if spin temperature
        fluctuations are required.
    init_box : :class:`~InitialConditions`, optional
        If given, the user and cosmo params will be set from this object, and it will not be
        re-calculated.
    \*\*global_kwargs :
        Any attributes for :class:`~py21cmfast.inputs.GlobalParams`. This will
        *temporarily* set global attributes for the duration of the function. Note that
        arguments will be treated as case-insensitive.

    Other Parameters
    ----------------
    regenerate, write
        See docs of :func:`initial_conditions` for more information.
    """
    direc, regenerate, hooks = _get_config_options(direc, regenerate, None, hooks)

    if init_boxes is not None:
        cosmo_params = init_boxes.cosmo_params
        user_params = init_boxes.user_params

    if cosmo_params is None or user_params is None:
        raise ValueError(
            "user_params and cosmo_params must be given if init_boxes is not"
        )

    if not flag_options.PHOTON_CONS:
        return

    with global_params.use(**global_kwargs):
        # Create a new astro_params and flag_options just for the photon_cons correction
        astro_params_photoncons = deepcopy(astro_params)
        astro_params_photoncons._R_BUBBLE_MAX = astro_params.R_BUBBLE_MAX

        flag_options_photoncons = FlagOptions(
            USE_MASS_DEPENDENT_ZETA=flag_options.USE_MASS_DEPENDENT_ZETA,
            M_MIN_in_Mass=flag_options.M_MIN_in_Mass,
        )

        ib = None
        prev_perturb = None

        # Arrays for redshift and neutral fraction for the calibration curve
        z_for_photon_cons = []
        neutral_fraction_photon_cons = []

        # Initialise the analytic expression for the reionisation history
        logger.info("About to start photon conservation correction")
        _init_photon_conservation_correction(
            user_params=user_params,
            cosmo_params=cosmo_params,
            astro_params=astro_params,
            flag_options=flag_options,
        )

        # Determine the starting redshift to start scrolling through to create the
        # calibration reionisation history
        logger.info("Calculating photon conservation zstart")
        z = _calc_zstart_photon_cons()

        while z > global_params.PhotonConsEndCalibz:
            # Determine the ionisation box with recombinations, spin temperature etc.
            # turned off.
            this_perturb = perturb_field(
                redshift=z,
                init_boxes=init_boxes,
                regenerate=regenerate,
                hooks=hooks,
                direc=direc,
            )

            ib2 = ionize_box(
                redshift=z,
                previous_ionize_box=ib,
                init_boxes=init_boxes,
                perturbed_field=this_perturb,
                previous_perturbed_field=prev_perturb,
                astro_params=astro_params_photoncons,
                flag_options=flag_options_photoncons,
                spin_temp=None,
                regenerate=regenerate,
                hooks=hooks,
                direc=direc,
            )

            mean_nf = np.mean(ib2.xH_box)

            # Save mean/global quantities
            neutral_fraction_photon_cons.append(mean_nf)
            z_for_photon_cons.append(z)

            # Can speed up sampling in regions where the evolution is slower
            if 0.3 < mean_nf <= 0.9:
                z -= 0.15
            elif 0.01 < mean_nf <= 0.3:
                z -= 0.05
            else:
                z -= 0.5

            ib = ib2
            if flag_options.USE_MINI_HALOS:
                prev_perturb = this_perturb

        z_for_photon_cons = np.array(z_for_photon_cons[::-1])
        neutral_fraction_photon_cons = np.array(neutral_fraction_photon_cons[::-1])

        # Construct the spline for the calibration curve
        logger.info("Calibrating photon conservation correction")
        _calibrate_photon_conservation_correction(
            redshifts_estimate=z_for_photon_cons,
            nf_estimate=neutral_fraction_photon_cons,
            NSpline=len(z_for_photon_cons),
        )
>>>>>>> ef480dc7
<|MERGE_RESOLUTION|>--- conflicted
+++ resolved
@@ -92,6 +92,7 @@
 import os
 import warnings
 from astropy import units as un
+from astropy.cosmology import z_at_value
 from copy import deepcopy
 from pathlib import Path
 from scipy.interpolate import interp1d
@@ -223,17 +224,12 @@
     zs = {s.redshift for s in structs if s is not None and hasattr(s, "redshift")}
     zs = list(zs)
 
-<<<<<<< HEAD
-    if len(zs) > 1 or (len(zs) == 1 and redshift is not None and zs[0] != redshift):
-        raise ValueError(f"Incompatible redshifts in inputs {zs} != {redshift}")
-=======
     if len(zs) > 1 or (
         len(zs) == 1
         and redshift is not None
         and not np.isclose(zs[0], redshift, atol=1e-5)
     ):
         raise ValueError("Incompatible redshifts in inputs")
->>>>>>> ef480dc7
     elif len(zs) == 1:
         return zs[0]
     elif redshift is None:
@@ -810,120 +806,6 @@
         return None, None, None
 
 
-<<<<<<< HEAD
-=======
-def _init_photon_conservation_correction(
-    *, user_params=None, cosmo_params=None, astro_params=None, flag_options=None
-):
-    user_params = UserParams(user_params)
-    cosmo_params = CosmoParams(cosmo_params)
-    astro_params = AstroParams(astro_params)
-    flag_options = FlagOptions(flag_options)
-
-    return lib.InitialisePhotonCons(
-        user_params(), cosmo_params(), astro_params(), flag_options()
-    )
-
-
-def _calibrate_photon_conservation_correction(
-    *, redshifts_estimate, nf_estimate, NSpline
-):
-    # Convert the data to the right type
-    redshifts_estimate = np.array(redshifts_estimate, dtype="float64")
-    nf_estimate = np.array(nf_estimate, dtype="float64")
-
-    z = ffi.cast("double *", ffi.from_buffer(redshifts_estimate))
-    xHI = ffi.cast("double *", ffi.from_buffer(nf_estimate))
-
-    logger.debug(f"PhotonCons nf estimates: {nf_estimate}")
-    return lib.PhotonCons_Calibration(z, xHI, NSpline)
-
-
-def _calc_zstart_photon_cons():
-    # Run the C code
-    return _call_c_simple(lib.ComputeZstart_PhotonCons)
-
-
-def _get_photon_nonconservation_data():
-    """
-    Access C global data representing the photon-nonconservation corrections.
-
-    .. note::  if not using ``PHOTON_CONS`` (in :class:`~FlagOptions`), *or* if the
-               initialisation for photon conservation has not been performed yet, this
-               will return None.
-
-    Returns
-    -------
-    dict :
-      z_analytic: array of redshifts defining the analytic ionized fraction
-      Q_analytic: array of analytic  ionized fractions corresponding to `z_analytic`
-      z_calibration: array of redshifts defining the ionized fraction from 21cmFAST without
-      recombinations
-      nf_calibration: array of calibration ionized fractions corresponding to `z_calibration`
-      delta_z_photon_cons: the change in redshift required to calibrate 21cmFAST, as a function
-      of z_calibration
-      nf_photoncons: the neutral fraction as a function of redshift
-    """
-    # Check if photon conservation has been initialised at all
-    if not lib.photon_cons_allocated:
-        return None
-
-    arbitrary_large_size = 2000
-
-    data = np.zeros((6, arbitrary_large_size))
-
-    IntVal1 = np.array(np.zeros(1), dtype="int32")
-    IntVal2 = np.array(np.zeros(1), dtype="int32")
-    IntVal3 = np.array(np.zeros(1), dtype="int32")
-
-    c_z_at_Q = ffi.cast("double *", ffi.from_buffer(data[0]))
-    c_Qval = ffi.cast("double *", ffi.from_buffer(data[1]))
-    c_z_cal = ffi.cast("double *", ffi.from_buffer(data[2]))
-    c_nf_cal = ffi.cast("double *", ffi.from_buffer(data[3]))
-    c_PC_nf = ffi.cast("double *", ffi.from_buffer(data[4]))
-    c_PC_deltaz = ffi.cast("double *", ffi.from_buffer(data[5]))
-
-    c_int_NQ = ffi.cast("int *", ffi.from_buffer(IntVal1))
-    c_int_NC = ffi.cast("int *", ffi.from_buffer(IntVal2))
-    c_int_NP = ffi.cast("int *", ffi.from_buffer(IntVal3))
-
-    # Run the C code
-    errcode = lib.ObtainPhotonConsData(
-        c_z_at_Q,
-        c_Qval,
-        c_int_NQ,
-        c_z_cal,
-        c_nf_cal,
-        c_int_NC,
-        c_PC_nf,
-        c_PC_deltaz,
-        c_int_NP,
-    )
-
-    _process_exitcode(errcode, lib.ObtainPhotonConsData, ())
-
-    ArrayIndices = [
-        IntVal1[0],
-        IntVal1[0],
-        IntVal2[0],
-        IntVal2[0],
-        IntVal3[0],
-        IntVal3[0],
-    ]
-
-    data_list = [
-        "z_analytic",
-        "Q_analytic",
-        "z_calibration",
-        "nf_calibration",
-        "nf_photoncons",
-        "delta_z_photon_cons",
-    ]
-
-    return {name: d[:index] for name, d, index in zip(data_list, data, ArrayIndices)}
-
-
->>>>>>> ef480dc7
 def initial_conditions(
     *,
     user_params=None,
@@ -1576,18 +1458,29 @@
 
         # Dynamically produce the halo list.
         # This uses default descendant behaviour, stepping from STOC_MINIMUM_Z to redshift
-        if not flag_options.FIXED_HALO_GRIDS:
-            if (
-                not isinstance(perturbed_field, PerturbedField)
-                or not perturbed_field.is_computed
-            ):
+        if (
+            not isinstance(perturbed_field, PerturbedField)
+            or not perturbed_field.is_computed
+        ):
+            if flag_options.FIXED_HALO_GRIDS or global_params.AVG_BELOW_SAMPLER:
+                perturbed_field = perturb_field(
+                    user_params=user_params,
+                    cosmo_params=cosmo_params,
+                    init_boxes=init_boxes,
+                    redshift=redshift,
+                    regenerate=regenerate,
+                    hooks=hooks,
+                    direc=direc,
+                )
+            else:
                 perturbed_field = PerturbedField(
                     redshift=0,
                     user_params=user_params,
                     cosmo_params=cosmo_params,
                     dummy=True,
                 )
-            if not isinstance(pt_halos, PerturbHaloField) or not pt_halos.is_computed:
+        if not isinstance(pt_halos, PerturbHaloField) or not pt_halos.is_computed:
+            if flag_options.FIXED_HALO_GRIDS:
                 pt_halos = perturb_halo_list(
                     redshift=redshift,
                     init_boxes=init_boxes,
@@ -1600,8 +1493,7 @@
                     hooks=hooks,
                     direc=direc,
                 )
-        else:
-            if not isinstance(pt_halos, PerturbHaloField) or not pt_halos.is_computed:
+            else:
                 pt_halos = PerturbHaloField(
                     redshift=0,
                     user_params=user_params,
@@ -1609,19 +1501,6 @@
                     astro_params=astro_params,
                     flag_options=flag_options,
                     dummy=True,
-                )
-            if (
-                not isinstance(perturbed_field, PerturbedField)
-                or not perturbed_field.is_computed
-            ):
-                perturbed_field = perturb_field(
-                    user_params=user_params,
-                    cosmo_params=cosmo_params,
-                    init_boxes=init_boxes,
-                    redshift=redshift,
-                    regenerate=regenerate,
-                    hooks=hooks,
-                    direc=direc,
                 )
 
         # NOTE: due to the order, we use the previous spintemp here, like spin_temperature,
@@ -1831,6 +1710,10 @@
     direc, regenerate, hooks = _get_config_options(direc, regenerate, write, hooks)
     with global_params.use(**global_kwargs):
         # Configure and check input/output parameters/structs
+        # NOTE: Since we pass a list of halo boxes at various redshifts,
+        #       We only require that the final box is at the same redshift
+        #       The init boxes are unused in the computation but are part of
+        #       the convenient keywords and are used for verifying parameters
         (
             random_seed,
             user_params,
@@ -1846,7 +1729,7 @@
                 "astro_params": astro_params,
                 "flag_options": flag_options,
             },
-            {},
+            {"init_boxes": init_boxes, "halobox": hboxes[-1]},
             redshift=redshift,
         )
 
@@ -1887,7 +1770,7 @@
         R_factor = (global_params.R_XLy_MAX / R_min) ** (
             R_steps / global_params.NUM_FILTER_STEPS_FOR_Ts
         )
-        R_range = units.Mpc * R_min * R_factor
+        R_range = un.Mpc * R_min * R_factor
         cmd_edges = cmd_zp + R_range  # comoving distance edges
         # NOTE(jdavies) added the 'bounded' method since it seems there are some compatibility issues with astropy and scipy
         # where astropy gives default bounds to a function with default unbounded minimization
@@ -2912,21 +2795,6 @@
         ):
             raise ValueError("Input redshifts do not match the halo field redshifts")
 
-<<<<<<< HEAD
-        photon_nonconservation_data = None
-        if flag_options.PHOTON_CONS_TYPE != 0:
-            photon_nonconservation_data = setup_photon_cons(
-                user_params,
-                cosmo_params,
-                astro_params,
-                flag_options,
-                init_box,
-                regenerate,
-                write,
-                direc,
-                hooks,
-            )
-=======
         kw = {
             **{
                 "astro_params": astro_params,
@@ -2935,10 +2803,9 @@
             },
             **iokw,
         }
-
-        if flag_options.PHOTON_CONS:
-            calibrate_photon_cons(**kw)
->>>>>>> ef480dc7
+        photon_nonconservation_data = None
+        if flag_options.PHOTON_CONS_TYPE != 0:
+            photon_nonconservation_data = setup_photon_cons(**kw)
 
         if not hasattr(redshift, "__len__"):
             singleton = True
@@ -2984,61 +2851,12 @@
         if flag_options.USE_HALO_FIELD and not halobox:
             generate_halobox = True
             halos_desc = None
-            z_halos = redshifts.copy()
-            # Photon conservaiton requires one lower redshift for the interpolation
-            if flag_options.PHOTON_CONS_TYPE == 1:
-                z_target, _, _ = get_photoncons_dz(
-                    astro_params, flag_options, z_halos[-1]
-                )
-                z_halos.append(z_target)
-                logger.info(f"calculating additional halo field at z={z_halos[-1]}")
-                # we also need a perturb field for mean boxes.
-                p = perturb_field(
-                    redshift=z_target,
-                    init_boxes=init_box,
-                    regenerate=regenerate,
-                    direc=direc,
-                    hooks=hooks,
-                )
-
-                if user_params.MINIMIZE_MEMORY:
-                    try:
-                        p.purge(force=always_purge)
-                    except OSError:
-                        pass
-                # As far as I can tell adding to the list won't affect anything else down the line
-                perturb.append(p)
 
             pt_halos = []
-            for i, z in enumerate(z_halos[::-1]):
+            for i, z in enumerate(redshifts[::-1]):
                 if not flag_options.FIXED_HALO_GRIDS:
-                    halos = determine_halo_list(
-                        redshift=z,
-<<<<<<< HEAD
-                        init_boxes=init_box,
-                        cosmo_params=cosmo_params,
-                        user_params=user_params,
-                        astro_params=astro_params,
-                        flag_options=flag_options,
-                        regenerate=regenerate,
-                        halos_desc=halos_desc,
-                        hooks=hooks,
-                        direc=direc,
-                    )
-                    pt_halos += [
-                        perturb_halo_list(
-                            redshift=z,
-                            init_boxes=init_box,
-                            halo_field=halos,
-                            cosmo_params=cosmo_params,
-                            user_params=user_params,
-                            astro_params=astro_params,
-                            flag_options=flag_options,
-                            regenerate=regenerate,
-                            hooks=hooks,
-                            direc=direc,
-                        )
-                    ]
+                    halos = determine_halo_list(redshift=z, halos_desc=halos_desc**kw)
+                    pt_halos += [perturb_halo_list(redshift=z, halo_field=halos, **kw)]
 
                     # we never want to store every halofield
                     try:
@@ -3057,12 +2875,6 @@
             )
         except OSError:
             pass
-=======
-                        halo_field=determine_halo_list(redshift=z, **kw),
-                        **kw,
-                    )
-                ]
->>>>>>> ef480dc7
 
         if (
             flag_options.PHOTON_CONS_TYPE == 1
@@ -3106,18 +2918,11 @@
                     ph2 = pt_halos[iz]
                     hb2 = halo_box(
                         redshift=z,
-                        astro_params=astro_params,
-                        flag_options=flag_options,
-                        cosmo_params=cosmo_params,
-                        user_params=user_params,
-                        regenerate=regenerate,
-                        init_boxes=init_box,
                         pt_halos=ph2,
                         perturbed_field=pf2,
                         previous_ionize_box=ib,
                         previous_spin_temp=st,
-                        hooks=hooks,
-                        direc=direc,
+                        **kw,
                     )
                     # append the halo redshift array so we have all halo boxes [z,zmax]
                     z_halos += [z]
@@ -3130,54 +2935,22 @@
                 if flag_options.USE_HALO_FIELD:
                     sourcebox = xray_source(
                         redshift=z,
-                        astro_params=astro_params,
-                        flag_options=flag_options,
-                        cosmo_params=cosmo_params,
-                        user_params=user_params,
-                        random_seed=random_seed,  # needed since no boxes in memory
                         z_halos=z_halos,
-                        regenerate=regenerate,
                         hboxes=hbox_arr,
+                        **kw,
                     )
 
                 st2 = spin_temperature(
                     redshift=z,
                     previous_spin_temp=st,
-<<<<<<< HEAD
                     perturbed_field=perturb_min if use_interp_perturb_field else pf2,
                     sourcebox=sourcebox if flag_options.USE_HALO_FIELD else None,
-                    astro_params=astro_params,
-                    flag_options=flag_options,
-                    regenerate=regenerate,
-                    init_boxes=init_box,
-                    hooks=hooks,
-                    direc=direc,
-                    cleanup=(
-                        cleanup and z == redshifts[-1]
-                    ),  # cleanup if its the last time through
-=======
-                    # remember that perturb field is interpolated, so no need to provide exact one.
-                    perturbed_field=perturb_min if use_interp_perturb_field else pf2,
-                    # cleanup if its the last time through
-                    cleanup=cleanup and z == redshifts[-1],
                     **kw,
->>>>>>> ef480dc7
+                    cleanup=(cleanup and z == redshifts[-1]),
                 )
 
                 if z not in redshift:
                     st = st2
-
-            # find photon cons redshift
-            # HACK: There should be a better way to get the right delta z
-            # remember that in this case len(halobox) == len(redshifts+1)
-            if flag_options.PHOTON_CONS_TYPE == 1 and flag_options.USE_HALO_FIELD:
-                z_target, _, _ = get_photoncons_dz(astro_params, flag_options, z)
-                hbox_ionize, _, _ = interp_haloboxes(
-                    halobox[::-1], ["n_ion", "whalo_sfr"], z_halos[::-1], z_target
-                )
-                hbox_ionize.redshift = z
-            else:
-                hbox_ionize = hb2
 
             ib2 = ionize_box(
                 redshift=z,
@@ -3185,17 +2958,7 @@
                 perturbed_field=pf2,
                 # perturb field *not* interpolated here.
                 previous_perturbed_field=pf,
-<<<<<<< HEAD
-                halobox=hbox_ionize,
-                astro_params=astro_params,
-                flag_options=flag_options,
-=======
-                pt_halos=(
-                    pt_halos[redshift.index(z)]
-                    if (z in redshift and flag_options.USE_HALO_FIELD)
-                    else None
-                ),
->>>>>>> ef480dc7
+                halobox=hb2,
                 spin_temp=st2 if flag_options.USE_TS_FLUCT else None,
                 z_heat_max=global_params.Z_HEAT_MAX,
                 # cleanup if its the last time through
@@ -3435,13 +3198,10 @@
         See docs of :func:`initial_conditions` for more information.
     """
     direc, regenerate, hooks = _get_config_options(direc, regenerate, write, hooks)
-<<<<<<< HEAD
-=======
 
     if cosmo_params is None and lightconer is not None:
         cosmo_params = CosmoParams.from_astropy(lightconer.cosmo)
 
->>>>>>> ef480dc7
     with global_params.use(**global_kwargs):
         # First, get the parameters OTHER than redshift...
 
@@ -3462,9 +3222,6 @@
             {"init_box": init_box, "perturb": perturb},
         )
 
-<<<<<<< HEAD
-        # JD: I don't think this has any effect, passing write=None still caches everything but trips this error
-=======
         if redshift is None and perturb is None:
             if lightconer is None:
                 raise ValueError(
@@ -3481,18 +3238,10 @@
                 category=DeprecationWarning,
             )
 
->>>>>>> ef480dc7
         if user_params.MINIMIZE_MEMORY and not write:
             raise ValueError(
                 "If trying to minimize memory usage, you must be caching. Set write=True!"
             )
-<<<<<<< HEAD
-        # Ensure passed quantities are appropriate
-        _fld_names = _get_interpolation_outputs(
-            list(lightcone_quantities), list(global_quantities), flag_options
-        )
-=======
->>>>>>> ef480dc7
 
         max_redshift = (
             global_params.Z_HEAT_MAX
@@ -3641,30 +3390,6 @@
         perturb = perturb_
         perturb_min = perturb[np.argmin(scrollz)]
 
-<<<<<<< HEAD
-        photon_nonconservation_data = None
-        if flag_options.PHOTON_CONS_TYPE != 0:
-            photon_nonconservation_data = setup_photon_cons(
-                user_params,
-                cosmo_params,
-                astro_params,
-                flag_options,
-                init_box,
-                regenerate,
-                write,
-                direc,
-                hooks,
-            )
-
-        d_at_redshift, lc_distances, n_lightcone = _setup_lightcone(
-            cosmo_params,
-            max_redshift,
-            redshift,
-            scrollz,
-            user_params,
-            global_params.ZPRIME_STEP_FACTOR,
-        )
-=======
         # Now that we've got all the perturb fields, we can purge init more.
         try:
             init_box.prepare_for_spin_temp(
@@ -3681,9 +3406,10 @@
             },
             **iokw,
         }
-        if flag_options.PHOTON_CONS:
-            calibrate_photon_cons(**kw)
->>>>>>> ef480dc7
+
+        photon_nonconservation_data = None
+        if flag_options.PHOTON_CONS_TYPE != 0:
+            setup_photon_cons(**kw)
 
         if return_at_z > lightcone.redshift and not write:
             raise ValueError(
@@ -3692,19 +3418,9 @@
             )
 
         # Iterate through redshift from top to bottom
-<<<<<<< HEAD
-        st, ib, bt = None, None, None
-        lc_index = 0
-        box_index = 0
-        lc = {
-            quantity: np.zeros(
-                (user_params.HII_DIM, user_params.HII_DIM, n_lightcone),
-                dtype=np.float32,
-=======
         if lightcone.redshift != lightcone._current_redshift:
             logger.info(
                 f"Finding boxes at z={lightcone._current_redshift} with seed {lightcone.random_seed} and direc={direc}"
->>>>>>> ef480dc7
             )
             cached_boxes = get_boxes_at_redshift(
                 redshift=lightcone._current_redshift,
@@ -3743,59 +3459,16 @@
         pt_halos = []
         if flag_options.USE_HALO_FIELD:
             halos_desc = None
-            z_halos = scrollz.copy()
-            # Photon conservaiton requires one lower redshift for the interpolation
-            if flag_options.PHOTON_CONS_TYPE == 1:
-                z_target, _, _ = get_photoncons_dz(
-                    astro_params, flag_options, scrollz[-1]
-                )
-                z_halos.append(z_target)
-                logger.info(f"calculating additional halo field at z={z_halos[-1]}")
-                # we also need a perturb field for mean boxes.
-                p = perturb_field(
-                    redshift=z_target,
-                    init_boxes=init_box,
-                    regenerate=regenerate,
-                    direc=direc,
-                    hooks=hooks,
-                )
-
-                if user_params.MINIMIZE_MEMORY:
-                    try:
-                        p.purge(force=always_purge)
-                    except OSError:
-                        pass
-                # As far as I can tell adding to the list won't affect anything else down the line
-                perturb.append(p)
-
-            for iz, z in enumerate(z_halos[::-1]):
+            for iz, z in enumerate(scrollz[::-1]):
                 if not flag_options.FIXED_HALO_GRIDS:
                     halo_field = determine_halo_list(
                         redshift=z,
-                        init_boxes=init_box,
-                        cosmo_params=cosmo_params,
-                        user_params=user_params,
-                        astro_params=astro_params,
-                        flag_options=flag_options,
-                        regenerate=regenerate,
-                        hooks=hooks,
                         halos_desc=halos_desc,
-                        direc=direc,
+                        **kw,
                     )
                     halos_desc = halo_field
                     pt_halos += [
-                        perturb_halo_list(
-                            redshift=z,
-                            init_boxes=init_box,
-                            cosmo_params=cosmo_params,
-                            user_params=user_params,
-                            astro_params=astro_params,
-                            flag_options=flag_options,
-                            halo_field=halo_field,
-                            regenerate=regenerate,
-                            hooks=hooks,
-                            direc=direc,
-                        )
+                        perturb_halo_list(redshift=z, halo_field=halo_field, **kw)
                     ]
 
                     # we never want to store every halofield
@@ -3815,7 +3488,6 @@
         except OSError:
             pass
 
-        hbox = None
         ph = None
 
         perturb_files = []
@@ -3826,19 +3498,16 @@
         pth_files = []
         log10_mturnovers = np.zeros(len(scrollz))
         log10_mturnovers_mini = np.zeros(len(scrollz))
-<<<<<<< HEAD
         hboxes = []
         z_halos = []
-=======
         coeval = None
         prev_coeval = None
         st2 = None
-        pt_halos = None
+        hbox2 = None
 
         if lightcone_filename and not Path(lightcone_filename).exists():
             lightcone.save(lightcone_filename)
 
->>>>>>> ef480dc7
         for iz, z in enumerate(scrollz):
             logger.info(f"Computing Redshift {z} ({iz+1}/{len(scrollz)}) iterations.")
 
@@ -3848,21 +3517,16 @@
             # in case we dumped them from memory into file.
             pf2.load_all()
             if flag_options.USE_HALO_FIELD:
-<<<<<<< HEAD
                 ph = pt_halos[iz]
                 ph.load_all()
+
                 hbox2 = halo_box(
                     redshift=z,
-                    init_boxes=init_box,
-                    astro_params=astro_params,
-                    flag_options=flag_options,
-                    cosmo_params=cosmo_params,
-                    user_params=user_params,
-                    regenerate=regenerate,
                     pt_halos=ph,
                     previous_ionize_box=ib,
                     previous_spin_temp=st,
                     perturbed_field=pf2,
+                    **kw,
                 )
                 z_halos.append(z)
                 hboxes.append(hbox2)
@@ -3870,69 +3534,28 @@
                 if flag_options.USE_TS_FLUCT:
                     sourcebox = xray_source(
                         redshift=z,
-                        astro_params=astro_params,
-                        flag_options=flag_options,
-                        cosmo_params=cosmo_params,
-                        user_params=user_params,
-                        random_seed=random_seed,  # needed since no boxes in memory
                         z_halos=z_halos,
-                        regenerate=regenerate,
                         hboxes=hboxes,
+                        **kw,
                     )
-=======
-                halo_field = determine_halo_list(redshift=z, **kw)
-                pt_halos = perturb_halo_list(redshift=z, halo_field=halo_field, **kw)
->>>>>>> ef480dc7
 
             if flag_options.USE_TS_FLUCT:
                 st2 = spin_temperature(
                     redshift=z,
                     previous_spin_temp=st,
                     perturbed_field=perturb_min if use_interp_perturb_field else pf2,
-<<<<<<< HEAD
                     sourcebox=sourcebox if flag_options.USE_HALO_FIELD else None,
-                    regenerate=regenerate,
-                    init_boxes=init_box,
-                    hooks=hooks,
-                    direc=direc,
-=======
->>>>>>> ef480dc7
                     cleanup=(cleanup and iz == (len(scrollz) - 1)),
                     **kw,
                 )
-
-            # find photon cons redshift
-            # HACK: There should be a better way to get the right delta z
-            if flag_options.PHOTON_CONS_TYPE == 1 and flag_options.USE_HALO_FIELD:
-                z_target, _, _ = get_photoncons_dz(astro_params, flag_options, z)
-                logger.info(
-                    f"interpolating {z_target} onto {z_halos[-1]},{z_halos[0]} {len(hboxes)},{len(z_halos)}"
-                )
-                hbox_ionize, _, _ = interp_haloboxes(
-                    hboxes[::-1], ["n_ion", "whalo_sfr"], z_halos[::-1], z_target
-                )
-                hbox_ionize.redshift = z
-            else:
-                hbox_ionize = hbox2 if flag_options.USE_HALO_FIELD else None
 
             ib2 = ionize_box(
                 redshift=z,
                 previous_ionize_box=ib,
                 perturbed_field=pf2,
-<<<<<<< HEAD
-                previous_perturbed_field=pf,
-                astro_params=astro_params,
-                flag_options=flag_options,
-                spin_temp=st2 if flag_options.USE_TS_FLUCT else None,
-                halobox=hbox_ionize if flag_options.USE_HALO_FIELD else None,
-                regenerate=regenerate,
-                hooks=hooks,
-                direc=direc,
-=======
                 previous_perturbed_field=prev_perturb,
                 spin_temp=st2,
-                pt_halos=pt_halos,
->>>>>>> ef480dc7
+                halobox=hbox2,
                 cleanup=(cleanup and iz == (len(scrollz) - 1)),
                 **kw,
             )
@@ -3942,43 +3565,23 @@
             bt2 = brightness_temperature(
                 ionized_box=ib2,
                 perturbed_field=pf2,
-                spin_temp=st2 if flag_options.USE_TS_FLUCT else None,
+                spin_temp=st2,
                 **iokw,
             )
 
-<<<<<<< HEAD
-            if coeval_callback is not None and compute_coeval_callback[iz]:
-                coeval = Coeval(
-                    redshift=z,
-                    initial_conditions=init_box,
-                    perturbed_field=pf2,
-                    halobox=hbox2 if flag_options.USE_HALO_FIELD else None,
-                    ionized_box=ib2,
-                    brightness_temp=bt2,
-                    ts_box=st2 if flag_options.USE_TS_FLUCT else None,
-                    photon_nonconservation_data=_get_photon_nonconservation_data()
-                    if flag_options.PHOTON_CONS == 1
-                    else None,
-                    _globals=None,
-                )
-=======
             coeval = Coeval(
                 redshift=z,
                 initial_conditions=init_box,
                 perturbed_field=pf2,
                 ionized_box=ib2,
                 brightness_temp=bt2,
-                ts_box=st2 if flag_options.USE_TS_FLUCT else None,
-                photon_nonconservation_data=(
-                    _get_photon_nonconservation_data()
-                    if flag_options.PHOTON_CONS
-                    else None
-                ),
+                ts_box=st2,
+                halobox=hbox2,
+                photon_nonconservation_data=photon_nonconservation_data,
                 _globals=None,
             )
 
             if coeval_callback is not None and compute_coeval_callback[iz]:
->>>>>>> ef480dc7
                 try:
                     coeval_callback_output.append(coeval_callback(coeval))
                 except Exception as e:
@@ -4000,19 +3603,6 @@
             ionize_files.append((z, os.path.join(direc, ib2.filename)))
             brightness_files.append((z, os.path.join(direc, bt2.filename)))
 
-<<<<<<< HEAD
-            outs = {
-                "PerturbedField": (pf, pf2),
-                "IonizedBox": (ib, ib2),
-                "BrightnessTemp": (bt, bt2),
-            }
-            if flag_options.USE_TS_FLUCT:
-                outs["TsBox"] = (st, st2)
-            if flag_options.USE_HALO_FIELD:
-                outs["HaloBox"] = (hbox, hbox2)
-
-=======
->>>>>>> ef480dc7
             # Save mean/global quantities
             for quantity in global_quantities:
                 lightcone.global_quantities[quantity][iz] = np.mean(
@@ -4037,13 +3627,9 @@
             if flag_options.USE_TS_FLUCT:
                 st = st2
             ib = ib2
-<<<<<<< HEAD
-            bt = bt2
-=======
             if flag_options.USE_MINI_HALOS:
                 prev_perturb = pf2
             prev_coeval = coeval
->>>>>>> ef480dc7
 
             if pf is not None:
                 try:
@@ -4058,52 +3644,17 @@
                     pass
 
             pf = pf2
-            if flag_options.USE_HALO_FIELD:
-                hbox = hbox2
-
-<<<<<<< HEAD
-        if flag_options.PHOTON_CONS_TYPE == 1:
-=======
+
             if z <= return_at_z:
                 # Optionally return when the lightcone is only partially filled
                 break
 
-        if flag_options.PHOTON_CONS:
->>>>>>> ef480dc7
+        if flag_options.PHOTON_CONS_TYPE == 1:
             photon_nonconservation_data = _get_photon_nonconservation_data()
 
         if lib.photon_cons_allocated:
             lib.FreePhotonConsMemory()
 
-<<<<<<< HEAD
-        out = (
-            LightCone(
-                redshift,
-                user_params,
-                cosmo_params,
-                astro_params,
-                flag_options,
-                init_box.random_seed,
-                lc,
-                node_redshifts=scrollz,
-                global_quantities=global_q,
-                photon_nonconservation_data=photon_nonconservation_data,
-                _globals=dict(global_params.items()),
-                cache_files={
-                    "init": [(0, os.path.join(direc, init_box.filename))],
-                    "perturb_field": perturb_files,
-                    "ionized_box": ionize_files,
-                    "brightness_temp": brightness_files,
-                    "spin_temp": spin_temp_files,
-                    "halobox": hbox_files,
-                    "pt_halos": pth_files,
-                },
-                log10_mturnovers=log10_mturnovers,
-                log10_mturnovers_mini=log10_mturnovers_mini,
-            ),
-            coeval_callback_output,
-        )
-=======
         if isinstance(lightcone, AngularLightcone) and lightconer.get_los_velocity:
             lightcone.compute_rsds(
                 fname=lightcone_filename, n_subcells=astro_params.N_RSD_STEPS
@@ -4117,9 +3668,10 @@
             "ionized_box": ionize_files,
             "brightness_temp": brightness_files,
             "spin_temp": spin_temp_files,
+            "halobox": hbox_files,
+            "pt_halos": pth_files,
         }
 
->>>>>>> ef480dc7
         if coeval_callback is None:
             return lightcone
         else:
@@ -4151,269 +3703,4 @@
         else:
             raise ValueError("coeval_callback_redshifts has to be list or integer > 0.")
 
-    return compute_coeval_callback
-
-
-<<<<<<< HEAD
-def _get_interpolation_outputs(
-    lightcone_quantities: Sequence,
-    global_quantities: Sequence,
-    flag_options: FlagOptions,
-) -> dict[str, str]:
-    _fld_names = get_all_fieldnames(arrays_only=True, lightcone_only=True, as_dict=True)
-
-    incorrect_lc = [q for q in lightcone_quantities if q not in _fld_names.keys()]
-    if incorrect_lc:
-        raise ValueError(
-            f"The following lightcone_quantities are not available: {incorrect_lc}"
-        )
-
-    incorrect_gl = [q for q in global_quantities if q not in _fld_names.keys()]
-    if incorrect_gl:
-        raise ValueError(
-            f"The following global_quantities are not available: {incorrect_gl}"
-        )
-
-    if not flag_options.USE_TS_FLUCT and any(
-        _fld_names[q] == "TsBox" for q in lightcone_quantities + global_quantities
-    ):
-        raise ValueError(
-            "TsBox quantity found in lightcone_quantities or global_quantities, "
-            "but not running spin_temp!"
-        )
-
-    return _fld_names
-
-
-def _interpolate_in_redshift(
-    z_index,
-    box_index,
-    lc_index,
-    n_lightcone,
-    scroll_distances,
-    lc_distances,
-    output_obj,
-    output_obj2,
-    quantity,
-    lc,
-    kind="mean",
-):
-    try:
-        array = getattr(output_obj, quantity)
-        array2 = getattr(output_obj2, quantity)
-    except AttributeError:
-        raise AttributeError(
-            f"{quantity} is not a valid field of {output_obj.__class__.__name__}"
-        )
-
-    assert array.__class__ == array2.__class__
-
-    # Do linear interpolation only.
-    prev_d = scroll_distances[z_index - 1]
-    this_d = scroll_distances[z_index]
-
-    # Get the cells that need to be filled on this iteration.
-    these_distances = lc_distances[
-        np.logical_and(lc_distances < prev_d, lc_distances >= this_d)
-    ]
-
-    n = len(these_distances)
-    ind = np.arange(-(box_index + n), -box_index)
-
-    sub_array = array.take(ind + n_lightcone, axis=2, mode="wrap")
-    sub_array2 = array2.take(ind + n_lightcone, axis=2, mode="wrap")
-
-    out = (
-        np.abs(this_d - these_distances) * sub_array
-        + np.abs(prev_d - these_distances) * sub_array2
-    ) / (np.abs(prev_d - this_d))
-    if kind == "mean_max":
-        flag = sub_array * sub_array2 < 0
-        out[flag] = np.maximum(sub_array, sub_array2)[flag]
-    elif kind != "mean":
-        raise ValueError("kind must be 'mean' or 'mean_max'")
-
-    lc[:, :, -(lc_index + n) : n_lightcone - lc_index] = out
-    return n
-
-
-def _setup_lightcone(
-    cosmo_params, max_redshift, redshift, scrollz, user_params, z_step_factor
-):
-    # Here set up the lightcone box.
-    # Get a length of the lightcone (bigger than it needs to be at first).
-    d_at_redshift = cosmo_params.cosmo.comoving_distance(redshift).value
-    Ltotal = (
-        cosmo_params.cosmo.comoving_distance(scrollz[0] * z_step_factor).value
-        - d_at_redshift
-    )
-    lc_distances = np.arange(0, Ltotal, user_params.BOX_LEN / user_params.HII_DIM)
-
-    # Use max_redshift to get the actual distances we require.
-    Lmax = cosmo_params.cosmo.comoving_distance(max_redshift).value - d_at_redshift
-    first_greater = np.argwhere(lc_distances > Lmax)[0][0]
-
-    # Get *at least* as far as max_redshift
-    lc_distances = lc_distances[: (first_greater + 1)]
-
-    n_lightcone = len(lc_distances)
-    return d_at_redshift, lc_distances, n_lightcone
-
-
-def _get_lightcone_redshifts(
-    cosmo_params, max_redshift, redshift, user_params, z_step_factor
-):
-    scrollz = _logscroll_redshifts(redshift, z_step_factor, max_redshift)
-    lc_distances = _setup_lightcone(
-        cosmo_params, max_redshift, redshift, scrollz, user_params, z_step_factor
-    )[1]
-    lc_distances += cosmo_params.cosmo.comoving_distance(redshift).value
-
-    return np.array(
-        [
-            z_at_value(cosmo_params.cosmo.comoving_distance, d * units.Mpc)
-            for d in lc_distances
-        ]
-    )
-=======
-def calibrate_photon_cons(
-    astro_params,
-    flag_options,
-    regenerate,
-    hooks,
-    direc,
-    init_boxes: InitialConditions | None = None,
-    user_params: UserParams | None = None,
-    cosmo_params: CosmoParams | None = None,
-    **global_kwargs,
-):
-    r"""
-    Set up the photon non-conservation correction.
-
-    Scrolls through in redshift, turning off all flag_options to construct a 21cmFAST calibration
-    reionisation history to be matched to the analytic expression from solving the filling factor
-    ODE.
-
-    Parameters
-    ----------
-    user_params : `~UserParams`, optional
-        Defines the overall options and parameters of the run.
-    astro_params : :class:`~AstroParams`, optional
-        Defines the astrophysical parameters of the run.
-    cosmo_params : :class:`~CosmoParams`, optional
-        Defines the cosmological parameters used to compute initial conditions.
-    flag_options: :class:`~FlagOptions`, optional
-        Options concerning how the reionization process is run, eg. if spin temperature
-        fluctuations are required.
-    init_box : :class:`~InitialConditions`, optional
-        If given, the user and cosmo params will be set from this object, and it will not be
-        re-calculated.
-    \*\*global_kwargs :
-        Any attributes for :class:`~py21cmfast.inputs.GlobalParams`. This will
-        *temporarily* set global attributes for the duration of the function. Note that
-        arguments will be treated as case-insensitive.
-
-    Other Parameters
-    ----------------
-    regenerate, write
-        See docs of :func:`initial_conditions` for more information.
-    """
-    direc, regenerate, hooks = _get_config_options(direc, regenerate, None, hooks)
-
-    if init_boxes is not None:
-        cosmo_params = init_boxes.cosmo_params
-        user_params = init_boxes.user_params
-
-    if cosmo_params is None or user_params is None:
-        raise ValueError(
-            "user_params and cosmo_params must be given if init_boxes is not"
-        )
-
-    if not flag_options.PHOTON_CONS:
-        return
-
-    with global_params.use(**global_kwargs):
-        # Create a new astro_params and flag_options just for the photon_cons correction
-        astro_params_photoncons = deepcopy(astro_params)
-        astro_params_photoncons._R_BUBBLE_MAX = astro_params.R_BUBBLE_MAX
-
-        flag_options_photoncons = FlagOptions(
-            USE_MASS_DEPENDENT_ZETA=flag_options.USE_MASS_DEPENDENT_ZETA,
-            M_MIN_in_Mass=flag_options.M_MIN_in_Mass,
-        )
-
-        ib = None
-        prev_perturb = None
-
-        # Arrays for redshift and neutral fraction for the calibration curve
-        z_for_photon_cons = []
-        neutral_fraction_photon_cons = []
-
-        # Initialise the analytic expression for the reionisation history
-        logger.info("About to start photon conservation correction")
-        _init_photon_conservation_correction(
-            user_params=user_params,
-            cosmo_params=cosmo_params,
-            astro_params=astro_params,
-            flag_options=flag_options,
-        )
-
-        # Determine the starting redshift to start scrolling through to create the
-        # calibration reionisation history
-        logger.info("Calculating photon conservation zstart")
-        z = _calc_zstart_photon_cons()
-
-        while z > global_params.PhotonConsEndCalibz:
-            # Determine the ionisation box with recombinations, spin temperature etc.
-            # turned off.
-            this_perturb = perturb_field(
-                redshift=z,
-                init_boxes=init_boxes,
-                regenerate=regenerate,
-                hooks=hooks,
-                direc=direc,
-            )
-
-            ib2 = ionize_box(
-                redshift=z,
-                previous_ionize_box=ib,
-                init_boxes=init_boxes,
-                perturbed_field=this_perturb,
-                previous_perturbed_field=prev_perturb,
-                astro_params=astro_params_photoncons,
-                flag_options=flag_options_photoncons,
-                spin_temp=None,
-                regenerate=regenerate,
-                hooks=hooks,
-                direc=direc,
-            )
-
-            mean_nf = np.mean(ib2.xH_box)
-
-            # Save mean/global quantities
-            neutral_fraction_photon_cons.append(mean_nf)
-            z_for_photon_cons.append(z)
-
-            # Can speed up sampling in regions where the evolution is slower
-            if 0.3 < mean_nf <= 0.9:
-                z -= 0.15
-            elif 0.01 < mean_nf <= 0.3:
-                z -= 0.05
-            else:
-                z -= 0.5
-
-            ib = ib2
-            if flag_options.USE_MINI_HALOS:
-                prev_perturb = this_perturb
-
-        z_for_photon_cons = np.array(z_for_photon_cons[::-1])
-        neutral_fraction_photon_cons = np.array(neutral_fraction_photon_cons[::-1])
-
-        # Construct the spline for the calibration curve
-        logger.info("Calibrating photon conservation correction")
-        _calibrate_photon_conservation_correction(
-            redshifts_estimate=z_for_photon_cons,
-            nf_estimate=neutral_fraction_photon_cons,
-            NSpline=len(z_for_photon_cons),
-        )
->>>>>>> ef480dc7
+    return compute_coeval_callback