"""
The main wrapper for the underlying 21cmFAST C-code.

The module provides both low- and high-level wrappers, using the very low-level machinery
in :mod:`~py21cmfast._utils`, and the convenient input and output structures from
:mod:`~py21cmfast.inputs` and :mod:`~py21cmfast.outputs`.

This module provides a number of:

* Low-level functions which simplify calling the background C functions which populate
  these output objects given the input classes.
* High-level functions which provide the most efficient and simplest way to generate the
  most commonly desired outputs.

**Low-level functions**

The low-level functions provided here ease the production of the aforementioned output
objects. Functions exist for each low-level C routine, which have been decoupled as far
as possible. So, functions exist to create :func:`initial_conditions`,
:func:`perturb_field`, :class:`ionize_box` and so on. Creating a brightness temperature
box (often the desired final output) would generally require calling each of these in
turn, as each depends on the result of a previous function. Nevertheless, each function
has the capability of generating the required previous outputs on-the-fly, so one can
instantly call :func:`ionize_box` and get a self-consistent result. Doing so, while
convenient, is sometimes not *efficient*, especially when using inhomogeneous
recombinations or the spin temperature field, which intrinsically require consistent
evolution of the ionization field through redshift. In these cases, for best efficiency
it is recommended to either use a customised manual approach to calling these low-level
functions, or to call a higher-level function which optimizes this process.

Finally, note that :mod:`py21cmfast` attempts to optimize the production of the large amount of
data via on-disk caching. By default, if a previous set of data has been computed using
the current input parameters, it will be read-in from a caching repository and returned
directly. This behaviour can be tuned in any of the low-level (or high-level) functions
by setting the `write`, `direc`, `regenerate` and `match_seed` parameters (see docs for
:func:`initial_conditions` for details). The function :func:`~query_cache` can be used
to search the cache, and return empty datasets corresponding to each (and these can then be
filled with the data merely by calling ``.read()`` on any data set). Conversely, a
specific data set can be read and returned as a proper output object by calling the
:func:`~py21cmfast.cache_tools.readbox` function.


**High-level functions**

As previously mentioned, calling the low-level functions in some cases is non-optimal,
especially when full evolution of the field is required, and thus iteration through a
series of redshift. In addition, while :class:`InitialConditions` and
:class:`PerturbedField` are necessary intermediate data, it is *usually* the resulting
brightness temperature which is of most interest, and it is easier to not have to worry
about the intermediate steps explicitly. For these typical use-cases, two high-level
functions are available: :func:`run_coeval` and :func:`run_lightcone`, whose purpose
should be self-explanatory. These will optimally run all necessary intermediate
steps (using cached results by default if possible) and return all datasets of interest.


Examples
--------
A typical example of using this module would be the following.

>>> import py21cmfast as p21

Get coeval cubes at redshift 7,8 and 9, without spin temperature or inhomogeneous
recombinations:

>>> coeval = p21.run_coeval(
>>>     redshift=[7,8,9],
>>>     cosmo_params=p21.CosmoParams(hlittle=0.7),
>>>     user_params=p21.UserParams(HII_DIM=100)
>>> )

Get coeval cubes at the same redshift, with both spin temperature and inhomogeneous
recombinations, pulled from the natural evolution of the fields:

>>> all_boxes = p21.run_coeval(
>>>                 redshift=[7,8,9],
>>>                 user_params=p21.UserParams(HII_DIM=100),
>>>                 flag_options=p21.FlagOptions(INHOMO_RECO=True),
>>>                 do_spin_temp=True
>>>             )

Get a self-consistent lightcone defined between z1 and z2 (`z_step_factor` changes the
logarithmic steps between redshift that are actually evaluated, which are then
interpolated onto the lightcone cells):

>>> lightcone = p21.run_lightcone(redshift=z2, max_redshift=z2, z_step_factor=1.03)
"""

from __future__ import annotations

import logging
import numpy as np
import os
import warnings
from astropy import units as un
from astropy.cosmology import z_at_value
from copy import deepcopy
from pathlib import Path
from scipy.interpolate import interp1d
from typing import Any, Callable, Sequence

from ._cfg import config
from ._utils import OutputStruct, _check_compatible_inputs, _process_exitcode, asarray
from .c_21cmfast import ffi, lib
from .cache_tools import get_boxes_at_redshift
from .inputs import (
    AstroParams,
    CosmoParams,
    FlagOptions,
    UserParams,
    convert_input_dicts,
    global_params,
    validate_all_inputs,
)
from .lightcones import Lightconer, RectilinearLightconer
from .outputs import (
    AngularLightcone,
    BrightnessTemp,
    Coeval,
    HaloBox,
    HaloField,
    InitialConditions,
    IonizedBox,
    LightCone,
    PerturbedField,
    PerturbHaloField,
    TsBox,
    XraySourceBox,
    _OutputStructZ,
)
from .photoncons import (
    _get_photon_nonconservation_data,
    get_photoncons_dz,
    setup_photon_cons,
)

logger = logging.getLogger(__name__)


def _configure_inputs(
    defaults: list,
    *datasets,
    ignore: list = ["redshift"],
    flag_none: list | None = None,
):
    """Configure a set of input parameter structs.

    This is useful for basing parameters on a previous output.
    The logic is this: the struct _cannot_ be present and different in both defaults and
    a dataset. If it is present in _either_ of them, that will be returned. If it is
    present in _neither_, either an error will be raised (if that item is in `flag_none`)
    or it will pass.

    Parameters
    ----------
    defaults : list of 2-tuples
        Each tuple is (key, val). Keys are input struct names, and values are a default
        structure for that input.
    datasets : list of :class:`~_utils.OutputStruct`
        A number of output datasets to cross-check, and draw parameter values from.
    ignore : list of str
        Attributes to ignore when ensuring that parameter inputs are the same.
    flag_none : list
        A list of parameter names for which ``None`` is not an acceptable value.

    Raises
    ------
    ValueError :
        If an input parameter is present in both defaults and the dataset, and is different.
        OR if the parameter is present in neither defaults not the datasets, and it is
        included in `flag_none`.
    """
    # First ensure all inputs are compatible in their parameters
    _check_compatible_inputs(*datasets, ignore=ignore)

    if flag_none is None:
        flag_none = []

    output = [0] * len(defaults)
    for i, (key, val) in enumerate(defaults):
        # Get the value of this input from the datasets
        data_val = None
        for dataset in datasets:
            if dataset is not None and hasattr(dataset, key):
                data_val = getattr(dataset, key)
                break

        if val is not None and data_val is not None and data_val != val:
            raise ValueError(
                f"{key} has an inconsistent value with {dataset.__class__.__name__}."
                f" Expected:\n\n{val}\n\nGot:\n\n{data_val}."
            )
        if val is not None:
            output[i] = val
        elif data_val is not None:
            output[i] = data_val
        elif key in flag_none:
            raise ValueError(f"For {key}, a value must be provided in some manner")
        else:
            output[i] = None

    return output


def configure_redshift(redshift, *structs):
    """
    Check and obtain a redshift from given default and structs.

    Parameters
    ----------
    redshift : float
        The default redshift to use
    structs : list of :class:`~_utils.OutputStruct`
        A number of output datasets from which to find the redshift.

    Raises
    ------
    ValueError :
        If both `redshift` and *all* structs have a value of `None`, **or** if any of them
        are different from each other (and not `None`).
    """
    zs = {s.redshift for s in structs if s is not None and hasattr(s, "redshift")}
    zs = list(zs)

    if len(zs) > 1 or (
        len(zs) == 1
        and redshift is not None
        and not np.isclose(zs[0], redshift, atol=1e-5)
    ):
        raise ValueError("Incompatible redshifts in inputs")
    elif len(zs) == 1:
        return zs[0]
    elif redshift is None:
        raise ValueError(
            "Either redshift must be provided, or a data set containing it."
        )
    else:
        return redshift


def _verify_types(**kwargs):
    """Ensure each argument has a type of None or that matching its name."""
    for k, v in kwargs.items():
        for j, kk in enumerate(
            [
                "init",
                "perturb",
                "ionize",
                "spin_temp",
                "halo_field",
                "pt_halos",
                "halobox",
                "xray_source_box",
            ]
        ):
            if kk in k:
                break
        cls = [
            InitialConditions,
            PerturbedField,
            IonizedBox,
            TsBox,
            HaloField,
            PerturbHaloField,
            HaloBox,
            XraySourceBox,
        ][j]

        if v is not None and not isinstance(v, cls):
            raise ValueError(f"{k} must be an instance of {cls.__name__}")


def _setup_inputs(
    input_params: dict[str, Any],
    input_boxes: dict[str, OutputStruct] | None = None,
    redshift=-1,
):
    """
    Verify and set up input parameters to any function that runs C code.

    Parameters
    ----------
    input_boxes
        A dictionary of OutputStruct objects that are meant as inputs to the current
        calculation. These will be verified against each other, and also used to
        determine redshift, if appropriate.
    input_params
        A dictionary of keys and dicts / input structs. This should have the random
        seed, cosmo/user params and optionally the flag and astro params.
    redshift
        Optional value of the redshift. Can be None. If not provided, no redshift is
        returned.

    Returns
    -------
    random_seed
        The random seed to use, determined from either explicit input or input boxes.
    input_params
        The configured input parameter structs, in the order in which they were given.
    redshift
        If redshift is given, it will also be output.
    """
    input_boxes = input_boxes or {}

    if "flag_options" in input_params and "user_params" not in input_params:
        raise ValueError("To set flag_options requires user_params")
    if "astro_params" in input_params and "flag_options" not in input_params:
        raise ValueError("To set astro_params requires flag_options")

    if input_boxes:
        _verify_types(**input_boxes)

    keys = list(input_params.keys())
    pkeys = ["user_params", "cosmo_params", "astro_params", "flag_options"]

    # Convert the input params into the correct classes, unless they are None.
    outparams = convert_input_dicts(*[input_params.pop(k, None) for k in pkeys])

    # Get defaults from datasets where available
    params = _configure_inputs(
        list(zip(pkeys, outparams)) + list(input_params.items()),
        *list(input_boxes.values()),
    )

    if redshift != -1:
        redshift = configure_redshift(
            redshift,
            *[
                v
                for k, v in input_boxes.items()
                if hasattr(v, "redshift") and "prev" not in k
            ],
        )

    p = convert_input_dicts(*params[:4], defaults=True)

    # This turns params into a dict with all the input parameters in it.
    params = dict(zip(pkeys + list(input_params.keys()), list(p) + params[4:]))

    # Sort the params back into input order and ignore params not in input_params.
    params = dict(zip(keys, [params[k] for k in keys]))

    # Perform validation between different sets of inputs.
    validate_all_inputs(**{k: v for k, v in params.items() if k != "random_seed"})

    # return as list of values
    params = list(params.values())

    out = params
    if redshift != -1:
        out.append(redshift)

    return out


def _call_c_simple(fnc, *args):
    """Call a simple C function that just returns an object.

    Any such function should be defined such that the last argument is an int pointer generating
    the status.
    """
    # Parse the function to get the type of the last argument
    cdata = str(ffi.addressof(lib, fnc.__name__))
    kind = cdata.split("(")[-1].split(")")[0].split(",")[-1]
    result = ffi.new(kind)
    status = fnc(*args, result)
    _process_exitcode(status, fnc, args)
    return result[0]


def _get_config_options(
    direc, regenerate, write, hooks
) -> tuple[str, bool, dict[Callable, dict[str, Any]]]:
    direc = str(os.path.expanduser(config["direc"] if direc is None else direc))

    if hooks is None or len(hooks) > 0:
        hooks = hooks or {}

        if callable(write) and write not in hooks:
            hooks[write] = {"direc": direc}

        if not hooks:
            if write is None:
                write = config["write"]

            if not callable(write) and write:
                hooks["write"] = {"direc": direc}

    return (
        direc,
        bool(config["regenerate"] if regenerate is None else regenerate),
        hooks,
    )


def get_all_fieldnames(
    arrays_only=True, lightcone_only=False, as_dict=False
) -> dict[str, str] | set[str]:
    """Return all possible fieldnames in output structs.

    Parameters
    ----------
    arrays_only : bool, optional
        Whether to only return fields that are arrays.
    lightcone_only : bool, optional
        Whether to only return fields from classes that evolve with redshift.
    as_dict : bool, optional
        Whether to return results as a dictionary of ``quantity: class_name``.
        Otherwise returns a set of quantities.
    """
    classes = [cls(redshift=0, dummy=True) for cls in _OutputStructZ._implementations()]

    if not lightcone_only:
        classes.append(InitialConditions())

    attr = "pointer_fields" if arrays_only else "fieldnames"

    if as_dict:
        return {
            name: cls.__class__.__name__
            for cls in classes
            for name in getattr(cls, attr)
        }
    else:
        return {name for cls in classes for name in getattr(cls, attr)}


# ======================================================================================
# WRAPPING FUNCTIONS
# ======================================================================================
def construct_fftw_wisdoms(*, user_params=None, cosmo_params=None):
    """Construct all necessary FFTW wisdoms.

    Parameters
    ----------
    user_params : :class:`~inputs.UserParams`
        Parameters defining the simulation run.

    """
    user_params = UserParams(user_params)
    cosmo_params = CosmoParams(cosmo_params)

    # Run the C code
    if user_params.USE_FFTW_WISDOM:
        return lib.CreateFFTWWisdoms(user_params(), cosmo_params())
    else:
        return 0


def compute_tau(*, redshifts, global_xHI, user_params=None, cosmo_params=None):
    """Compute the optical depth to reionization under the given model.

    Parameters
    ----------
    redshifts : array-like
        Redshifts defining an evolution of the neutral fraction.
    global_xHI : array-like
        The mean neutral fraction at `redshifts`.
    user_params : :class:`~inputs.UserParams`
        Parameters defining the simulation run.
    cosmo_params : :class:`~inputs.CosmoParams`
        Cosmological parameters.

    Returns
    -------
    tau : float
        The optional depth to reionization

    Raises
    ------
    ValueError :
        If `redshifts` and `global_xHI` have inconsistent length or if redshifts are not
        in ascending order.
    """
    user_params, cosmo_params = _setup_inputs(
        {"user_params": user_params, "cosmo_params": cosmo_params}
    )

    if len(redshifts) != len(global_xHI):
        raise ValueError("redshifts and global_xHI must have same length")

    if not np.all(np.diff(redshifts) > 0):
        raise ValueError("redshifts and global_xHI must be in ascending order")

    # Convert the data to the right type
    redshifts = np.array(redshifts, dtype="float32")
    global_xHI = np.array(global_xHI, dtype="float32")

    z = ffi.cast("float *", ffi.from_buffer(redshifts))
    xHI = ffi.cast("float *", ffi.from_buffer(global_xHI))

    # Run the C code
    return lib.ComputeTau(user_params(), cosmo_params(), len(redshifts), z, xHI)


def compute_luminosity_function(
    *,
    redshifts,
    user_params=None,
    cosmo_params=None,
    astro_params=None,
    flag_options=None,
    nbins=100,
    mturnovers=None,
    mturnovers_mini=None,
    component=0,
):
    """Compute a the luminosity function over a given number of bins and redshifts.

    Parameters
    ----------
    redshifts : array-like
        The redshifts at which to compute the luminosity function.
    user_params : :class:`~UserParams`, optional
        Defines the overall options and parameters of the run.
    cosmo_params : :class:`~CosmoParams`, optional
        Defines the cosmological parameters used to compute initial conditions.
    astro_params : :class:`~AstroParams`, optional
        The astrophysical parameters defining the course of reionization.
    flag_options : :class:`~FlagOptions`, optional
        Some options passed to the reionization routine.
    nbins : int, optional
        The number of luminosity bins to produce for the luminosity function.
    mturnovers : array-like, optional
        The turnover mass at each redshift for massive halos (ACGs).
        Only required when USE_MINI_HALOS is True.
    mturnovers_mini : array-like, optional
        The turnover mass at each redshift for minihalos (MCGs).
        Only required when USE_MINI_HALOS is True.
    component : int, optional
        The component of the LF to be calculated. 0, 1 an 2 are for the total,
        ACG and MCG LFs respectively, requiring inputs of both mturnovers and
        mturnovers_MINI (0), only mturnovers (1) or mturnovers_MINI (2).

    Returns
    -------
    Muvfunc : np.ndarray
        Magnitude array (i.e. brightness). Shape [nredshifts, nbins]
    Mhfunc : np.ndarray
        Halo mass array. Shape [nredshifts, nbins]
    lfunc : np.ndarray
        Number density of haloes corresponding to each bin defined by `Muvfunc`.
        Shape [nredshifts, nbins].
    """
    user_params, cosmo_params, astro_params, flag_options = _setup_inputs(
        {
            "user_params": user_params,
            "cosmo_params": cosmo_params,
            "astro_params": astro_params,
            "flag_options": flag_options,
        }
    )

    redshifts = np.array(redshifts, dtype="float32")
    if flag_options.USE_MINI_HALOS:
        if component in [0, 1]:
            if mturnovers is None:
                logger.warning(
                    "calculating ACG LFs with mini-halo feature requires users to "
                    "specify mturnovers!"
                )
                return None, None, None

            mturnovers = np.array(mturnovers, dtype="float32")
            if len(mturnovers) != len(redshifts):
                logger.warning(
                    "mturnovers(%d) does not match the length of redshifts (%d)"
                    % (len(mturnovers), len(redshifts))
                )
                return None, None, None
        if component in [0, 2]:
            if mturnovers_mini is None:
                logger.warning(
                    "calculating MCG LFs with mini-halo feature requires users to "
                    "specify mturnovers_MINI!"
                )
                return None, None, None

            mturnovers_mini = np.array(mturnovers_mini, dtype="float32")
            if len(mturnovers_mini) != len(redshifts):
                logger.warning(
                    "mturnovers_MINI(%d) does not match the length of redshifts (%d)"
                    % (len(mturnovers), len(redshifts))
                )
                return None, None, None

    else:
        mturnovers = np.zeros(len(redshifts), dtype="float32") + 10**astro_params.M_TURN
        component = 1

    if component == 0:
        lfunc = np.zeros(len(redshifts) * nbins)
        Muvfunc = np.zeros(len(redshifts) * nbins)
        Mhfunc = np.zeros(len(redshifts) * nbins)

        lfunc.shape = (len(redshifts), nbins)
        Muvfunc.shape = (len(redshifts), nbins)
        Mhfunc.shape = (len(redshifts), nbins)

        c_Muvfunc = ffi.cast("double *", ffi.from_buffer(Muvfunc))
        c_Mhfunc = ffi.cast("double *", ffi.from_buffer(Mhfunc))
        c_lfunc = ffi.cast("double *", ffi.from_buffer(lfunc))

        # Run the C code
        errcode = lib.ComputeLF(
            nbins,
            user_params(),
            cosmo_params(),
            astro_params(),
            flag_options(),
            1,
            len(redshifts),
            ffi.cast("float *", ffi.from_buffer(redshifts)),
            ffi.cast("float *", ffi.from_buffer(mturnovers)),
            c_Muvfunc,
            c_Mhfunc,
            c_lfunc,
        )

        _process_exitcode(
            errcode,
            lib.ComputeLF,
            (
                nbins,
                user_params,
                cosmo_params,
                astro_params,
                flag_options,
                1,
                len(redshifts),
            ),
        )

        lfunc_MINI = np.zeros(len(redshifts) * nbins)
        Muvfunc_MINI = np.zeros(len(redshifts) * nbins)
        Mhfunc_MINI = np.zeros(len(redshifts) * nbins)

        lfunc_MINI.shape = (len(redshifts), nbins)
        Muvfunc_MINI.shape = (len(redshifts), nbins)
        Mhfunc_MINI.shape = (len(redshifts), nbins)

        c_Muvfunc_MINI = ffi.cast("double *", ffi.from_buffer(Muvfunc_MINI))
        c_Mhfunc_MINI = ffi.cast("double *", ffi.from_buffer(Mhfunc_MINI))
        c_lfunc_MINI = ffi.cast("double *", ffi.from_buffer(lfunc_MINI))

        # Run the C code
        errcode = lib.ComputeLF(
            nbins,
            user_params(),
            cosmo_params(),
            astro_params(),
            flag_options(),
            2,
            len(redshifts),
            ffi.cast("float *", ffi.from_buffer(redshifts)),
            ffi.cast("float *", ffi.from_buffer(mturnovers_mini)),
            c_Muvfunc_MINI,
            c_Mhfunc_MINI,
            c_lfunc_MINI,
        )

        _process_exitcode(
            errcode,
            lib.ComputeLF,
            (
                nbins,
                user_params,
                cosmo_params,
                astro_params,
                flag_options,
                2,
                len(redshifts),
            ),
        )

        # redo the Muv range using the faintest (most likely MINI) and the brightest (most likely massive)
        lfunc_all = np.zeros(len(redshifts) * nbins)
        Muvfunc_all = np.zeros(len(redshifts) * nbins)
        Mhfunc_all = np.zeros(len(redshifts) * nbins * 2)

        lfunc_all.shape = (len(redshifts), nbins)
        Muvfunc_all.shape = (len(redshifts), nbins)
        Mhfunc_all.shape = (len(redshifts), nbins, 2)
        for iz in range(len(redshifts)):
            Muvfunc_all[iz] = np.linspace(
                np.min([Muvfunc.min(), Muvfunc_MINI.min()]),
                np.max([Muvfunc.max(), Muvfunc_MINI.max()]),
                nbins,
            )
            lfunc_all[iz] = np.log10(
                10
                ** (
                    interp1d(Muvfunc[iz], lfunc[iz], fill_value="extrapolate")(
                        Muvfunc_all[iz]
                    )
                )
                + 10
                ** (
                    interp1d(
                        Muvfunc_MINI[iz], lfunc_MINI[iz], fill_value="extrapolate"
                    )(Muvfunc_all[iz])
                )
            )
            Mhfunc_all[iz] = np.array(
                [
                    interp1d(Muvfunc[iz], Mhfunc[iz], fill_value="extrapolate")(
                        Muvfunc_all[iz]
                    ),
                    interp1d(
                        Muvfunc_MINI[iz], Mhfunc_MINI[iz], fill_value="extrapolate"
                    )(Muvfunc_all[iz]),
                ],
            ).T
        lfunc_all[lfunc_all <= -30] = np.nan
        return Muvfunc_all, Mhfunc_all, lfunc_all
    elif component == 1:
        lfunc = np.zeros(len(redshifts) * nbins)
        Muvfunc = np.zeros(len(redshifts) * nbins)
        Mhfunc = np.zeros(len(redshifts) * nbins)

        lfunc.shape = (len(redshifts), nbins)
        Muvfunc.shape = (len(redshifts), nbins)
        Mhfunc.shape = (len(redshifts), nbins)

        c_Muvfunc = ffi.cast("double *", ffi.from_buffer(Muvfunc))
        c_Mhfunc = ffi.cast("double *", ffi.from_buffer(Mhfunc))
        c_lfunc = ffi.cast("double *", ffi.from_buffer(lfunc))

        # Run the C code
        errcode = lib.ComputeLF(
            nbins,
            user_params(),
            cosmo_params(),
            astro_params(),
            flag_options(),
            1,
            len(redshifts),
            ffi.cast("float *", ffi.from_buffer(redshifts)),
            ffi.cast("float *", ffi.from_buffer(mturnovers)),
            c_Muvfunc,
            c_Mhfunc,
            c_lfunc,
        )

        _process_exitcode(
            errcode,
            lib.ComputeLF,
            (
                nbins,
                user_params,
                cosmo_params,
                astro_params,
                flag_options,
                1,
                len(redshifts),
            ),
        )

        lfunc[lfunc <= -30] = np.nan
        return Muvfunc, Mhfunc, lfunc
    elif component == 2:
        lfunc_MINI = np.zeros(len(redshifts) * nbins)
        Muvfunc_MINI = np.zeros(len(redshifts) * nbins)
        Mhfunc_MINI = np.zeros(len(redshifts) * nbins)

        lfunc_MINI.shape = (len(redshifts), nbins)
        Muvfunc_MINI.shape = (len(redshifts), nbins)
        Mhfunc_MINI.shape = (len(redshifts), nbins)

        c_Muvfunc_MINI = ffi.cast("double *", ffi.from_buffer(Muvfunc_MINI))
        c_Mhfunc_MINI = ffi.cast("double *", ffi.from_buffer(Mhfunc_MINI))
        c_lfunc_MINI = ffi.cast("double *", ffi.from_buffer(lfunc_MINI))

        # Run the C code
        errcode = lib.ComputeLF(
            nbins,
            user_params(),
            cosmo_params(),
            astro_params(),
            flag_options(),
            2,
            len(redshifts),
            ffi.cast("float *", ffi.from_buffer(redshifts)),
            ffi.cast("float *", ffi.from_buffer(mturnovers_mini)),
            c_Muvfunc_MINI,
            c_Mhfunc_MINI,
            c_lfunc_MINI,
        )

        _process_exitcode(
            errcode,
            lib.ComputeLF,
            (
                nbins,
                user_params,
                cosmo_params,
                astro_params,
                flag_options,
                2,
                len(redshifts),
            ),
        )

        lfunc_MINI[lfunc_MINI <= -30] = np.nan
        return Muvfunc_MINI, Mhfunc_MINI, lfunc_MINI
    else:
        logger.warning("What is component %d ?" % component)
        return None, None, None


def initial_conditions(
    *,
    user_params=None,
    cosmo_params=None,
    random_seed=None,
    regenerate=None,
    write=None,
    direc=None,
    hooks: dict[Callable, dict[str, Any]] | None = None,
    **global_kwargs,
) -> InitialConditions:
    r"""
    Compute initial conditions.

    Parameters
    ----------
    user_params : :class:`~UserParams` instance, optional
        Defines the overall options and parameters of the run.
    cosmo_params : :class:`~CosmoParams` instance, optional
        Defines the cosmological parameters used to compute initial conditions.
    regenerate : bool, optional
        Whether to force regeneration of data, even if matching cached data is found.
        This is applied recursively to any potential sub-calculations. It is ignored in
        the case of dependent data only if that data is explicitly passed to the function.
    write : bool, optional
        Whether to write results to file (i.e. cache). This is recursively applied to
        any potential sub-calculations.
    hooks
        Any extra functions to apply to the output object. This should be a dictionary
        where the keys are the functions, and the values are themselves dictionaries of
        parameters to pass to the function. The function signature should be
        ``(output, **params)``, where the ``output`` is the output object.
    direc : str, optional
        The directory in which to search for the boxes and write them. By default, this
        is the directory given by ``boxdir`` in the configuration file,
        ``~/.21cmfast/config.yml``. This is recursively applied to any potential
        sub-calculations.
    \*\*global_kwargs :
        Any attributes for :class:`~py21cmfast.inputs.GlobalParams`. This will
        *temporarily* set global attributes for the duration of the function. Note that
        arguments will be treated as case-insensitive.

    Returns
    -------
    :class:`~InitialConditions`
    """
    direc, regenerate, hooks = _get_config_options(direc, regenerate, write, hooks)

    with global_params.use(**global_kwargs):
        user_params, cosmo_params = _setup_inputs(
            {"user_params": user_params, "cosmo_params": cosmo_params}
        )

        # Initialize memory for the boxes that will be returned.
        boxes = InitialConditions(
            user_params=user_params, cosmo_params=cosmo_params, random_seed=random_seed
        )

        # Construct FFTW wisdoms. Only if required
        construct_fftw_wisdoms(user_params=user_params, cosmo_params=cosmo_params)

        # First check whether the boxes already exist.
        if not regenerate:
            try:
                boxes.read(direc, keys=())
                logger.info(
                    f"Existing init_boxes found and read in (seed={boxes.random_seed})."
                )
                return boxes
            except OSError:
                pass

        return boxes.compute(hooks=hooks)


def perturb_field(
    *,
    redshift,
    init_boxes=None,
    user_params=None,
    cosmo_params=None,
    random_seed=None,
    regenerate=None,
    write=None,
    direc=None,
    hooks: dict[Callable, dict[str, Any]] | None = None,
    **global_kwargs,
) -> PerturbedField:
    r"""
    Compute a perturbed field at a given redshift.

    Parameters
    ----------
    redshift : float
        The redshift at which to compute the perturbed field.
    init_boxes : :class:`~InitialConditions`, optional
        If given, these initial conditions boxes will be used, otherwise initial conditions will
        be generated. If given,
        the user and cosmo params will be set from this object.
    user_params : :class:`~UserParams`, optional
        Defines the overall options and parameters of the run.
    cosmo_params : :class:`~CosmoParams`, optional
        Defines the cosmological parameters used to compute initial conditions.
    \*\*global_kwargs :
        Any attributes for :class:`~py21cmfast.inputs.GlobalParams`. This will
        *temporarily* set global attributes for the duration of the function. Note that
        arguments will be treated as case-insensitive.

    Returns
    -------
    :class:`~PerturbedField`

    Other Parameters
    ----------------
    regenerate, write, direc, random_seed:
        See docs of :func:`initial_conditions` for more information.

    Examples
    --------
    The simplest method is just to give a redshift::

    >>> field = perturb_field(7.0)
    >>> print(field.density)

    Doing so will internally call the :func:`~initial_conditions` function. If initial conditions
    have already been
    calculated, this can be avoided by passing them:

    >>> init_boxes = initial_conditions()
    >>> field7 = perturb_field(7.0, init_boxes)
    >>> field8 = perturb_field(8.0, init_boxes)

    The user and cosmo parameter structures are by default inferred from the ``init_boxes``,
    so that the following is
    consistent::

    >>> init_boxes = initial_conditions(user_params= UserParams(HII_DIM=1000))
    >>> field7 = perturb_field(7.0, init_boxes)

    If ``init_boxes`` is not passed, then these parameters can be directly passed::

    >>> field7 = perturb_field(7.0, user_params=UserParams(HII_DIM=1000))

    """
    direc, regenerate, hooks = _get_config_options(direc, regenerate, write, hooks)

    with global_params.use(**global_kwargs):
        random_seed, user_params, cosmo_params, redshift = _setup_inputs(
            {
                "random_seed": random_seed,
                "user_params": user_params,
                "cosmo_params": cosmo_params,
            },
            input_boxes={"init_boxes": init_boxes},
            redshift=redshift,
        )

        # Initialize perturbed boxes.
        fields = PerturbedField(
            redshift=redshift,
            user_params=user_params,
            cosmo_params=cosmo_params,
            random_seed=random_seed,
        )

        # Check whether the boxes already exist
        if not regenerate:
            try:
                fields.read(direc, keys=())
                logger.info(
                    f"Existing z={redshift} perturb_field boxes found and read in "
                    f"(seed={fields.random_seed})."
                )
                return fields
            except OSError:
                pass

        # Construct FFTW wisdoms. Only if required
        construct_fftw_wisdoms(user_params=user_params, cosmo_params=cosmo_params)

        # Make sure we've got computed init boxes.
        if init_boxes is None or not init_boxes.is_computed:
            init_boxes = initial_conditions(
                user_params=user_params,
                cosmo_params=cosmo_params,
                regenerate=regenerate,
                hooks=hooks,
                direc=direc,
                random_seed=random_seed,
            )

            # Need to update fields to have the same seed as init_boxes
            fields._random_seed = init_boxes.random_seed

        # Run the C Code
        return fields.compute(ics=init_boxes, hooks=hooks)


def determine_halo_list(
    *,
    redshift,
    halos_desc=None,
    desc_z=None,
    init_boxes=None,
    user_params=None,
    cosmo_params=None,
    astro_params=None,
    flag_options=None,
    random_seed=None,
    regenerate=None,
    write=None,
    direc=None,
    hooks=None,
    **global_kwargs,
):
    r"""
    Find a halo list, given a redshift.

    Parameters
    ----------
    redshift : float
        The redshift at which to determine the halo list.
    init_boxes : :class:`~InitialConditions`, optional
        If given, these initial conditions boxes will be used, otherwise initial conditions will
        be generated. If given,
        the user and cosmo params will be set from this object.
    user_params : :class:`~UserParams`, optional
        Defines the overall options and parameters of the run.
    cosmo_params : :class:`~CosmoParams`, optional
        Defines the cosmological parameters used to compute initial conditions.
    astro_params: :class:`~AstroParams` instance, optional
        The astrophysical parameters defining the course of reionization.
    \*\*global_kwargs :
        Any attributes for :class:`~py21cmfast.inputs.GlobalParams`. This will
        *temporarily* set global attributes for the duration of the function. Note that
        arguments will be treated as case-insensitive.

    Returns
    -------
    :class:`~HaloField`

    Other Parameters
    ----------------
    regenerate, write, direc, random_seed:
        See docs of :func:`initial_conditions` for more information.

    Examples
    --------
    Fill this in once finalised

    """
    direc, regenerate, hooks = _get_config_options(direc, regenerate, write, hooks)

    with global_params.use(**global_kwargs):
        # Configure and check input/output parameters/structs
        (
            random_seed,
            user_params,
            cosmo_params,
            astro_params,
            flag_options,
            redshift,
        ) = _setup_inputs(
            {
                "random_seed": random_seed,
                "user_params": user_params,
                "cosmo_params": cosmo_params,
                "astro_params": astro_params,
                "flag_options": flag_options,
            },
            {"init_boxes": init_boxes, "prev_halo_field": halos_desc},
            redshift=redshift,
        )

        if user_params.HMF != 1:
            warnings.warn(
                "DexM Halofinder Uses a fit to the Sheth-Tormen mass function."
                "With HMF!=1 the Halos from DexM will not be from the same mass function",
            )

        min_z = (
            user_params.STOC_MINIMUM_Z if user_params.STOC_MINIMUM_Z is not None else -1
        )

        need_desc_box = False
        first_box = False
        # Three cases: descendant given, recursion to min_z, and first box
        # precedence is as follows: If the descendant field is given, use that no matter what.
        #   otherwise, if STOC_MINIMUM_Z == -1 *OR* we would jump over STOC_MINIMUM_Z, calculate this as the first box
        #   if neither of the above are true, step back ZPRIME_STEP_FACTOR and calculate that box
        if not isinstance(halos_desc, HaloField) or not halos_desc.is_computed:
            # If a descendant field is not provided, we step back toward the minimum z
            if desc_z is None:
                desc_z = (1 + redshift) / global_params.ZPRIME_STEP_FACTOR - 1

            # We are at the minimum redshift and no descendant z is given so this is the first box
            if desc_z < min_z or min_z == -1:
                first_box = True
                desc_z = -1  # This is -1 since None isn't compared to the files

            # we aren't at the minimum redshift and no previous field has been given
            else:
                # we don't calculate the descendant yet in case we have a current box on file
                need_desc_box = True
                # use ZPRIME_STEP_FACTOR if a descendant redshift not given

        # providing the previous halos ignores the minimum z and doesn't recurse
        else:
            desc_z = halos_desc.redshift

        # find the buffer size from expected halos in the box
        hbuffer_size = lib.expected_nhalo(
            redshift, user_params(), cosmo_params(), astro_params(), flag_options()
        )
        hbuffer_size = int((hbuffer_size + 1) * user_params.MAXHALO_FACTOR)
        # set a minimum in case of fluctuation at high z
        hbuffer_size = int(max(hbuffer_size, 1e6))

        # Initialize halo list boxes.
        fields = HaloField(
            desc_redshift=desc_z,
            buffer_size=hbuffer_size,
            redshift=redshift,
            user_params=user_params,
            cosmo_params=cosmo_params,
            astro_params=astro_params,
            flag_options=flag_options,
            random_seed=random_seed,
        )
        # Check whether the boxes already exist
        if not regenerate:
            try:
                fields.read(direc, keys=())
                logger.info(
                    f"Existing z={redshift} determine_halo_list boxes found and read in "
                    f"(seed={fields.random_seed})."
                )
                return fields
            except OSError:
                pass

        # Construct FFTW wisdoms. Only if required
        construct_fftw_wisdoms(user_params=user_params, cosmo_params=cosmo_params)

        # Make sure we've got computed init boxes.
        # TODO: we only need the init boxes if its the first sample
        if init_boxes is None or not init_boxes.is_computed:
            init_boxes = initial_conditions(
                user_params=user_params,
                cosmo_params=cosmo_params,
                regenerate=regenerate,
                hooks=hooks,
                direc=direc,
                random_seed=random_seed,
            )

            # Need to update fields to have the same seed as init_boxes
            fields._random_seed = init_boxes.random_seed

<<<<<<< HEAD
        # Check whether the boxes already exist
        logger.debug(f"z:{redshift:.2f} regen {regenerate}")
        if not regenerate:
            try:
                fields.read(direc)
                logger.info(
                    f"Existing z={redshift} determine_halo_list boxes found and read in "
                    f"(seed={fields.random_seed})."
                )
                return fields
            except OSError:
                pass

=======
>>>>>>> 62694bb4
        if need_desc_box:
            halos_desc = determine_halo_list(
                redshift=desc_z,
                init_boxes=init_boxes,
                user_params=user_params,
                cosmo_params=cosmo_params,
                astro_params=astro_params,
                flag_options=flag_options,
                regenerate=regenerate,
            )
        elif first_box:
            halos_desc = HaloField(
                redshift=0,
                user_params=user_params,
                cosmo_params=cosmo_params,
                astro_params=astro_params,
                flag_options=flag_options,
                dummy=True,
            )

        # Run the C Code
        return fields.compute(
            ics=init_boxes, hooks=hooks, halos_desc=halos_desc, random_seed=random_seed
        )


def perturb_halo_list(
    *,
    redshift,
    init_boxes=None,
    halo_field=None,
    user_params=None,
    cosmo_params=None,
    astro_params=None,
    flag_options=None,
    random_seed=None,
    regenerate=None,
    write=None,
    direc=None,
    hooks=None,
    **global_kwargs,
):
    r"""
    Given a halo list, perturb the halos for a given redshift.

    Parameters
    ----------
    redshift : float
        The redshift at which to determine the halo list.
    init_boxes : :class:`~InitialConditions`, optional
        If given, these initial conditions boxes will be used, otherwise initial conditions will
        be generated. If given,
        the user and cosmo params will be set from this object.
    user_params : :class:`~UserParams`, optional
        Defines the overall options and parameters of the run.
    cosmo_params : :class:`~CosmoParams`, optional
        Defines the cosmological parameters used to compute initial conditions.
    astro_params: :class:`~AstroParams` instance, optional
        The astrophysical parameters defining the course of reionization.
    \*\*global_kwargs :
        Any attributes for :class:`~py21cmfast.inputs.GlobalParams`. This will
        *temporarily* set global attributes for the duration of the function. Note that
        arguments will be treated as case-insensitive.

    Returns
    -------
    :class:`~XraySourceBox`

    Other Parameters
    ----------------
    regenerate, write, direc, random_seed:
        See docs of :func:`initial_conditions` for more information.

    Examples
    --------
    Fill this in once finalised

    """
    direc, regenerate, hooks = _get_config_options(direc, regenerate, write, hooks)

    with global_params.use(**global_kwargs):
        # Configure and check input/output parameters/structs
        (
            random_seed,
            user_params,
            cosmo_params,
            astro_params,
            flag_options,
            redshift,
        ) = _setup_inputs(
            {
                "random_seed": random_seed,
                "user_params": user_params,
                "cosmo_params": cosmo_params,
                "astro_params": astro_params,
                "flag_options": flag_options,
            },
            {"init_boxes": init_boxes, "halo_field": halo_field},
            redshift=redshift,
        )

        if halo_field is None or not halo_field.is_computed:
            # find the buffer size from expected halos in the box
            hbuffer_size = lib.expected_nhalo(
                redshift, user_params(), cosmo_params(), astro_params(), flag_options()
            )
            hbuffer_size = int((hbuffer_size + 1) * user_params.MAXHALO_FACTOR)
            # set a minimum in case of fluctuation at high z
            hbuffer_size = int(max(hbuffer_size, 1e3))
        else:
            hbuffer_size = halo_field.n_halos

        # Initialize halo list boxes.
        fields = PerturbHaloField(
            redshift=redshift,
            buffer_size=hbuffer_size,
            user_params=user_params,
            cosmo_params=cosmo_params,
            astro_params=astro_params,
            flag_options=flag_options,
            random_seed=random_seed,
        )

        # Check whether the boxes already exist
        if not regenerate:
            try:
                fields.read(direc, keys=())
                logger.info(
                    "Existing z=%s perturb_halo_list boxes found and read in (seed=%s)."
                    % (redshift, fields.random_seed)
                )
                return fields
            except OSError:
                pass

        # Make sure we've got computed init boxes.
        if not isinstance(init_boxes, InitialConditions) or not init_boxes.is_computed:
            init_boxes = initial_conditions(
                user_params=user_params,
                cosmo_params=cosmo_params,
                regenerate=regenerate,
                hooks=hooks,
                direc=direc,
                random_seed=random_seed,
            )

            # Need to update fields to have the same seed as init_boxes
            fields._random_seed = init_boxes.random_seed

        # Dynamically produce the halo list.
        if halo_field is None or not halo_field.is_computed:
            halo_field = determine_halo_list(
                init_boxes=init_boxes,
                # NOTE: this is required, rather than using cosmo_ and user_,
                # since init may have a set seed.
                astro_params=astro_params,
                flag_options=flag_options,
                redshift=redshift,
                regenerate=regenerate,
                hooks=hooks,
                direc=direc,
            )

        # Run the C Code
        return fields.compute(ics=init_boxes, halo_field=halo_field, hooks=hooks)


def halo_box(
    *,
    redshift,
    astro_params=None,
    flag_options=None,
    cosmo_params=None,
    user_params=None,
    init_boxes=None,
    pt_halos=None,
    perturbed_field=None,
    previous_spin_temp=None,
    previous_ionize_box=None,
    write=None,
    direc=None,
    regenerate=None,
    random_seed=None,
    hooks=None,
    **global_kwargs,
) -> HaloBox:
    r"""
    Compute grids of halo properties from a catalogue.

    At the moment this simply produces halo masses, stellar masses and SFR on a grid of HII_DIM,
    in the future this will compute properties such as emissivities which will be passed directly into ionize_box etc
    instead of the catalogue.

    If no halo field is passed one is calculated at the desired redshift as if it is the first box

    Parameters
    ----------
    astro_params: :class:`~AstroParams` instance, optional
        The astrophysical parameters defining the course of reionization.
    flag_options: :class:`~FlagOptions` instance, optional
        Some options passed to the reionization routine.
    user_params : :class:`~UserParams`, optional
        Defines the overall options and parameters of the run.
    cosmo_params : :class:`~CosmoParams`, optional
        Defines the cosmological parameters used to compute initial conditions.
    pt_halos: :class:`~PerturbHaloField` or None, optional
        If passed, this contains all the dark matter haloes obtained if using the USE_HALO_FIELD.
        This is a list of halo masses and coords for the dark matter haloes.
    \*\*global_kwargs :
        Any attributes for :class:`~py21cmfast.inputs.GlobalParams`. This will
        *temporarily* set global attributes for the duration of the function. Note that
        arguments will be treated as case-insensitive.

    Returns
    -------
    :class:`~HaloBox` :
        An object containing the halo box data.

    Other Parameters
    ----------------
    regenerate, write, direc :
        See docs of :func:`initial_conditions` for more information.

    """
    direc, regenerate, hooks = _get_config_options(direc, regenerate, write, hooks)
    with global_params.use(**global_kwargs):
        # Configure and check input/output parameters/structs
        (
            random_seed,
            user_params,
            cosmo_params,
            astro_params,
            flag_options,
            redshift,
        ) = _setup_inputs(
            {
                "random_seed": random_seed,
                "user_params": user_params,
                "cosmo_params": cosmo_params,
                "astro_params": astro_params,
                "flag_options": flag_options,
            },
            {
                "init_boxes": init_boxes,
                "pt_halos": pt_halos,
                "perturbed_field": perturbed_field,
                "previous_spin_temp": previous_spin_temp,
                "previous_ionize_box": previous_ionize_box,
            },
            redshift=redshift,
        )

        # Initialize halo list boxes.
        box = HaloBox(
            redshift=redshift,
            random_seed=random_seed,
            user_params=user_params,
            cosmo_params=cosmo_params,
            astro_params=astro_params,
            flag_options=flag_options,
        )

        # Check whether the boxes already exist
        if not regenerate:
            try:
                box.read(direc)
                logger.info(
                    "Existing z=%s halo_box boxes found and read in (seed=%s)."
                    % (redshift, box.random_seed)
                )
                return box
            except OSError:
                pass

        # Make sure we've got computed init boxes.
        if init_boxes is None or not init_boxes.is_computed:
            init_boxes = initial_conditions(
                user_params=user_params,
                cosmo_params=cosmo_params,
                regenerate=regenerate,
                hooks=hooks,
                direc=direc,
                random_seed=random_seed,
            )
            box._random_seed = init_boxes.random_seed

        # Dynamically produce the halo list.
        # This uses default descendant behaviour, stepping from STOC_MINIMUM_Z to redshift
        if (
            not isinstance(perturbed_field, PerturbedField)
            or not perturbed_field.is_computed
        ):
            if flag_options.FIXED_HALO_GRIDS or user_params.AVG_BELOW_SAMPLER:
                perturbed_field = perturb_field(
                    user_params=user_params,
                    cosmo_params=cosmo_params,
                    init_boxes=init_boxes,
                    redshift=redshift,
                    regenerate=regenerate,
                    hooks=hooks,
                    direc=direc,
                )
            else:
                perturbed_field = PerturbedField(
                    redshift=0,
                    user_params=user_params,
                    cosmo_params=cosmo_params,
                    dummy=True,
                )
        if not isinstance(pt_halos, PerturbHaloField) or not pt_halos.is_computed:
            if not flag_options.FIXED_HALO_GRIDS:
                pt_halos = perturb_halo_list(
                    redshift=redshift,
                    init_boxes=init_boxes,
                    cosmo_params=cosmo_params,
                    user_params=user_params,
                    astro_params=astro_params,
                    flag_options=flag_options,
                    regenerate=regenerate,
                    random_seed=random_seed,
                    hooks=hooks,
                    direc=direc,
                )
            else:
                pt_halos = PerturbHaloField(
                    redshift=0,
                    user_params=user_params,
                    cosmo_params=cosmo_params,
                    astro_params=astro_params,
                    flag_options=flag_options,
                    dummy=True,
                )

        # NOTE: due to the order, we use the previous spintemp here, like spin_temperature,
        #       but UNLIKE ionize_box, which uses the current box
        # TODO: think about the inconsistency here
        # NOTE: if USE_MINI_HALOS is TRUE, so is USE_TS_FLUCT and INHOMO_RECO
        if (
            not isinstance(previous_spin_temp, TsBox)
            or not previous_spin_temp.is_computed
        ):
            prev_z = (1 + redshift) * global_params.ZPRIME_STEP_FACTOR - 1
            if (not flag_options.USE_MINI_HALOS) or prev_z > global_params.Z_HEAT_MAX:
                previous_spin_temp = TsBox(
                    redshift=0,
                    user_params=user_params,
                    cosmo_params=cosmo_params,
                    astro_params=astro_params,
                    flag_options=flag_options,
                    dummy=True,
                )
            else:
                # Otherwise recursively create new previous box.
                previous_spin_temp = spin_temperature(
                    init_boxes=init_boxes,
                    astro_params=astro_params,
                    flag_options=flag_options,
                    redshift=prev_z,
                    regenerate=regenerate,
                    hooks=hooks,
                    direc=direc,
                    cleanup=False,  # we know we'll need the memory again
                )
        if (
            not isinstance(previous_ionize_box, IonizedBox)
            or not previous_ionize_box.is_computed
        ):
            prev_z = (1 + redshift) * global_params.ZPRIME_STEP_FACTOR - 1
            if (not flag_options.USE_MINI_HALOS) or prev_z > global_params.Z_HEAT_MAX:
                previous_ionize_box = IonizedBox(
                    redshift=0,
                    user_params=user_params,
                    cosmo_params=cosmo_params,
                    astro_params=astro_params,
                    flag_options=flag_options,
                    dummy=True,
                )
            else:
                previous_ionize_box = ionize_box(
                    init_boxes=init_boxes,
                    astro_params=astro_params,
                    flag_options=flag_options,
                    redshift=prev_z,
                    regenerate=regenerate,
                    hooks=hooks,
                    direc=direc,
                )

        result = box.compute(
            init_boxes=init_boxes,
            pt_halos=pt_halos,
            perturbed_field=perturbed_field,
            previous_ionize_box=previous_ionize_box,
            previous_spin_temp=previous_spin_temp,
            hooks=hooks,
        )

    return result


# TODO: make this more general and probably combine with the lightcone interp function
def interp_haloboxes(hbox_arr, fields, z_halos, z_target) -> HaloBox:
    """
    Interpolate HaloBox history to the desired redshift.

    Photon conservation & Xray sources require halo boxes at redshifts
    that are not equal to the current redshift, and may be between redshift steps.
    So we need a function to interpolate between two halo boxes.
    We assume here that z_arr is strictly INCERASING

    Parameters
    ----------
    hbox_arr: List of HaloBox instances
        The halobox history to be interpolated
    fields: List of Strings
        The properties of the haloboxes to be interpolated
    z_halos : array_like
        The redshifts of each HaloBox.
    pt_halos: :class:`~PerturbHaloField` or None, optional
        If passed, this contains all the dark matter haloes obtained if using the USE_HALO_FIELD.
        This is a list of halo masses and coords for the dark matter haloes.
    z_target : Float
        The desired redshift of interpolation

    Returns
    -------
    :class:`~HaloBox` :
        An object containing the halo box data.
    """
    if z_target > z_halos[-1] or z_target < z_halos[0]:
        raise ValueError(f"Invalid z_target {z_target} for redshift array {z_halos}")

    idx_prog = np.searchsorted(z_halos, z_target, side="left")

    if idx_prog == 0 or idx_prog == len(z_halos):
        logger.debug(f"z_target {z_target} beyond limits, {z_halos[0], z_halos[-1]}")
        raise ValueError

    z_prog = z_halos[idx_prog]
    idx_desc = idx_prog - 1

    z_desc = z_halos[idx_desc]
    interp_param = (z_target - z_desc) / (z_prog - z_desc)

    # I set the box redshift to be the stored one so it is read properly into the ionize box
    # for the xray source it doesn't matter, also since it is not _compute()'d, it won't be cached
    hbox_out = HaloBox(
        redshift=z_target,
        random_seed=hbox_arr[0].random_seed,
        user_params=hbox_arr[0].user_params,
        cosmo_params=hbox_arr[0].cosmo_params,
        astro_params=hbox_arr[0].astro_params,
        flag_options=hbox_arr[0].flag_options,
    )
    # initialise hbox memory
    hbox_out()

    # interpolate halo boxes in gridded SFR
    hbox_prog = hbox_arr[idx_prog]
    hbox_desc = hbox_arr[idx_desc]

    for field in fields:
        interp_field = (1 - interp_param) * getattr(
            hbox_desc, field
        ) + interp_param * getattr(hbox_prog, field)
        setattr(hbox_out, field, interp_field)

    logger.debug(
        f"interpolated to z={z_target} between [{z_desc},{z_prog}] ({interp_param})"
    )
    logger.debug(
        f"SFR averages desc {idx_desc}: {hbox_desc.halo_sfr.mean()} interp {hbox_out.halo_sfr.mean()} prog ({idx_prog}) {hbox_prog.halo_sfr.mean()}"
    )
    logger.debug(
        f"top-level struct min-max-mean {hbox_out.halo_sfr.min()}, {hbox_out.halo_sfr.max()}, {hbox_out.halo_sfr.mean()}"
    )
    # pass the arrays to the c struct by calling again
    hbox_out()
    # HACK: Since we don't compute, we have to mark the struct as computed
    for k, state in hbox_out._array_state.items():
        if state.initialized and k in fields:
            state.computed_in_mem = True
    # logger.info(f'C-level struct (first 3 halo mass cells) {asarray(getattr(hbox_out._cstruct, "halo_mass"), 3)}')

    return hbox_out, idx_desc, interp_param


# NOTE: the current implementation of this box is very hacky, since I have trouble figuring out a way to _compute()
#   over multiple redshifts in a nice way using this wrapper.
# TODO: if we move some code to jax or similar I think this would be one of the first candidates (just filling out some filtered grids)
def xray_source(
    *,
    redshift,
    astro_params=None,
    flag_options=None,
    cosmo_params=None,
    user_params=None,
    init_boxes=None,
    z_halos=None,
    hboxes=None,
    write=None,
    direc=None,
    regenerate=None,
    random_seed=None,
    hooks=None,
    **global_kwargs,
) -> XraySourceBox:
    r"""
    Compute filtered grid of SFR for use in spin temperature calculation.

    This will filter over the halo history in annuli, computing the contribution to the sfr density

    If no halo field is passed one is calculated at the desired redshift as if it is the first box

    Parameters
    ----------
    astro_params: :class:`~AstroParams` instance, optional
        The astrophysical parameters defining the course of reionization.
    flag_options: :class:`~FlagOptions` instance, optional
        Some options passed to the reionization routine.
    user_params : :class:`~UserParams`, optional
        Defines the overall options and parameters of the run.
    cosmo_params : :class:`~CosmoParams`, optional
        Defines the cosmological parameters used to compute initial conditions.
    hbox_file: list of str or None, optional
        If passed, this contains the list of files which contain saved
        :class:`~HaloBox` boxes which are used to create this source field
    \*\*global_kwargs :
        Any attributes for :class:`~py21cmfast.inputs.GlobalParams`. This will
        *temporarily* set global attributes for the duration of the function. Note that
        arguments will be treated as case-insensitive.

    Returns
    -------
    :class:`~XraySourceBox` :
        An object containing x ray heating, ionisation, and lyman alpha rates.

    Other Parameters
    ----------------
    regenerate, write, direc :
        See docs of :func:`initial_conditions` for more information.

    """
    direc, regenerate, hooks = _get_config_options(direc, regenerate, write, hooks)
    with global_params.use(**global_kwargs):
        # Configure and check input/output parameters/structs
        # NOTE: Since we pass a list of halo boxes at various redshifts,
        #       We only require that the final box is at the same redshift
        #       The init boxes are unused in the computation but are part of
        #       the convenient keywords and are used for verifying parameters
        (
            random_seed,
            user_params,
            cosmo_params,
            astro_params,
            flag_options,
            redshift,
        ) = _setup_inputs(
            {
                "random_seed": random_seed,
                "user_params": user_params,
                "cosmo_params": cosmo_params,
                "astro_params": astro_params,
                "flag_options": flag_options,
            },
            {"init_boxes": init_boxes, "halobox": hboxes[-1]},
            redshift=redshift,
        )

        # Initialize halo list boxes.
        box = XraySourceBox(
            redshift=redshift,
            random_seed=random_seed,
            user_params=user_params,
            cosmo_params=cosmo_params,
            astro_params=astro_params,
            flag_options=flag_options,
        )

        # Construct FFTW wisdoms. Only if required
        construct_fftw_wisdoms(user_params=user_params, cosmo_params=cosmo_params)

        # Check whether the boxes already exist
        if not regenerate:
            try:
                box.read(direc)
                logger.info(
                    "Existing z=%s xray_source boxes found and read in (seed=%s)."
                    % (redshift, box.random_seed)
                )
                return box
            except OSError:
                pass

        # set minimum R at cell size
        l_factor = (4 * np.pi / 3.0) ** (-1 / 3)
        R_min = user_params.BOX_LEN / user_params.HII_DIM * l_factor
        z_max = min(max(z_halos), global_params.Z_HEAT_MAX)

        # now we need to find the closest halo box to the redshift of the shell
        cosmo_ap = cosmo_params.cosmo
        cmd_zp = cosmo_ap.comoving_distance(redshift)
        R_steps = np.arange(0, global_params.NUM_FILTER_STEPS_FOR_Ts)
        R_factor = (global_params.R_XLy_MAX / R_min) ** (
            R_steps / global_params.NUM_FILTER_STEPS_FOR_Ts
        )
        R_range = un.Mpc * R_min * R_factor
        cmd_edges = cmd_zp + R_range  # comoving distance edges
        # NOTE(jdavies) added the 'bounded' method since it seems there are some compatibility issues with astropy and scipy
        # where astropy gives default bounds to a function with default unbounded minimization
        zpp_edges = [
            z_at_value(cosmo_ap.comoving_distance, d, method="bounded")
            for d in cmd_edges
        ]
        # the `average` redshift of the shell is the average of the
        # inner and outer redshifts (following the C code)
        zpp_avg = zpp_edges - np.diff(np.insert(zpp_edges, 0, redshift)) / 2

        # call the box the initialize the memory, since I give some values before computing
        box()
        final_box_computed = False
        for i in range(global_params.NUM_FILTER_STEPS_FOR_Ts):
            R_inner = R_range[i - 1].to("Mpc").value if i > 0 else 0
            R_outer = R_range[i].to("Mpc").value

            if zpp_avg[i] >= z_max:
                logger.debug(f"ignoring Radius {i} which is above Z_HEAT_MAX")
                box.filtered_sfr[i, ...] = 0
                continue

            hbox_interp, idx_desc, interp_param = interp_haloboxes(
                hboxes[::-1],
                ["halo_sfr", "halo_xray", "halo_sfr_mini", "log10_Mcrit_MCG_ave"],
                z_halos[::-1],
                zpp_avg[i],
            )

            # if we have no halos we ignore the whole shell
            if np.all(hbox_interp.halo_sfr + hbox_interp.halo_sfr_mini == 0):
                box.filtered_sfr[i, ...] = 0
                box.filtered_sfr_mini[i, ...] = 0
                box.filtered_xray[i, ...] = 0
                logger.debug(f"ignoring Radius {i} due to no stars")
                continue

            # HACK: so that I can compute in the loop multiple times
            # since the array state is initialized already it shouldn't re-initialise
            for k, state in box._array_state.items():
                if state.initialized:
                    state.computed_in_mem = False

            # we only want to call hooks at the end so we set a dummy hook here
            hooks_in = hooks if i == global_params.NUM_FILTER_STEPS_FOR_Ts - 1 else {}

            box = box.compute(
                halobox=hbox_interp,
                R_inner=R_inner,
                R_outer=R_outer,
                R_ct=i,
                hooks=hooks_in,
            )
            if i == global_params.NUM_FILTER_STEPS_FOR_Ts - 1:
                final_box_computed = True

        # HACK: sometimes we don't compute on the last step
        # (if the first zpp > z_max or there are no halos at max R)
        # in which case the array is not marked as computed
        if not final_box_computed:
            # we need to pass the memory to C, mark it as computed and call the hooks
            box()

            for k, state in box._array_state.items():
                if state.initialized:
                    state.computed_in_mem = True

            box._call_hooks(hooks)

        return box


def ionize_box(
    *,
    astro_params=None,
    flag_options=None,
    redshift=None,
    perturbed_field=None,
    previous_perturbed_field=None,
    previous_ionize_box=None,
    spin_temp=None,
    halobox=None,
    init_boxes=None,
    cosmo_params=None,
    user_params=None,
    regenerate=None,
    write=None,
    direc=None,
    random_seed=None,
    cleanup=True,
    hooks=None,
    **global_kwargs,
) -> IonizedBox:
    r"""
    Compute an ionized box at a given redshift.

    This function has various options for how the evolution of the ionization is computed (if at
    all). See the Notes below for details.

    Parameters
    ----------
    astro_params: :class:`~AstroParams` instance, optional
        The astrophysical parameters defining the course of reionization.
    flag_options: :class:`~FlagOptions` instance, optional
        Some options passed to the reionization routine.
    redshift : float, optional
        The redshift at which to compute the ionized box. If `perturbed_field` is given,
        its inherent redshift
        will take precedence over this argument. If not, this argument is mandatory.
    perturbed_field : :class:`~PerturbField`, optional
        If given, this field will be used, otherwise it will be generated. To be generated,
        either `init_boxes` and
        `redshift` must be given, or `user_params`, `cosmo_params` and `redshift`.
    previous_perturbed_field : :class:`~PerturbField`, optional
        An perturbed field at higher redshift. This is only used if mini_halo is included.
    init_boxes : :class:`~InitialConditions` , optional
        If given, and `perturbed_field` *not* given, these initial conditions boxes will be used
        to generate the perturbed field, otherwise initial conditions will be generated on the fly.
        If given, the user and cosmo params will be set from this object.
    previous_ionize_box: :class:`IonizedBox` or None
        An ionized box at higher redshift. This is only used if `INHOMO_RECO` and/or `do_spin_temp`
        are true. If either of these are true, and this is not given, then it will be assumed that
        this is the "first box", i.e. that it can be populated accurately without knowing source
        statistics.
    spin_temp: :class:`TsBox` or None, optional
        A spin-temperature box, only required if `do_spin_temp` is True. If None, will try to read
        in a spin temp box at the current redshift, and failing that will try to automatically
        create one, using the previous ionized box redshift as the previous spin temperature
        redshift.
    halobox: :class:`~HaloBox` or None, optional
        If passed, this contains all the dark matter haloes obtained if using the USE_HALO_FIELD.
        These are grids of halo masses and F_ESC-weighted Stellar Mass and Star Formation Rates
        If not passed, it will try and automatically create them using the available initial conditions.
    user_params : :class:`~UserParams`, optional
        Defines the overall options and parameters of the run.
    cosmo_params : :class:`~CosmoParams`, optional
        Defines the cosmological parameters used to compute initial conditions.
    cleanup : bool, optional
        A flag to specify whether the C routine cleans up its memory before returning. Typically,
        if `spin_temperature` is called directly, you will want this to be true, as if the next box
        to be calculate has different shape, errors will occur if memory is not cleaned. However,
        it can be useful to set it to False if scrolling through parameters for the same box shape.
    \*\*global_kwargs :
        Any attributes for :class:`~py21cmfast.inputs.GlobalParams`. This will
        *temporarily* set global attributes for the duration of the function. Note that
        arguments will be treated as case-insensitive.

    Returns
    -------
    :class:`~IonizedBox` :
        An object containing the ionized box data.

    Other Parameters
    ----------------
    regenerate, write, direc, random_seed :
        See docs of :func:`initial_conditions` for more information.

    Notes
    -----
    Typically, the ionization field at any redshift is dependent on the evolution of xHI up until
    that redshift, which necessitates providing a previous ionization field to define the current
    one. This function provides several options for doing so. First, if neither the spin
    temperature field, nor inhomogeneous recombinations (specified in flag options) are used, no
    evolution needs to be done. Otherwise, either (in order of precedence)

    1. a specific previous :class`~IonizedBox` object is provided, which will be used directly,
    2. a previous redshift is provided, for which a cached field on disk will be sought,
    3. a step factor is provided which recursively steps through redshift, calculating previous
       fields up until Z_HEAT_MAX, and returning just the final field at the current redshift, or
    4. the function is instructed to treat the current field as being an initial "high-redshift"
       field such that specific sources need not be found and evolved.

    .. note:: If a previous specific redshift is given, but no cached field is found at that
              redshift, the previous ionization field will be evaluated based on `z_step_factor`.

    Examples
    --------
    By default, no spin temperature is used, and neither are inhomogeneous recombinations,
    so that no evolution is required, thus the following will compute a coeval ionization box:

    >>> xHI = ionize_box(redshift=7.0)

    However, if either of those options are true, then a full evolution will be required:

    >>> xHI = ionize_box(redshift=7.0, flag_options=FlagOptions(INHOMO_RECO=True,USE_TS_FLUCT=True))

    This will by default evolve the field from a redshift of *at least* `Z_HEAT_MAX` (a global
    parameter), in logarithmic steps of `ZPRIME_STEP_FACTOR`. To change these:

    >>> xHI = ionize_box(redshift=7.0, zprime_step_factor=1.2, z_heat_max=15.0,
    >>>                  flag_options={"USE_TS_FLUCT":True})

    Alternatively, one can pass an exact previous redshift, which will be sought in the disk
    cache, or evaluated:

    >>> ts_box = ionize_box(redshift=7.0, previous_ionize_box=8.0, flag_options={
    >>>                     "USE_TS_FLUCT":True})

    Beware that doing this, if the previous box is not found on disk, will continue to evaluate
    prior boxes based on `ZPRIME_STEP_FACTOR`. Alternatively, one can pass a previous
    :class:`~IonizedBox`:

    >>> xHI_0 = ionize_box(redshift=8.0, flag_options={"USE_TS_FLUCT":True})
    >>> xHI = ionize_box(redshift=7.0, previous_ionize_box=xHI_0)

    Again, the first line here will implicitly use ``ZPRIME_STEP_FACTOR`` to evolve the field from
    ``Z_HEAT_MAX``. Note that in the second line, all of the input parameters are taken directly from
    `xHI_0` so that they are consistent, and we need not specify the ``flag_options``.

    As the function recursively evaluates previous redshift, the previous spin temperature fields
    will also be consistently recursively evaluated. Only the final ionized box will actually be
    returned and kept in memory, however intervening results will by default be cached on disk.
    One can also pass an explicit spin temperature object:

    >>> ts = spin_temperature(redshift=7.0)
    >>> xHI = ionize_box(redshift=7.0, spin_temp=ts)

    If automatic recursion is used, then it is done in such a way that no large boxes are kept
    around in memory for longer than they need to be (only two at a time are required).
    """
    direc, regenerate, hooks = _get_config_options(direc, regenerate, write, hooks)

    with global_params.use(**global_kwargs):
        # Configure and check input/output parameters/structs
        (
            random_seed,
            user_params,
            cosmo_params,
            astro_params,
            flag_options,
            redshift,
        ) = _setup_inputs(
            {
                "random_seed": random_seed,
                "user_params": user_params,
                "cosmo_params": cosmo_params,
                "astro_params": astro_params,
                "flag_options": flag_options,
            },
            {
                "init_boxes": init_boxes,
                "perturbed_field": perturbed_field,
                "previous_perturbed_field": previous_perturbed_field,
                "previous_ionize_box": previous_ionize_box,
                "spin_temp": spin_temp,
                "halobox": halobox,
            },
            redshift=redshift,
        )

        if spin_temp is not None and not flag_options.USE_TS_FLUCT:
            logger.warning(
                "Changing flag_options.USE_TS_FLUCT to True since spin_temp was passed."
            )
            flag_options.USE_TS_FLUCT = True

        # Get the previous redshift
        if previous_ionize_box is not None and previous_ionize_box.is_computed:
            prev_z = previous_ionize_box.redshift

            # Ensure the previous ionized box has a higher redshift than this one.
            if prev_z <= redshift:
                raise ValueError(
                    "Previous ionized box must have a higher redshift than that being evaluated."
                )
        elif flag_options.INHOMO_RECO or flag_options.USE_TS_FLUCT:
            prev_z = (1 + redshift) * global_params.ZPRIME_STEP_FACTOR - 1
            # if the previous box is before our starting point, we set it to zero,
            # which is what the C-code expects for an "initial" box
            if prev_z > global_params.Z_HEAT_MAX:
                prev_z = 0
        else:
            prev_z = 0

        box = IonizedBox(
            user_params=user_params,
            cosmo_params=cosmo_params,
            redshift=redshift,
            astro_params=astro_params,
            flag_options=flag_options,
            random_seed=random_seed,
            prev_ionize_redshift=prev_z,
        )

        # Construct FFTW wisdoms. Only if required
        construct_fftw_wisdoms(user_params=user_params, cosmo_params=cosmo_params)

        # Check whether the boxes already exist
        if not regenerate:
            try:
                box.read(direc, keys=())
                logger.info(
                    "Existing z=%s ionized boxes found and read in (seed=%s)."
                    % (redshift, box.random_seed)
                )
                return box
            except OSError:
                pass

        # EVERYTHING PAST THIS POINT ONLY HAPPENS IF THE BOX DOESN'T ALREADY EXIST
        # ------------------------------------------------------------------------

        # Get init_box required.
        if init_boxes is None or not init_boxes.is_computed:
            init_boxes = initial_conditions(
                user_params=user_params,
                cosmo_params=cosmo_params,
                regenerate=regenerate,
                hooks=hooks,
                direc=direc,
                random_seed=random_seed,
            )

            # Need to update random seed
            box._random_seed = init_boxes.random_seed

        # Get appropriate previous ionization box
        if previous_ionize_box is None or not previous_ionize_box.is_computed:
            # If we are beyond Z_HEAT_MAX, just make an empty box
            if prev_z == 0:
                previous_ionize_box = IonizedBox(
                    redshift=0, flag_options=flag_options, initial=True
                )

            # Otherwise recursively create new previous box.
            else:
                previous_ionize_box = ionize_box(
                    astro_params=astro_params,
                    flag_options=flag_options,
                    redshift=prev_z,
                    init_boxes=init_boxes,
                    regenerate=regenerate,
                    hooks=hooks,
                    direc=direc,
                    cleanup=False,  # We *know* we're going to need the memory again.
                )

        # Dynamically produce the perturbed field.
        if perturbed_field is None or not perturbed_field.is_computed:
            perturbed_field = perturb_field(
                init_boxes=init_boxes,
                # NOTE: this is required, rather than using cosmo_ and user_,
                # since init may have a set seed.
                redshift=redshift,
                regenerate=regenerate,
                hooks=hooks,
                direc=direc,
            )

        if previous_perturbed_field is None or not previous_perturbed_field.is_computed:
            # If we are beyond Z_HEAT_MAX, just make an empty box
            if not prev_z:
                previous_perturbed_field = PerturbedField(
                    redshift=0, user_params=user_params, initial=True
                )
            else:
                previous_perturbed_field = perturb_field(
                    init_boxes=init_boxes,
                    redshift=prev_z,
                    regenerate=regenerate,
                    hooks=hooks,
                    direc=direc,
                )

        # Dynamically produce the halo field.
        # NOTE: IF PHOTON CONSERVATION IS ON WE ASSUME YOU PASSED THE RIGHT HALOBOX
        if not flag_options.USE_HALO_FIELD:
            # Construct an empty halo field to pass in to the function.
            halobox = HaloBox(
                redshift=0,
                user_params=user_params,
                cosmo_params=cosmo_params,
                astro_params=astro_params,
                flag_options=flag_options,
                dummy=True,
            )
        elif halobox is None or not halobox.is_computed:
            # CURRENT ISSUES (ALSO FOR spin_temperature):
            # sometimes redshifts don't exactly match and we regenerate too much
            # we ONLY want to regenerate the halo field on the highest redshift
            regen_halos = regenerate and prev_z == 0
            logger.info(
                f"z: {redshift} | regen {regenerate} | regen_halos {regen_halos}"
            )
            raise NotImplementedError(
                "Automatic generation of halo boxes not yet implemented, \
                                            Use run_coeval, run_lightcone or explicitly generate the box"
            )

        # Set empty spin temp box if necessary.
        if not flag_options.USE_TS_FLUCT:
            spin_temp = TsBox(
                redshift=0,
                user_params=user_params,
                cosmo_params=cosmo_params,
                astro_params=astro_params,
                flag_options=flag_options,
                dummy=True,
            )
        elif spin_temp is None:
            spin_temp = spin_temperature(
                perturbed_field=perturbed_field,
                flag_options=flag_options,
                init_boxes=init_boxes,
                direc=direc,
                hooks=hooks,
                regenerate=regenerate,
                cleanup=cleanup,
            )

        # Run the C Code
        return box.compute(
            perturbed_field=perturbed_field,
            prev_perturbed_field=previous_perturbed_field,
            prev_ionize_box=previous_ionize_box,
            spin_temp=spin_temp,
            halobox=halobox,
            ics=init_boxes,
            hooks=hooks,
        )


def spin_temperature(
    *,
    astro_params=None,
    flag_options=None,
    redshift=None,
    perturbed_field=None,
    xray_source_box=None,
    previous_spin_temp=None,
    init_boxes=None,
    cosmo_params=None,
    user_params=None,
    regenerate=None,
    write=None,
    direc=None,
    random_seed=None,
    cleanup=True,
    hooks=None,
    **global_kwargs,
) -> TsBox:
    r"""
    Compute spin temperature boxes at a given redshift.

    See the notes below for how the spin temperature field is evolved through redshift.

    Parameters
    ----------
    astro_params : :class:`~AstroParams`, optional
        The astrophysical parameters defining the course of reionization.
    flag_options : :class:`~FlagOptions`, optional
        Some options passed to the reionization routine.
    redshift : float, optional
        The redshift at which to compute the ionized box. If not given, the redshift from
        `perturbed_field` will be used. Either `redshift`, `perturbed_field`, or
        `previous_spin_temp` must be given. See notes on `perturbed_field` for how it affects the
        given redshift if both are given.
    perturbed_field : :class:`~PerturbField`, optional
        If given, this field will be used, otherwise it will be generated. To be generated,
        either `init_boxes` and `redshift` must be given, or `user_params`, `cosmo_params` and
        `redshift`. By default, this will be generated at the same redshift as the spin temperature
        box. The redshift of perturb field is allowed to be different than `redshift`. If so, it
        will be interpolated to the correct redshift, which can provide a speedup compared to
        actually computing it at the desired redshift.
    previous_spin_temp : :class:`TsBox` or None
        The previous spin temperature box.
    init_boxes : :class:`~InitialConditions`, optional
        If given, and `perturbed_field` *not* given, these initial conditions boxes will be used
        to generate the perturbed field, otherwise initial conditions will be generated on the fly.
        If given, the user and cosmo params will be set from this object.
    user_params : :class:`~UserParams`, optional
        Defines the overall options and parameters of the run.
    cosmo_params : :class:`~CosmoParams`, optional
        Defines the cosmological parameters used to compute initial conditions.
    cleanup : bool, optional
        A flag to specify whether the C routine cleans up its memory before returning.
        Typically, if `spin_temperature` is called directly, you will want this to be
        true, as if the next box to be calculate has different shape, errors will occur
        if memory is not cleaned. However, it can be useful to set it to False if
        scrolling through parameters for the same box shape.
    \*\*global_kwargs :
        Any attributes for :class:`~py21cmfast.inputs.GlobalParams`. This will
        *temporarily* set global attributes for the duration of the function. Note that
        arguments will be treated as case-insensitive.

    Returns
    -------
    :class:`~TsBox`
        An object containing the spin temperature box data.

    Other Parameters
    ----------------
    regenerate, write, direc, random_seed :
        See docs of :func:`initial_conditions` for more information.

    Notes
    -----
    Typically, the spin temperature field at any redshift is dependent on the evolution of spin
    temperature up until that redshift, which necessitates providing a previous spin temperature
    field to define the current one. This function provides several options for doing so. Either
    (in order of precedence):

    1. a specific previous spin temperature object is provided, which will be used directly,
    2. a previous redshift is provided, for which a cached field on disk will be sought,
    3. a step factor is provided which recursively steps through redshift, calculating previous
       fields up until Z_HEAT_MAX, and returning just the final field at the current redshift, or
    4. the function is instructed to treat the current field as being an initial "high-redshift"
       field such that specific sources need not be found and evolved.

    .. note:: If a previous specific redshift is given, but no cached field is found at that
              redshift, the previous spin temperature field will be evaluated based on
              ``z_step_factor``.

    Examples
    --------
    To calculate and return a fully evolved spin temperature field at a given redshift (with
    default input parameters), simply use:

    >>> ts_box = spin_temperature(redshift=7.0)

    This will by default evolve the field from a redshift of *at least* `Z_HEAT_MAX` (a global
    parameter), in logarithmic steps of `z_step_factor`. Thus to change these:

    >>> ts_box = spin_temperature(redshift=7.0, zprime_step_factor=1.2, z_heat_max=15.0)

    Alternatively, one can pass an exact previous redshift, which will be sought in the disk
    cache, or evaluated:

    >>> ts_box = spin_temperature(redshift=7.0, previous_spin_temp=8.0)

    Beware that doing this, if the previous box is not found on disk, will continue to evaluate
    prior boxes based on the ``z_step_factor``. Alternatively, one can pass a previous spin
    temperature box:

    >>> ts_box1 = spin_temperature(redshift=8.0)
    >>> ts_box = spin_temperature(redshift=7.0, previous_spin_temp=ts_box1)

    Again, the first line here will implicitly use ``z_step_factor`` to evolve the field from
    around ``Z_HEAT_MAX``. Note that in the second line, all of the input parameters are taken
    directly from `ts_box1` so that they are consistent. Finally, one can force the function to
    evaluate the current redshift as if it was beyond ``Z_HEAT_MAX`` so that it depends only on
    itself:

    >>> ts_box = spin_temperature(redshift=7.0, zprime_step_factor=None)

    This is usually a bad idea, and will give a warning, but it is possible.
    """
    direc, regenerate, hooks = _get_config_options(direc, regenerate, write, hooks)

    with global_params.use(**global_kwargs):
        # Configure and check input/output parameters/structs
        (
            random_seed,
            user_params,
            cosmo_params,
            astro_params,
            flag_options,
        ) = _setup_inputs(
            {
                "random_seed": random_seed,
                "user_params": user_params,
                "cosmo_params": cosmo_params,
                "astro_params": astro_params,
                "flag_options": flag_options,
            },
            {
                "init_boxes": init_boxes,
                "perturbed_field": perturbed_field,
                "previous_spin_temp": previous_spin_temp,
                "xray_source_box": xray_source_box,
            },
        )

        # Try to determine redshift from other inputs, if required.
        # Note that perturb_field does not need to match redshift here.
        if redshift is None:
            if perturbed_field is not None:
                redshift = perturbed_field.redshift
            elif previous_spin_temp is not None:
                redshift = (
                    previous_spin_temp.redshift + 1
                ) / global_params.ZPRIME_STEP_FACTOR - 1
            else:
                raise ValueError(
                    "Either the redshift, perturbed_field or previous_spin_temp must be given."
                )

        # Explicitly set this flag to True, though it shouldn't be required!
        flag_options.update(USE_TS_FLUCT=True)

        # Get the previous redshift
        if previous_spin_temp is not None:
            prev_z = previous_spin_temp.redshift
        else:
            if redshift < global_params.Z_HEAT_MAX:
                # In general runs, we only compute the spin temperature *below* Z_HEAT_MAX.
                # Above this, we don't need a prev_z at all, because we can calculate
                # directly at whatever redshift it is.
                prev_z = min(
                    global_params.Z_HEAT_MAX,
                    (1 + redshift) * global_params.ZPRIME_STEP_FACTOR - 1,
                )
            else:
                # Set prev_z to anything, since we don't need it.
                prev_z = np.inf

        # Ensure the previous spin temperature has a higher redshift than this one.
        if prev_z <= redshift:
            raise ValueError(
                "Previous spin temperature box must have a higher redshift than "
                "that being evaluated."
            )

        # Set up the box without computing anything.
        box = TsBox(
            user_params=user_params,
            cosmo_params=cosmo_params,
            redshift=redshift,
            astro_params=astro_params,
            flag_options=flag_options,
            random_seed=random_seed,
            prev_spin_redshift=prev_z,
            perturbed_field_redshift=(
                perturbed_field.redshift
                if (perturbed_field is not None and perturbed_field.is_computed)
                else redshift
            ),
        )

        # Construct FFTW wisdoms. Only if required
        construct_fftw_wisdoms(user_params=user_params, cosmo_params=cosmo_params)

        # Check whether the boxes already exist on disk.
        if not regenerate:
            try:
                box.read(direc, keys=())
                logger.info(
                    f"Existing z={redshift} spin_temp boxes found and read in "
                    f"(seed={box.random_seed})."
                )
                return box
            except OSError:
                pass

        # EVERYTHING PAST THIS POINT ONLY HAPPENS IF THE BOX DOESN'T ALREADY EXIST
        # ------------------------------------------------------------------------
        # Dynamically produce the initial conditions.
        if init_boxes is None or not init_boxes.is_computed:
            init_boxes = initial_conditions(
                user_params=user_params,
                cosmo_params=cosmo_params,
                regenerate=regenerate,
                hooks=hooks,
                direc=direc,
                random_seed=random_seed,
            )

            # Need to update random seed
            box._random_seed = init_boxes.random_seed

        # Create appropriate previous_spin_temp
        if previous_spin_temp is None:
            if redshift >= global_params.Z_HEAT_MAX:
                # We end up never even using this box, just need to define it
                # unallocated to be able to send into the C code.
                previous_spin_temp = TsBox(
                    redshift=prev_z,  # redshift here is ignored
                    user_params=init_boxes.user_params,
                    cosmo_params=init_boxes.cosmo_params,
                    astro_params=astro_params,
                    flag_options=flag_options,
                    dummy=True,
                )
            else:
                previous_spin_temp = spin_temperature(
                    init_boxes=init_boxes,
                    astro_params=astro_params,
                    flag_options=flag_options,
                    redshift=prev_z,
                    regenerate=regenerate,
                    hooks=hooks,
                    direc=direc,
                    cleanup=False,  # we know we'll need the memory again
                )

        # Generate halos if needed
        if flag_options.USE_HALO_FIELD:
            # TODO: this doesn't work with the recursion at all, move to a list of needed snapshots like the lightcone
            if xray_source_box is None or not xray_source_box.is_computed:
                raise NotImplementedError(
                    "Automatic generation of Xray source box from halos not yet implemented, \
                                             Use run_coeval, run_lightcone or explicitly generate the source box"
                )
            # The entire halo history is generated via similar (but backwards) recursion to the spintemp
        else:
            xray_source_box = XraySourceBox(
                redshift=0,
                user_params=user_params,
                cosmo_params=cosmo_params,
                astro_params=astro_params,
                flag_options=flag_options,
                dummy=True,
            )

        # Dynamically produce the perturbed field.
        if perturbed_field is None or not perturbed_field.is_computed:
            perturbed_field = perturb_field(
                redshift=redshift,
                init_boxes=init_boxes,
                regenerate=regenerate,
                hooks=hooks,
                direc=direc,
            )

        # Run the C Code
        return box.compute(
            cleanup=cleanup,
            perturbed_field=perturbed_field,
            xray_source_box=xray_source_box,
            prev_spin_temp=previous_spin_temp,
            ics=init_boxes,
            hooks=hooks,
        )


def brightness_temperature(
    *,
    ionized_box,
    perturbed_field,
    spin_temp=None,
    write=None,
    regenerate=None,
    direc=None,
    hooks=None,
    **global_kwargs,
) -> BrightnessTemp:
    r"""
    Compute a coeval brightness temperature box.

    Parameters
    ----------
    ionized_box: :class:`IonizedBox`
        A pre-computed ionized box.
    perturbed_field: :class:`PerturbedField`
        A pre-computed perturbed field at the same redshift as `ionized_box`.
    spin_temp: :class:`TsBox`, optional
        A pre-computed spin temperature, at the same redshift as the other boxes.
    \*\*global_kwargs :
        Any attributes for :class:`~py21cmfast.inputs.GlobalParams`. This will
        *temporarily* set global attributes for the duration of the function. Note that
        arguments will be treated as case-insensitive.

    Returns
    -------
    :class:`BrightnessTemp` instance.
    """
    direc, regenerate, hooks = _get_config_options(direc, regenerate, write, hooks)

    with global_params.use(**global_kwargs):
        _verify_types(
            perturbed_field=perturbed_field,
            spin_temp=spin_temp,
            ionized_box=ionized_box,
        )

        # don't ignore redshift here
        _check_compatible_inputs(ionized_box, perturbed_field, spin_temp, ignore=[])

        # ensure ionized_box and perturbed_field aren't None, as we don't do
        # any dynamic calculations here.
        if ionized_box is None or perturbed_field is None:
            raise ValueError("both ionized_box and perturbed_field must be specified.")

        if spin_temp is None:
            if ionized_box.flag_options.USE_TS_FLUCT:
                raise ValueError(
                    "You have USE_TS_FLUCT=True, but have not provided a spin_temp!"
                )

            # Make an unused dummy box.
            spin_temp = TsBox(redshift=0, dummy=True)

        box = BrightnessTemp(
            user_params=ionized_box.user_params,
            cosmo_params=ionized_box.cosmo_params,
            astro_params=ionized_box.astro_params,
            flag_options=ionized_box.flag_options,
            redshift=ionized_box.redshift,
            random_seed=ionized_box.random_seed,
        )

        # Construct FFTW wisdoms. Only if required
        construct_fftw_wisdoms(
            user_params=ionized_box.user_params, cosmo_params=ionized_box.cosmo_params
        )

        # Check whether the boxes already exist on disk.
        if not regenerate:
            try:
                box.read(direc, keys=())
                logger.info(
                    f"Existing brightness_temp box found and read in (seed={box.random_seed})."
                )
                return box
            except OSError:
                pass

        return box.compute(
            spin_temp=spin_temp,
            ionized_box=ionized_box,
            perturbed_field=perturbed_field,
            hooks=hooks,
        )


def _logscroll_redshifts(min_redshift, z_step_factor, zmax):
    redshifts = [min_redshift]
    while redshifts[-1] < zmax:
        redshifts.append((redshifts[-1] + 1.0) * z_step_factor - 1.0)

    return redshifts[::-1]


def run_coeval(
    *,
    redshift=None,
    user_params=None,
    cosmo_params=None,
    astro_params=None,
    flag_options=None,
    regenerate=None,
    write=None,
    direc=None,
    init_box=None,
    perturb=None,
    use_interp_perturb_field=False,
    random_seed=None,
    cleanup=True,
    hooks=None,
    always_purge: bool = False,
    **global_kwargs,
):
    r"""
    Evaluate a coeval ionized box at a given redshift, or multiple redshifts.

    This is generally the easiest and most efficient way to generate a set of coeval cubes at a
    given set of redshift. It self-consistently deals with situations in which the field needs to be
    evolved, and does this with the highest memory-efficiency, only returning the desired redshift.
    All other calculations are by default stored in the on-disk cache so they can be re-used at a
    later time.

    .. note:: User-supplied redshift are *not* used as previous redshift in any scrolling,
              so that pristine log-sampling can be maintained.

    Parameters
    ----------
    redshift: array_like
        A single redshift, or multiple redshift, at which to return results. The minimum of these
        will define the log-scrolling behaviour (if necessary).
    user_params : :class:`~inputs.UserParams`, optional
        Defines the overall options and parameters of the run.
    cosmo_params : :class:`~inputs.CosmoParams` , optional
        Defines the cosmological parameters used to compute initial conditions.
    astro_params : :class:`~inputs.AstroParams` , optional
        The astrophysical parameters defining the course of reionization.
    flag_options : :class:`~inputs.FlagOptions` , optional
        Some options passed to the reionization routine.
    init_box : :class:`~InitialConditions`, optional
        If given, the user and cosmo params will be set from this object, and it will not
        be re-calculated.
    perturb : list of :class:`~PerturbedField`, optional
        If given, must be compatible with init_box. It will merely negate the necessity
        of re-calculating the perturb fields.
    use_interp_perturb_field : bool, optional
        Whether to use a single perturb field, at the lowest redshift of the lightcone,
        to determine all spin temperature fields. If so, this field is interpolated in
        the underlying C-code to the correct redshift. This is less accurate (and no more
        efficient), but provides compatibility with older versions of 21cmFAST.
    cleanup : bool, optional
        A flag to specify whether the C routine cleans up its memory before returning.
        Typically, if `spin_temperature` is called directly, you will want this to be
        true, as if the next box to be calculate has different shape, errors will occur
        if memory is not cleaned. Note that internally, this is set to False until the
        last iteration.
    \*\*global_kwargs :
        Any attributes for :class:`~py21cmfast.inputs.GlobalParams`. This will
        *temporarily* set global attributes for the duration of the function. Note that
        arguments will be treated as case-insensitive.

    Returns
    -------
    coevals : :class:`~py21cmfast.outputs.Coeval`
        The full data for the Coeval class, with init boxes, perturbed fields, ionized boxes,
        brightness temperature, and potential data from the conservation of photons. If a
        single redshift was specified, it will return such a class. If multiple redshifts
        were passed, it will return a list of such classes.

    Other Parameters
    ----------------
    regenerate, write, direc, random_seed :
        See docs of :func:`initial_conditions` for more information.
    """
    with global_params.use(**global_kwargs):
        if redshift is None and perturb is None:
            raise ValueError("Either redshift or perturb must be given")

        direc, regenerate, hooks = _get_config_options(direc, regenerate, write, hooks)

        singleton = False
        # Ensure perturb is a list of boxes, not just one.
        if perturb is None:
            perturb = []
        elif not hasattr(perturb, "__len__"):
            perturb = [perturb]
            singleton = True

        (
            random_seed,
            user_params,
            cosmo_params,
            astro_params,
            flag_options,
        ) = _setup_inputs(
            {
                "random_seed": random_seed,
                "user_params": user_params,
                "cosmo_params": cosmo_params,
                "astro_params": astro_params,
                "flag_options": flag_options,
            },
        )

        if use_interp_perturb_field and flag_options.USE_MINI_HALOS:
            raise ValueError("Cannot use an interpolated perturb field with minihalos!")

        iokw = {"regenerate": regenerate, "hooks": hooks, "direc": direc}

        if init_box is None:
            init_box = initial_conditions(
                user_params=user_params,
                cosmo_params=cosmo_params,
                random_seed=random_seed,
                **iokw,
            )

        # We can go ahead and purge some of the stuff in the init_box, but only if
        # it is cached -- otherwise we could be losing information.
        try:
            init_box.prepare_for_perturb(flag_options=flag_options, force=always_purge)
        except OSError:
            pass

        if perturb:
            if redshift is not None and any(
                p.redshift != z for p, z in zip(perturb, redshift)
            ):
                raise ValueError("Input redshifts do not match perturb field redshifts")
            else:
                redshift = [p.redshift for p in perturb]

        kw = {
            **{
                "astro_params": astro_params,
                "flag_options": flag_options,
                "init_boxes": init_box,
            },
            **iokw,
        }
        photon_nonconservation_data = None
        if flag_options.PHOTON_CONS_TYPE != 0:
            photon_nonconservation_data = setup_photon_cons(**kw)

        if not hasattr(redshift, "__len__"):
            singleton = True
            redshift = [redshift]

        if isinstance(redshift, np.ndarray):
            redshift = redshift.tolist()

        # Get the list of redshift we need to scroll through.
        redshifts = _get_required_redshifts_coeval(flag_options, redshift)

        # Get all the perturb boxes early. We need to get the perturb at every
        # redshift, even if we are interpolating the perturb field, because the
        # ionize box needs it.

        pz = [p.redshift for p in perturb]
        perturb_ = []
        for z in redshifts:
            p = (
                perturb_field(redshift=z, init_boxes=init_box, **iokw)
                if z not in pz
                else perturb[pz.index(z)]
            )

            if user_params.MINIMIZE_MEMORY:
                try:
                    p.purge(force=always_purge)
                except OSError:
                    pass

            perturb_.append(p)

        perturb = perturb_

        # Now we can purge init_box further.
        try:
            init_box.prepare_for_halos(flag_options=flag_options, force=always_purge)
        except OSError:
            pass

        # get the halos (reverse redshift order)
        pt_halos = []
        if flag_options.USE_HALO_FIELD and not flag_options.FIXED_HALO_GRIDS:
            halos_desc = None
            for i, z in enumerate(redshifts[::-1]):
                halos = determine_halo_list(redshift=z, halos_desc=halos_desc, **kw)
                pt_halos += [perturb_halo_list(redshift=z, halo_field=halos, **kw)]

                # we never want to store every halofield
                try:
                    pt_halos[i].purge(force=always_purge)
                except OSError:
                    pass
                halos_desc = halos

            # reverse to get the right redshift order
            pt_halos = pt_halos[::-1]

        # Now we can purge init_box further.
        try:
            init_box.prepare_for_spin_temp(
                flag_options=flag_options, force=always_purge
            )
        except OSError:
            pass

        if (
            flag_options.PHOTON_CONS_TYPE == 1
            and np.amin(redshifts) < global_params.PhotonConsEndCalibz
        ):
            raise ValueError(
                f"You have passed a redshift (z = {np.amin(redshifts)}) that is lower than"
                "the endpoint of the photon non-conservation correction"
                f"(global_params.PhotonConsEndCalibz = {global_params.PhotonConsEndCalibz})."
                "If this behaviour is desired then set global_params.PhotonConsEndCalibz"
                f"to a value lower than z = {np.amin(redshifts)}."
            )

        ib_tracker = [0] * len(redshift)
        bt = [0] * len(redshift)
        # At first we don't have any "previous" st or ib.
        st, ib, pf, hb = None, None, None, None
        # optional fields which remain None if their flags are off
        hb2, ph2 = None, None

        perturb_min = perturb[np.argmin(redshift)]

        hb_tracker = [None] * len(redshift)
        st_tracker = [None] * len(redshift)

        spin_temp_files = []
        hbox_files = []
        perturb_files = []
        ionize_files = []
        brightness_files = []
        pth_files = []

        # Iterate through redshift from top to bottom
        z_halos = []
        hbox_arr = []
        for iz, z in enumerate(redshifts):
            pf2 = perturb[iz]
            pf2.load_all()

            if flag_options.USE_HALO_FIELD:
                if not flag_options.FIXED_HALO_GRIDS:
                    ph2 = pt_halos[iz]
                    ph2.load_all()

                hb2 = halo_box(
                    redshift=z,
                    pt_halos=ph2,
                    perturbed_field=pf2,
                    previous_ionize_box=ib,
                    previous_spin_temp=st,
                    **kw,
                )

            if flag_options.USE_TS_FLUCT:
                # append the halo redshift array so we have all halo boxes [z,zmax]
                z_halos += [z]
                hbox_arr += [hb2]
                if flag_options.USE_HALO_FIELD:
                    xray_source_box = xray_source(
                        redshift=z,
                        z_halos=z_halos,
                        hboxes=hbox_arr,
                        **kw,
                    )

                st2 = spin_temperature(
                    redshift=z,
                    previous_spin_temp=st,
                    perturbed_field=perturb_min if use_interp_perturb_field else pf2,
                    xray_source_box=(
                        xray_source_box if flag_options.USE_HALO_FIELD else None
                    ),
                    **kw,
                    cleanup=(cleanup and z == redshifts[-1]),
                )

                if z not in redshift:
                    st = st2

            ib2 = ionize_box(
                redshift=z,
                previous_ionize_box=ib,
                perturbed_field=pf2,
                # perturb field *not* interpolated here.
                previous_perturbed_field=pf,
                halobox=hb2,
                spin_temp=st2 if flag_options.USE_TS_FLUCT else None,
                z_heat_max=global_params.Z_HEAT_MAX,
                # cleanup if its the last time through
                cleanup=cleanup and z == redshifts[-1],
                **kw,
            )

            if pf is not None:
                try:
                    pf.purge(force=always_purge)
                except OSError:
                    pass

            if ph2 is not None:
                try:
                    ph2.purge(force=always_purge)
                except OSError:
                    pass

            # we only need the SFR fields at previous redshifts for XraySourceBox
            if hb is not None:
                try:
                    hb.prepare(
                        keep=[
                            "halo_sfr",
                            "halo_sfr_mini",
                            "halo_xray",
                            "log10_Mcrit_MCG_ave",
                        ],
                        force=always_purge,
                    )
                except OSError:
                    pass

            if z in redshift:
                logger.debug(f"PID={os.getpid()} doing brightness temp for z={z}")
                ib_tracker[redshift.index(z)] = ib2
                st_tracker[redshift.index(z)] = (
                    st2 if flag_options.USE_TS_FLUCT else None
                )

                hb_tracker[redshift.index(z)] = (
                    hb2 if flag_options.USE_HALO_FIELD else None
                )

                _bt = brightness_temperature(
                    ionized_box=ib2,
                    perturbed_field=pf2,
                    spin_temp=st2 if flag_options.USE_TS_FLUCT else None,
                    **iokw,
                )

                bt[redshift.index(z)] = _bt

            else:
                ib = ib2
                pf = pf2
                _bt = None
                hb = hb2

            perturb_files.append((z, os.path.join(direc, pf2.filename)))
            if flag_options.USE_HALO_FIELD:
                hbox_files.append((z, os.path.join(direc, hb2.filename)))
                pth_files.append((z, os.path.join(direc, ph2.filename)))
            if flag_options.USE_TS_FLUCT:
                spin_temp_files.append((z, os.path.join(direc, st2.filename)))
            ionize_files.append((z, os.path.join(direc, ib2.filename)))

            if _bt is not None:
                brightness_files.append((z, os.path.join(direc, _bt.filename)))

        if flag_options.PHOTON_CONS_TYPE == 1:
            photon_nonconservation_data = _get_photon_nonconservation_data()

        if lib.photon_cons_allocated:
            lib.FreePhotonConsMemory()

        coevals = [
            Coeval(
                redshift=z,
                initial_conditions=init_box,
                perturbed_field=perturb[redshifts.index(z)],
                ionized_box=ib,
                brightness_temp=_bt,
                ts_box=st,
                halobox=hb if flag_options.USE_HALO_FIELD else None,
                photon_nonconservation_data=photon_nonconservation_data,
                cache_files={
                    "init": [(0, os.path.join(direc, init_box.filename))],
                    "perturb_field": perturb_files,
                    "halobox": hbox_files,
                    "ionized_box": ionize_files,
                    "brightness_temp": brightness_files,
                    "spin_temp": spin_temp_files,
                    "pt_halos": pth_files,
                },
            )
            for z, ib, _bt, st, hb in zip(
                redshift, ib_tracker, bt, st_tracker, hb_tracker
            )
        ]

        # If a single redshift was passed, then pass back singletons.
        if singleton:
            coevals = coevals[0]

        logger.debug("Returning from Coeval")

        return coevals


def _get_required_redshifts_coeval(flag_options, redshift) -> list[float]:
    if min(redshift) < global_params.Z_HEAT_MAX and (
        flag_options.INHOMO_RECO or flag_options.USE_TS_FLUCT
    ):
        redshifts = _logscroll_redshifts(
            min(redshift),
            global_params.ZPRIME_STEP_FACTOR,
            global_params.Z_HEAT_MAX,
        )
        # Set the highest redshift to exactly Z_HEAT_MAX. This makes the coeval run
        # at exactly the same redshift as the spin temperature box. There's literally
        # no point going higher for a coeval, since the user is only interested in
        # the final "redshift" (if they've specified a z in redshift that is higher
        # that Z_HEAT_MAX, we add it back in below, and so they'll still get it).
        redshifts = np.clip(redshifts, None, global_params.Z_HEAT_MAX)

    else:
        redshifts = [min(redshift)]
    # Add in the redshift defined by the user, and sort in order
    # Turn into a set so that exact matching user-set redshift
    # don't double-up with scrolling ones.
    redshifts = np.concatenate((redshifts, redshift))
    redshifts = np.sort(np.unique(redshifts))[::-1]
    return redshifts.tolist()


def run_lightcone(
    *,
    redshift: float = None,
    max_redshift: float = None,
    lightcone_quantities=("brightness_temp",),
    lightconer: Lightconer | None = None,
    user_params=None,
    cosmo_params=None,
    astro_params=None,
    flag_options=None,
    regenerate=None,
    write=None,
    global_quantities=("brightness_temp", "xH_box"),
    direc=None,
    init_box=None,
    perturb=None,
    random_seed=None,
    coeval_callback=None,
    coeval_callback_redshifts=1,
    use_interp_perturb_field=False,
    cleanup=True,
    hooks=None,
    always_purge: bool = False,
    lightcone_filename: str | Path = None,
    return_at_z: float = 0.0,
    **global_kwargs,
):
    r"""
    Evaluate a full lightcone ending at a given redshift.

    This is generally the easiest and most efficient way to generate a lightcone, though it can
    be done manually by using the lower-level functions which are called by this function.

    Parameters
    ----------
    redshift : float
        The minimum redshift of the lightcone.
    max_redshift : float, optional
        The maximum redshift at which to keep lightcone information. By default, this is equal to
        `z_heat_max`. Note that this is not *exact*, but will be typically slightly exceeded.
    user_params : `~UserParams`, optional
        Defines the overall options and parameters of the run.
    astro_params : :class:`~AstroParams`, optional
        Defines the astrophysical parameters of the run.
    cosmo_params : :class:`~CosmoParams`, optional
        Defines the cosmological parameters used to compute initial conditions.
    flag_options : :class:`~FlagOptions`, optional
        Options concerning how the reionization process is run, eg. if spin temperature
        fluctuations are required.
    lightcone_quantities : tuple of str, optional
        The quantities to form into a lightcone. By default, just the brightness
        temperature. Note that these quantities must exist in one of the output
        structures:

        * :class:`~InitialConditions`
        * :class:`~PerturbField`
        * :class:`~TsBox`
        * :class:`~IonizedBox`
        * :class:`BrightnessTemp`

        To get a full list of possible quantities, run :func:`get_all_fieldnames`.
    global_quantities : tuple of str, optional
        The quantities to save as globally-averaged redshift-dependent functions.
        These may be any of the quantities that can be used in ``lightcone_quantities``.
        The mean is taken over the full 3D cube at each redshift, rather than a 2D
        slice.
    init_box : :class:`~InitialConditions`, optional
        If given, the user and cosmo params will be set from this object, and it will not be
        re-calculated.
    perturb : list of :class:`~PerturbedField`, optional
        If given, must be compatible with init_box. It will merely negate the necessity of
        re-calculating the
        perturb fields. It will also be used to set the redshift if given.
    coeval_callback : callable, optional
        User-defined arbitrary function computed on :class:`~Coeval`, at redshifts defined in
        `coeval_callback_redshifts`.
        If given, the function returns :class:`~LightCone` and the list of `coeval_callback` outputs.
    coeval_callback_redshifts : list or int, optional
        Redshifts for `coeval_callback` computation.
        If list, computes the function on `node_redshifts` closest to the specified ones.
        If positive integer, computes the function on every n-th redshift in `node_redshifts`.
        Ignored in the case `coeval_callback is None`.
    use_interp_perturb_field : bool, optional
        Whether to use a single perturb field, at the lowest redshift of the lightcone,
        to determine all spin temperature fields. If so, this field is interpolated in the
        underlying C-code to the correct redshift. This is less accurate (and no more efficient),
        but provides compatibility with older versions of 21cmFAST.
    cleanup : bool, optional
        A flag to specify whether the C routine cleans up its memory before returning.
        Typically, if `spin_temperature` is called directly, you will want this to be
        true, as if the next box to be calculate has different shape, errors will occur
        if memory is not cleaned. Note that internally, this is set to False until the
        last iteration.
    minimize_memory_usage
        If switched on, the routine will do all it can to minimize peak memory usage.
        This will be at the cost of disk I/O and CPU time. Recommended to only set this
        if you are running particularly large boxes, or have low RAM.
    lightcone_filename
        The filename to which to save the lightcone. The lightcone is returned in
        memory, and can be saved manually later, but including this filename will
        save the lightcone on each iteration, which can be helpful for checkpointing.
    return_at_z
        If given, evaluation of the lightcone will be stopped at the given redshift,
        and the partial lightcone object will be returned. Lightcone evaluation can
        continue if the returned lightcone is saved to file, and this file is passed
        as `lightcone_filename`.
    \*\*global_kwargs :
        Any attributes for :class:`~py21cmfast.inputs.GlobalParams`. This will
        *temporarily* set global attributes for the duration of the function. Note that
        arguments will be treated as case-insensitive.

    Returns
    -------
    lightcone : :class:`~py21cmfast.LightCone`
        The lightcone object.
    coeval_callback_output : list
        Only if coeval_callback in not None.

    Other Parameters
    ----------------
    regenerate, write, direc, random_seed
        See docs of :func:`initial_conditions` for more information.
    """
    direc, regenerate, hooks = _get_config_options(direc, regenerate, write, hooks)

    if cosmo_params is None and lightconer is not None:
        cosmo_params = CosmoParams.from_astropy(lightconer.cosmo)

    with global_params.use(**global_kwargs):
        # First, get the parameters OTHER than redshift...

        (
            random_seed,
            user_params,
            cosmo_params,
            flag_options,
            astro_params,
        ) = _setup_inputs(
            {
                "random_seed": random_seed,
                "user_params": user_params,
                "cosmo_params": cosmo_params,
                "flag_options": flag_options,
                "astro_params": astro_params,
            },
            {"init_box": init_box, "perturb": perturb},
        )

        if redshift is None and perturb is None:
            if lightconer is None:
                raise ValueError(
                    "You must provide either redshift, perturb or lightconer"
                )
            else:
                redshift = lightconer.lc_redshifts.min()

        elif redshift is None:
            redshift = perturb.redshift
        elif redshift is not None:
            warnings.warn(
                "passing redshift directly is deprecated, please use the Lightconer interface instead",
                category=DeprecationWarning,
            )

        if user_params.MINIMIZE_MEMORY and not write:
            raise ValueError(
                "If trying to minimize memory usage, you must be caching. Set write=True!"
            )

        max_redshift = (
            global_params.Z_HEAT_MAX
            if (
                flag_options.INHOMO_RECO
                or flag_options.USE_TS_FLUCT
                or (max_redshift is None and lightconer is None)
            )
            else (
                max_redshift
                if max_redshift is not None
                else lightconer.lc_redshifts.max()
            )
        )

        if lightconer is None:
            lightconer = RectilinearLightconer.with_equal_cdist_slices(
                min_redshift=redshift,
                max_redshift=max_redshift,
                resolution=user_params.cell_size,
                cosmo=cosmo_params.cosmo,
                quantities=lightcone_quantities,
                get_los_velocity=not flag_options.APPLY_RSDS,
            )
        lightconer.validate_options(user_params, flag_options)

        # Get the redshift through which we scroll and evaluate the ionization field.
        scrollz = np.array(
            _logscroll_redshifts(
                redshift, global_params.ZPRIME_STEP_FACTOR, max_redshift
            )
        )

        lcz = lightconer.lc_redshifts
        if not np.all(min(scrollz) * 0.99 < lcz) and np.all(lcz < max(scrollz) * 1.01):
            # We have a 1% tolerance on the redshifts, because the lightcone redshifts are
            # computed via inverse fitting the comoving_distance.
            raise ValueError(
                "The lightcone redshifts are not compatible with the given redshift."
                f"The range of computed redshifts is {min(scrollz)} to {max(scrollz)}, "
                f"while the lightcone redshift range is {lcz.min()} to {lcz.max()}."
            )

        if (
            flag_options.PHOTON_CONS_TYPE == 1
            and np.amin(scrollz) < global_params.PhotonConsEndCalibz
        ):
            raise ValueError(
                f"""
                You have passed a redshift (z = {np.amin(scrollz)}) that is lower than the endpoint
                of the photon non-conservation correction
                (global_params.PhotonConsEndCalibz = {global_params.PhotonConsEndCalibz}).
                If this behaviour is desired then set global_params.PhotonConsEndCalibz to a value lower than
                z = {np.amin(scrollz)}.
                """
            )

        coeval_callback_output = []
        compute_coeval_callback = _get_coeval_callbacks(
            scrollz, coeval_callback, coeval_callback_redshifts
        )

        iokw = {"hooks": hooks, "regenerate": regenerate, "direc": direc}

        if init_box is None:  # no need to get cosmo, user params out of it.
            init_box = initial_conditions(
                user_params=user_params,
                cosmo_params=cosmo_params,
                random_seed=random_seed,
                **iokw,
            )

        # We can go ahead and purge some of the stuff in the init_box, but only if
        # it is cached -- otherwise we could be losing information.
        try:
            # TODO: should really check that the file at path actually contains a fully
            # working copy of the init_box.
            init_box.prepare_for_perturb(flag_options=flag_options, force=always_purge)
        except OSError:
            pass

        if lightcone_filename and Path(lightcone_filename).exists():
            lightcone = LightCone.read(lightcone_filename)
            scrollz = scrollz[scrollz < lightcone._current_redshift]
            if len(scrollz) == 0:
                # The entire lightcone is already full!
                logger.info(
                    f"Lightcone already full at z={lightcone._current_redshift}. Returning."
                )
                return lightcone
            lc = lightcone.lightcones
        else:
            lcn_cls = (
                LightCone
                if isinstance(lightconer, RectilinearLightconer)
                else AngularLightcone
            )
            lc = {
                quantity: np.zeros(
                    lightconer.get_shape(user_params),
                    dtype=np.float32,
                )
                for quantity in lightconer.quantities
            }

            # Special case: AngularLightconer can also save los_velocity
            if getattr(lightconer, "get_los_velocity", False):
                lc["los_velocity"] = np.zeros(
                    lightconer.get_shape(user_params), dtype=np.float32
                )

            lightcone = lcn_cls(
                redshift,
                lightconer.lc_distances,
                user_params,
                cosmo_params,
                astro_params,
                flag_options,
                init_box.random_seed,
                lc,
                node_redshifts=scrollz,
                log10_mturnovers=np.zeros_like(scrollz),
                log10_mturnovers_mini=np.zeros_like(scrollz),
                global_quantities={
                    quantity: np.zeros(len(scrollz)) for quantity in global_quantities
                },
                _globals=dict(global_params.items()),
            )

        if perturb is None:
            zz = scrollz
        else:
            zz = scrollz[:-1]

        perturb_ = []
        for z in zz:
            p = perturb_field(redshift=z, init_boxes=init_box, **iokw)
            if user_params.MINIMIZE_MEMORY:
                try:
                    p.purge(force=always_purge)
                except OSError:
                    pass

            perturb_.append(p)

        if perturb is not None:
            perturb_.append(perturb)
        perturb = perturb_
        perturb_min = perturb[np.argmin(scrollz)]

        # Now that we've got all the perturb fields, we can purge init more.
        try:
            init_box.prepare_for_spin_temp(
                flag_options=flag_options, force=always_purge
            )
        except OSError:
            pass

        kw = {
            **{
                "init_boxes": init_box,
                "astro_params": astro_params,
                "flag_options": flag_options,
            },
            **iokw,
        }

        photon_nonconservation_data = None
        if flag_options.PHOTON_CONS_TYPE != 0:
            setup_photon_cons(**kw)

        if return_at_z > lightcone.redshift and not write:
            raise ValueError(
                "Returning before the final redshift requires caching in order to "
                "continue the simulation later. Set write=True!"
            )

        # Iterate through redshift from top to bottom
        if lightcone.redshift != lightcone._current_redshift:
            logger.info(
                f"Finding boxes at z={lightcone._current_redshift} with seed {lightcone.random_seed} and direc={direc}"
            )
            cached_boxes = get_boxes_at_redshift(
                redshift=lightcone._current_redshift,
                seed=lightcone.random_seed,
                direc=direc,
                user_params=user_params,
                cosmo_params=cosmo_params,
                flag_options=flag_options,
                astro_params=astro_params,
            )
            try:
                st = cached_boxes["TsBox"][0] if flag_options.USE_TS_FLUCT else None
                prev_perturb = cached_boxes["PerturbedField"][0]
                ib = cached_boxes["IonizedBox"][0]
            except (KeyError, IndexError):
                raise OSError(
                    f"No component boxes found at z={lightcone._current_redshift} with "
                    f"seed {lightcone.random_seed} and direc={direc}. You need to have "
                    "run with write=True to continue from a checkpoint."
                )
            pf = prev_perturb
        else:
            st, ib, prev_perturb = None, None, None
            pf = None

        pf = None

        # Now we can purge init_box further.
        try:
            init_box.prepare_for_halos(flag_options=flag_options, force=always_purge)
        except OSError:
            pass

        # we explicitly pass the descendant halos here since we have a redshift list prior
        #   this will generate the extra fields if STOC_MINIMUM_Z is given
        pt_halos = []
        if flag_options.USE_HALO_FIELD and not flag_options.FIXED_HALO_GRIDS:
            halos_desc = None
            for iz, z in enumerate(scrollz[::-1]):
                halo_field = determine_halo_list(
                    redshift=z,
                    halos_desc=halos_desc,
                    **kw,
                )
                halos_desc = halo_field
                pt_halos += [perturb_halo_list(redshift=z, halo_field=halo_field, **kw)]

                # we never want to store every halofield
                try:
                    pt_halos[iz].purge(force=always_purge)
                except OSError:
                    pass

            # reverse the halo lists to be in line with the redshift lists
            pt_halos = pt_halos[::-1]

        # Now that we've got all the perturb fields, we can purge init more.
        try:
            init_box.prepare_for_spin_temp(
                flag_options=flag_options, force=always_purge
            )
        except OSError:
            pass

        ph = None

        perturb_files = []
        spin_temp_files = []
        ionize_files = []
        brightness_files = []
        hbox_files = []
        pth_files = []
        log10_mturnovers = np.zeros(len(scrollz))
        log10_mturnovers_mini = np.zeros(len(scrollz))
        hboxes = []
        z_halos = []
        coeval = None
        prev_coeval = None
        st2 = None
        hbox2 = None
        hbox = None

        if lightcone_filename and not Path(lightcone_filename).exists():
            lightcone.save(lightcone_filename)

        for iz, z in enumerate(scrollz):
            logger.info(f"Computing Redshift {z} ({iz + 1}/{len(scrollz)}) iterations.")

            # Best to get a perturb for this redshift, to pass to brightness_temperature
            pf2 = perturb[iz]
            # This ensures that all the arrays that are required for spin_temp are there,
            # in case we dumped them from memory into file.
            pf2.load_all()
            if flag_options.USE_HALO_FIELD:
                if not flag_options.FIXED_HALO_GRIDS:
                    ph = pt_halos[iz]
                    ph.load_all()

                hbox2 = halo_box(
                    redshift=z,
                    pt_halos=ph,
                    previous_ionize_box=ib,
                    previous_spin_temp=st,
                    perturbed_field=pf2,
                    **kw,
                )

                if flag_options.USE_TS_FLUCT:
                    z_halos.append(z)
                    hboxes.append(hbox2)
                    xray_source_box = xray_source(
                        redshift=z,
                        z_halos=z_halos,
                        hboxes=hboxes,
                        **kw,
                    )

            if flag_options.USE_TS_FLUCT:
                st2 = spin_temperature(
                    redshift=z,
                    previous_spin_temp=st,
                    perturbed_field=perturb_min if use_interp_perturb_field else pf2,
                    xray_source_box=(
                        xray_source_box if flag_options.USE_HALO_FIELD else None
                    ),
                    cleanup=(cleanup and iz == (len(scrollz) - 1)),
                    **kw,
                )

            ib2 = ionize_box(
                redshift=z,
                previous_ionize_box=ib,
                perturbed_field=pf2,
                previous_perturbed_field=prev_perturb,
                spin_temp=st2,
                halobox=hbox2,
                cleanup=(cleanup and iz == (len(scrollz) - 1)),
                **kw,
            )
            log10_mturnovers[iz] = ib2.log10_Mturnover_ave
            log10_mturnovers_mini[iz] = ib2.log10_Mturnover_MINI_ave

            bt2 = brightness_temperature(
                ionized_box=ib2,
                perturbed_field=pf2,
                spin_temp=st2,
                **iokw,
            )

            coeval = Coeval(
                redshift=z,
                initial_conditions=init_box,
                perturbed_field=pf2,
                ionized_box=ib2,
                brightness_temp=bt2,
                ts_box=st2,
                halobox=hbox2,
                photon_nonconservation_data=photon_nonconservation_data,
                _globals=None,
            )

            if coeval_callback is not None and compute_coeval_callback[iz]:
                try:
                    coeval_callback_output.append(coeval_callback(coeval))
                except Exception as e:
                    if sum(compute_coeval_callback[: iz + 1]) == 1:
                        raise RuntimeError(
                            f"coeval_callback computation failed on first trial, z={z}."
                        )
                    else:
                        logger.warning(
                            f"coeval_callback computation failed on z={z}, skipping. {type(e).__name__}: {e}"
                        )

            perturb_files.append((z, os.path.join(direc, pf2.filename)))
            if flag_options.USE_HALO_FIELD and not flag_options.FIXED_HALO_GRIDS:
                hbox_files.append((z, os.path.join(direc, hbox2.filename)))
                if not flag_options.FIXED_HALO_GRIDS:
                    pth_files.append((z, os.path.join(direc, ph.filename)))
            if flag_options.USE_TS_FLUCT:
                spin_temp_files.append((z, os.path.join(direc, st2.filename)))
            ionize_files.append((z, os.path.join(direc, ib2.filename)))
            brightness_files.append((z, os.path.join(direc, bt2.filename)))

            # Save mean/global quantities
            for quantity in global_quantities:
                lightcone.global_quantities[quantity][iz] = np.mean(
                    getattr(coeval, quantity)
                )

            # Get lightcone slices
            if prev_coeval is not None:
                for quantity, idx, this_lc in lightconer.make_lightcone_slices(
                    coeval, prev_coeval
                ):
                    if this_lc is not None:
                        lightcone.lightcones[quantity][..., idx] = this_lc
                        lc_index = idx

                if lightcone_filename:
                    lightcone.make_checkpoint(
                        lightcone_filename, redshift=z, index=lc_index
                    )

            # Save current ones as old ones.
            if flag_options.USE_TS_FLUCT:
                st = st2
            ib = ib2
            if flag_options.USE_MINI_HALOS:
                prev_perturb = pf2
            prev_coeval = coeval

            if pf is not None:
                try:
                    pf.purge(force=always_purge)
                except OSError:
                    pass

            if ph is not None:
                try:
                    ph.purge(force=always_purge)
                except OSError:
                    pass

            # we only need the SFR fields at previous redshifts for XraySourceBox
            if hbox is not None:
                try:
                    hbox.prepare(
                        keep=[
                            "halo_sfr",
                            "halo_sfr_mini",
                            "halo_xray",
                            "log10_Mcrit_MCG_ave",
                        ],
                        force=always_purge,
                    )
                except OSError:
                    pass

            pf = pf2
            hbox = hbox2

            if z <= return_at_z:
                # Optionally return when the lightcone is only partially filled
                break

        if flag_options.PHOTON_CONS_TYPE == 1:
            photon_nonconservation_data = _get_photon_nonconservation_data()

        if lib.photon_cons_allocated:
            lib.FreePhotonConsMemory()

        if isinstance(lightcone, AngularLightcone) and lightconer.get_los_velocity:
            lightcone.compute_rsds(
                fname=lightcone_filename, n_subcells=astro_params.N_RSD_STEPS
            )

        # Append some info to the lightcone before we return
        lightcone.photon_nonconservation_data = photon_nonconservation_data
        lightcone.cache_files = {
            "init": [(0, os.path.join(direc, init_box.filename))],
            "perturb_field": perturb_files,
            "ionized_box": ionize_files,
            "brightness_temp": brightness_files,
            "spin_temp": spin_temp_files,
            "halobox": hbox_files,
            "pt_halos": pth_files,
        }

        lightcone.log10_mturnovers = log10_mturnovers
        lightcone.log10_mturnovers_mini = log10_mturnovers_mini

        if coeval_callback is None:
            return lightcone
        else:
            return lightcone, coeval_callback_output


def _get_coeval_callbacks(
    scrollz: list[float], coeval_callback, coeval_callback_redshifts
) -> list[bool]:
    compute_coeval_callback = [False] * len(scrollz)

    if coeval_callback is not None:
        if isinstance(coeval_callback_redshifts, (list, np.ndarray)):
            for coeval_z in coeval_callback_redshifts:
                assert isinstance(coeval_z, (int, float, np.number))
                compute_coeval_callback[
                    np.argmin(np.abs(np.array(scrollz) - coeval_z))
                ] = True
            if sum(compute_coeval_callback) != len(coeval_callback_redshifts):
                logger.warning(
                    "some of the coeval_callback_redshifts refer to the same node_redshift"
                )
        elif (
            isinstance(coeval_callback_redshifts, int) and coeval_callback_redshifts > 0
        ):
            compute_coeval_callback = [
                not i % coeval_callback_redshifts for i in range(len(scrollz))
            ]
        else:
            raise ValueError("coeval_callback_redshifts has to be list or integer > 0.")

    return compute_coeval_callback<|MERGE_RESOLUTION|>--- conflicted
+++ resolved
@@ -1166,22 +1166,6 @@
             # Need to update fields to have the same seed as init_boxes
             fields._random_seed = init_boxes.random_seed
 
-<<<<<<< HEAD
-        # Check whether the boxes already exist
-        logger.debug(f"z:{redshift:.2f} regen {regenerate}")
-        if not regenerate:
-            try:
-                fields.read(direc)
-                logger.info(
-                    f"Existing z={redshift} determine_halo_list boxes found and read in "
-                    f"(seed={fields.random_seed})."
-                )
-                return fields
-            except OSError:
-                pass
-
-=======
->>>>>>> 62694bb4
         if need_desc_box:
             halos_desc = determine_halo_list(
                 redshift=desc_z,
