"""
This is the main wrapper for the underlying 21cmFAST C-code, and the module provides a
number of:

* Input-parameter classes which wrap various C structs (these are the classes ending
  with ``*Params`` or ``*Options``)
* Output objects which simplify access to underlying data structures, such as density,
  velocity and ionization fields
* Low-level functions which simplify calling the background C functions which populate
  these output objects given the input classes.
* High-level functions which provide the most efficient and simplest way to generate the
  most commonly desired outputs.

Along with these, the module exposes ``global_params``, which is a simple class
providing read/write access to a number of parameters used throughout the computation
which are very rarely varied. These parameters can be accessed as standard instance
attributes of ``global_params``, and listed using ``dir(global_params)``. When set, they
are used globally for all proceeding calculations.

**Input Parameter Classes**

There are four input parameter/option classes, not all of which are required for any
given function. They are :class:`UserParams`, :class:`CosmoParams`, :class:`AstroParams`
and :class:`FlagOptions`. Each of them defines a number of variables, and all of these
have default values, to minimize the burden on the user. These defaults are accessed via
the ``_defaults_`` class attribute of each class. The available parameters for each are
listed in the documentation for each class below.

**Output Objects**

The remainder of the classes defined in this module are output classes. These exist to
simplify access to large datasets created within C. Fundamentally, ownership of the data
belongs to these classes, and the C functions merely accesses this and fills it. The
various boxes and quantities associated with each output are available as instance
attributes. Along with the output data, each output object contains the various input
parameter objects necessary to define it.

.. warning:: These should not be instantiated or filled by the user, but always handled
             as output objects from the various functions contained here. Only the data
             within the objects should be accessed.

**Low-level functions**

The low-level functions provided here ease the production of the aforementioned output
objects. Functions exist for each low-level C routine, which have been decoupled as far
as possible. So, functions exist to create :func:`initial_conditions`,
:func:`perturb_field`, :class:`ionize_box` and so on. Creating a brightness temperature
box (often the desired final output) would generally require calling each of these in
turn, as each depends on the result of a previous function. Nevertheless, each function
has the capability of generating the required previous outputs on-the-fly, so one can
instantly call :func:`ionize_box` and get a self-consistent result. Doing so, while
convenient, is sometimes not *efficient*, especially when using inhomogeneous
recombinations or the spin temperature field, which intrinsically require consistent
evolution of the ionization field through redshift. In these cases, for best efficiency
it is recommended to either use a customised manual approach to calling these low-level
functions, or to call a higher-level function which optimizes this process.

Finally, note that `21cmFAST` attempts to optimize the production of the large amount of
data via on-disk caching. By default, if a previous set of data has been computed using
the current input parameters, it will be read-in from a caching repository and returned
directly. This behaviour can be tuned in any of the low-level (or high-level) functions
by setting the `write`, `direc`, `regenerate` and `match_seed` parameters (see docs for
:func:`initial_conditions` for details). The function :func:`~query_cache` can be used
to search the cache, and return empty datasets corresponding to each (these can the be
filled with the data merely by calling ``.read()`` on any data set). Conversely, a
specific data set can be read and returned as a proper output object by calling the
:func:`readbox` function.


**High-level functions**

As previously mentioned, calling the low-level functions in some cases is non-optimal,
especially when full evolution of the field is required, and thus iteration through a
series of redshift. In addition, while :class:`InitialConditions` and
:class:`PerturbedField` are necessary intermediate data, it is *usually* the resulting
brightness temperature which is of most interest, and it is easier to not have to worry
about the intermediate steps explicitly. For these typical use-cases, two high-level
functions are available: :func:`run_coeval` and :func:`run_lightcone`, whose purpose
should be self-explanatory. These will optimally run all necessary intermediate
steps (using cached results by default if possible) and return all datasets of interest.


Examples
--------
A typical example of using this module would be the following.

>>> import py21cmfast as p21

Get coeval cubes at redshift 7,8 and 9, without spin temperature or inhomogeneous
recombinations:

>>> coeval = p21.run_coeval(
>>>     redshift=[7,8,9],
>>>     cosmo_params=p21.CosmoParams(hlittle=0.7),
>>>     user_params=p21.UserParams(HII_DIM=100)
>>> )

Get coeval cubes at the same redshift, with both spin temperature and inhomogeneous
recombinations, pulled from the natural evolution of the fields:

>>> all_boxes = p21.run_coeval(
>>>                 redshift=[7,8,9],
>>>                 user_params=p21.UserParams(HII_DIM=100),
>>>                 flag_options=p21.FlagOptions(INHOMO_RECO=True),
>>>                 do_spin_temp=True
>>>             )

Get a self-consistent lightcone defined between z1 and z2 (`z_step_factor` changes the
logarithmic steps between redshift that are actually evaluated, which are then
interpolated onto the lightcone cells):

>>> lightcone = p21.run_lightcone(redshift=z2, max_redshift=z2, z_step_factor=1.03)
"""
import logging
import os
from copy import deepcopy
from os import path

import numpy as np
from astropy import units
from astropy.cosmology import Planck15
from astropy.cosmology import z_at_value
from cached_property import cached_property

from ._utils import OutputStruct as _OS
from ._utils import StructInstanceWrapper
from ._utils import StructWithDefaults
from ._utils import StructWrapper
from .c_21cmfast import ffi
from .c_21cmfast import lib

logger = logging.getLogger("21cmFAST")

global_params = StructInstanceWrapper(lib.global_params, ffi)
EXTERNALTABLES = ffi.new(
    "char[]", path.join(path.expanduser("~"), ".21cmfast").encode()
)
global_params.external_table_path = EXTERNALTABLES


# ======================================================================================================================
# PARAMETER STRUCTURES
# ======================================================================================================================
class CosmoParams(StructWithDefaults):
    """
    Cosmological parameters (with defaults) which translates to a C struct.

    To see default values for each parameter, use ``CosmoParams._defaults_``.
    All parameters passed in the constructor are also saved as instance attributes which should
    be considered read-only. This is true of all input-parameter classes.

    Parameters
    ----------
    SIGMA_8 : float, optional
        RMS mass variance (power spectrum normalisation).

    hlittle : float, optional
        H_0/100.

    OMm : float, optional
        Omega matter.

    OMb : float, optional
        Omega baryon, the baryon component.

    POWER_INDEX : float, optional
        Spectral index of the power spectrum.

    """

    _ffi = ffi

    _defaults_ = {
        "SIGMA_8": 0.82,
        "hlittle": Planck15.h,
        "OMm": Planck15.Om0,
        "OMb": Planck15.Ob0,
        "POWER_INDEX": 0.97,
    }

    @property
    def OMl(self):
        """
        Omega lambda, dark energy density.
        """
        return 1 - self.OMm

    @property
    def cosmo(self):
        """
        Return an astropy cosmology object for this cosmology.
        """
        return Planck15.clone(H0=self.hlittle * 100, Om0=self.OMm, Ob0=self.OMb)


class UserParams(StructWithDefaults):
    """
    Structure containing user parameters (with defaults).

    To see default values for each parameter, use ``UserParams._defaults_``.
    All parameters passed in the constructor are also saved as instance attributes which should
    be considered read-only. This is true of all input-parameter classes.

    Parameters
    ----------
    HII_DIM : int, optional
        Number of cells for the low-res box.

    DIM : int,optional
        Number of cells for the high-res box (sampling ICs) along a principal axis. To avoid
        sampling issues, DIM should be at least 3 or 4 times HII_DIM, and an integer multiple.
        By default, it is set to 4*HII_DIM.

    BOX_LEN : float, optional
        Length of the box, in Mpc.

    HMF: int, optional
        Determines which halo mass function to be used for the normalisation of the collapsed fraction:
        0: Press-Schechter
        1: Sheth-Tormen
        2: Watson FOF
        3: Watson FOF-z

    USE_RELATIVE_VELOCITIES: int, optional
        Flag to decide whether to use relative velocities, default YES. If YES, POWER_SPECTRUM has to be set to 5 (CLASS).

    POWER_SPECTRUM: int, optional
        Determines which decide which power spectrum to use:
        0: EH
        1: BBKS
        2: EFSTATHIOU
        3: PEEBLES
        4: WHITE
        5: CLASS output
    """

    _ffi = ffi

    _defaults_ = {
        "BOX_LEN": 150.0,
        "DIM": None,
        "HII_DIM": 50,
        "USE_FFTW_WISDOM": False,
        "HMF": 1,
        "USE_RELATIVE_VELOCITIES": False,
        "POWER_SPECTRUM": 0,
    }

    @property
    def DIM(self):
        """
        Number of cells for the high-res box (sampling ICs) along a principal axis. Dynamically generated.
        """
        return self._DIM or 4 * self.HII_DIM

    @property
    def tot_fft_num_pixels(self):
        """Number of pixels in the high-res box."""
        return self.DIM ** 3

    @property
    def HII_tot_num_pixels(self):
        """Number of pixels in the low-res box."""
        return self.HII_DIM ** 3

    @property
    def POWER_SPECTRUM(self):
        """
        We make sure that it's CLASS (5) if USE_RELATIVE_VELOCITIES is True
        """
        if self.USE_RELATIVE_VELOCITIES:
            return 5
        else:
            return self._POWER_SPECTRUM


class FlagOptions(StructWithDefaults):
    """
    Flag-style options for the ionization routines.

    To see default values for each parameter, use ``FlagOptions._defaults_``.
    All parameters passed in the constructor are also saved as instance attributes which should
    be considered read-only. This is true of all input-parameter classes.

    Parameters
    ----------
    USE_MASS_DEPENDENT_ZETA : bool, optional
        Set to True if using new parameterization.

    SUBCELL_RSDS : bool, optional
        Add sub-cell RSDs (currently doesn't work if Ts is not used)

    INHOMO_RECO : bool, optional
        Whether to perform inhomogeneous recombinations

    USE_TS_FLUCT : bool, optional
        Whether to perform IGM spin temperature fluctuations (i.e. X-ray heating)

    M_MIN_in_Mass : bool, optional
        Whether the minimum mass is defined by Mass or Virial Temperature

    PHOTON_CONS : bool, optional
        Whether to perform a small correction to account for photon non-conservation
    """

    _ffi = ffi

    _defaults_ = {
        "USE_MASS_DEPENDENT_ZETA": False,
        "SUBCELL_RSD": False,
        "INHOMO_RECO": False,
        "USE_TS_FLUCT": False,
        "M_MIN_in_Mass": False,
        "PHOTON_CONS": False,
    }

    @property
    def M_MIN_in_Mass(self):
        if self.USE_MASS_DEPENDENT_ZETA:
            return True

        else:
            return self._M_MIN_in_Mass


class AstroParams(StructWithDefaults):
    """
    Astrophysical parameters.

    To see default values for each parameter, use ``AstroParams._defaults_``.
    All parameters passed in the constructor are also saved as instance attributes which should
    be considered read-only. This is true of all input-parameter classes.

    Parameters
    ----------
    INHOMO_RECO : bool, optional
        Whether inhomogeneous recombinations are being calculated. This is not a part of the astro parameters structure,
        but is required by this class to set some default behaviour.
    HII_EFF_FACTOR : float, optional
    F_STAR10 : float, optional
    ALPHA_STAR : float, optional
    F_ESC10 : float, optional
    ALPHA_ESC : float, optional
    M_TURN : float, optional
    R_BUBBLE_MAX : float, optional
        Default is 50 if `INHOMO_RECO` is True, or 15.0 if not.
    ION_Tvir_MIN : float, optional
    L_X : float, optional
    NU_X_THRESH : float, optional
    X_RAY_SPEC_INDEX : float, optional
    X_RAY_Tvir_MIN : float, optional
        Default is `ION_Tvir_MIN`.
    t_STAR : float, optional
    N_RSD_STEPS : float, optional
    """

    _ffi = ffi

    _defaults_ = {
        "HII_EFF_FACTOR": 30.0,
        "F_STAR10": -1.3,
        "ALPHA_STAR": 0.5,
        "F_ESC10": -1.0,
        "ALPHA_ESC": -0.5,
        "M_TURN": 8.7,
        "R_BUBBLE_MAX": None,
        "ION_Tvir_MIN": 4.69897,
        "L_X": 40.0,
        "NU_X_THRESH": 500.0,
        "X_RAY_SPEC_INDEX": 1.0,
        "X_RAY_Tvir_MIN": None,
        "t_STAR": 0.5,
        "N_RSD_STEPS": 20,
    }

    def __init__(
        self, *args, INHOMO_RECO=FlagOptions._defaults_["INHOMO_RECO"], **kwargs
    ):
        # TODO: should try to get inhomo_reco out of here... just needed for default of R_BUBBLE_MAX.
        self.INHOMO_RECO = INHOMO_RECO
        super().__init__(*args, **kwargs)

    def convert(self, key, val):
        if key in [
            "F_STAR10",
            "F_ESC10",
            "M_TURN",
            "ION_Tvir_MIN",
            "L_X",
            "X_RAY_Tvir_MIN",
        ]:
            return 10 ** val
        else:
            return val

    @property
    def R_BUBBLE_MAX(self):
        """Maximum radius of bubbles to be searched. Set dynamically."""
        if not self._R_BUBBLE_MAX:
            return 50.0 if self.INHOMO_RECO else 15.0
        else:
            if self.INHOMO_RECO and self._R_BUBBLE_MAX != 50:
                logger.warning(
                    "You are setting R_BUBBLE_MAX != 50 when INHOMO_RECO=True. "
                    "This is non-standard (but allowed), and usually occurs upon manual "
                    "update of INHOMO_RECO"
                )
            return self._R_BUBBLE_MAX

    @property
    def X_RAY_Tvir_MIN(self):
        """Minimum virial temperature of X-ray emitting sources (unlogged and set dynamically)."""
        return self._X_RAY_Tvir_MIN if self._X_RAY_Tvir_MIN else self.ION_Tvir_MIN


# ======================================================================================================================
# OUTPUT STRUCTURES
# ======================================================================================================================
class _OutputStruct(_OS):
    _global_params = global_params

    def __init__(self, *, user_params=None, cosmo_params=None, **kwargs):
        if cosmo_params is None:
            cosmo_params = CosmoParams()
        if user_params is None:
            user_params = UserParams()

        super().__init__(user_params=user_params, cosmo_params=cosmo_params, **kwargs)

    _ffi = ffi


class _OutputStructZ(_OutputStruct):
    _inputs = _OutputStruct._inputs + ["redshift"]


class InitialConditions(_OutputStruct):
    """
    A class containing all initial conditions boxes.
    """

    # The filter params indicates parameters to overlook when deciding if a cached box
    # matches current parameters.
    # It is useful for ignoring certain global parameters which may not apply to this
    # step or its dependents.
    _filter_params = _OutputStruct._filter_params + [
        "ALPHA_UVB",  # ionization
        "EVOLVE_DENSITY_LINEARLY",  # perturb
        "SMOOTH_EVOLVED_DENSITY_FIELD",  # perturb
        "R_smooth_density",  # perturb
        "HII_ROUND_ERR",  # ionization
        "FIND_BUBBLE_ALGORITHM",  # ib
        "N_POISSON",  # ib
        "T_USE_VELOCITIES",  # bt
        "MAX_DVDR",  # bt
        "DELTA_R_HII_FACTOR",  # ib
        "HII_FILTER",  # ib
        "INITIAL_REDSHIFT",  # pf
        "HEAT_FILTER",  # st
        "CLUMPING_FACTOR",  # st
        "Z_HEAT_MAX",  # st
        "R_XLy_MAX",  # st
        "NUM_FILTER_STEPS_FOR_Ts",  # ts
        "ZPRIME_STEP_FACTOR",  # ts
        "TK_at_Z_HEAT_MAX",  # ts
        "XION_at_Z_HEAT_MAX",  # ts
        "Pop",  # ib
        "Pop2_ion",  # ib
        "Pop3_ion",  # ib
        "NU_X_BAND_MAX",  # st
        "NU_X_MAX",  # ib
    ]

    def _init_arrays(self):
        self.lowres_density = np.zeros(
            self.user_params.HII_tot_num_pixels, dtype=np.float32
        )
        self.lowres_vx = np.zeros(self.user_params.HII_tot_num_pixels, dtype=np.float32)
        self.lowres_vy = np.zeros(self.user_params.HII_tot_num_pixels, dtype=np.float32)
        self.lowres_vz = np.zeros(self.user_params.HII_tot_num_pixels, dtype=np.float32)
        self.lowres_vx_2LPT = np.zeros(
            self.user_params.HII_tot_num_pixels, dtype=np.float32
        )
        self.lowres_vy_2LPT = np.zeros(
            self.user_params.HII_tot_num_pixels, dtype=np.float32
        )
        self.lowres_vz_2LPT = np.zeros(
            self.user_params.HII_tot_num_pixels, dtype=np.float32
        )
        self.hires_density = np.zeros(
            self.user_params.tot_fft_num_pixels, dtype=np.float32
        )
        self.hires_vcb = np.zeros(self.user_params.tot_fft_num_pixels, dtype=np.float32)
        self.lowres_vcb = np.zeros(
            self.user_params.HII_tot_num_pixels, dtype=np.float32
        )

        shape = (
            self.user_params.HII_DIM,
            self.user_params.HII_DIM,
            self.user_params.HII_DIM,
        )
        hires_shape = (self.user_params.DIM, self.user_params.DIM, self.user_params.DIM)

        self.lowres_density.shape = shape
        self.lowres_vx.shape = shape
        self.lowres_vy.shape = shape
        self.lowres_vz.shape = shape
        self.lowres_vx_2LPT.shape = shape
        self.lowres_vy_2LPT.shape = shape
        self.lowres_vz_2LPT.shape = shape
        self.hires_density.shape = hires_shape

        self.lowres_vcb.shape = shape
        self.hires_vcb.shape = hires_shape


class PerturbedField(_OutputStructZ):
    """
    A class containing all perturbed field boxes
    """

    _filter_params = _OutputStruct._filter_params + [
        "ALPHA_UVB",  # ionization
        "HII_ROUND_ERR",  # ionization
        "FIND_BUBBLE_ALGORITHM",  # ib
        "N_POISSON",  # ib
        "T_USE_VELOCITIES",  # bt
        "MAX_DVDR",  # bt
        "DELTA_R_HII_FACTOR",  # ib
        "HII_FILTER",  # ib
        "HEAT_FILTER",  # st
        "CLUMPING_FACTOR",  # st
        "Z_HEAT_MAX",  # st
        "R_XLy_MAX",  # st
        "NUM_FILTER_STEPS_FOR_Ts",  # ts
        "ZPRIME_STEP_FACTOR",  # ts
        "TK_at_Z_HEAT_MAX",  # ts
        "XION_at_Z_HEAT_MAX",  # ts
        "Pop",  # ib
        "Pop2_ion",  # ib
        "Pop3_ion",  # ib
        "NU_X_BAND_MAX",  # st
        "NU_X_MAX",  # ib
    ]

    def _init_arrays(self):
        self.density = np.zeros(self.user_params.HII_tot_num_pixels, dtype=np.float32)
        self.velocity = np.zeros(self.user_params.HII_tot_num_pixels, dtype=np.float32)

        self.density.shape = (
            self.user_params.HII_DIM,
            self.user_params.HII_DIM,
            self.user_params.HII_DIM,
        )
        self.velocity.shape = (
            self.user_params.HII_DIM,
            self.user_params.HII_DIM,
            self.user_params.HII_DIM,
        )


class IonizedBox(_OutputStructZ):
    """A class containing all ionized boxes"""

    _inputs = _OutputStructZ._inputs + ["flag_options", "astro_params"]

    _filter_params = _OutputStruct._filter_params + [
        "T_USE_VELOCITIES",  # bt
        "MAX_DVDR",  # bt
    ]

    def __init__(self, astro_params=None, flag_options=None, first_box=False, **kwargs):
        if flag_options is None:
            flag_options = FlagOptions()

        if astro_params is None:
            astro_params = AstroParams(INHOMO_RECO=flag_options.INHOMO_RECO)

        self.first_box = first_box

        super().__init__(astro_params=astro_params, flag_options=flag_options, **kwargs)

    def _init_arrays(self):
        # ionized_box is always initialised to be neutral for excursion set algorithm. Hence np.ones instead of np.zeros
        self.xH_box = np.ones(self.user_params.HII_tot_num_pixels, dtype=np.float32)
        self.Gamma12_box = np.zeros(
            self.user_params.HII_tot_num_pixels, dtype=np.float32
        )
        self.z_re_box = np.zeros(self.user_params.HII_tot_num_pixels, dtype=np.float32)
        self.dNrec_box = np.zeros(self.user_params.HII_tot_num_pixels, dtype=np.float32)

        shape = (
            self.user_params.HII_DIM,
            self.user_params.HII_DIM,
            self.user_params.HII_DIM,
        )
        self.xH_box.shape = shape
        self.Gamma12_box.shape = shape
        self.z_re_box.shape = shape
        self.dNrec_box.shape = shape

    @cached_property
    def global_xH(self):
        if not self.filled:
            raise AttributeError(
                "global_xH is not defined until the ionization calculation has been performed"
            )
        else:
            return np.mean(self.xH_box)


class TsBox(IonizedBox):
    """A class containing all spin temperature boxes"""

    def _init_arrays(self):
        self.Ts_box = np.zeros(self.user_params.HII_tot_num_pixels, dtype=np.float32)
        self.x_e_box = np.zeros(self.user_params.HII_tot_num_pixels, dtype=np.float32)
        self.Tk_box = np.zeros(self.user_params.HII_tot_num_pixels, dtype=np.float32)

        self.Ts_box.shape = (
            self.user_params.HII_DIM,
            self.user_params.HII_DIM,
            self.user_params.HII_DIM,
        )
        self.x_e_box.shape = (
            self.user_params.HII_DIM,
            self.user_params.HII_DIM,
            self.user_params.HII_DIM,
        )
        self.Tk_box.shape = (
            self.user_params.HII_DIM,
            self.user_params.HII_DIM,
            self.user_params.HII_DIM,
        )

    @cached_property
    def global_Ts(self):
        if not self.filled:
            raise AttributeError(
                "global_Ts is not defined until the ionization calculation has been performed"
            )
        else:
            return np.mean(self.Ts_box)

    @cached_property
    def global_Tk(self):
        if not self.filled:
            raise AttributeError(
                "global_Tk is not defined until the ionization calculation has been performed"
            )
        else:
            return np.mean(self.Tk_box)

    @cached_property
    def global_x_e(self):
        if not self.filled:
            raise AttributeError(
                "global_x_e is not defined until the ionization calculation has been performed"
            )
        else:
            return np.mean(self.x_e_box)


class BrightnessTemp(IonizedBox):
    """A class containing the brightness temperature box."""

    def _init_arrays(self):
        self.brightness_temp = np.zeros(
            self.user_params.HII_tot_num_pixels, dtype=np.float32
        )

        self.brightness_temp.shape = (
            self.user_params.HII_DIM,
            self.user_params.HII_DIM,
            self.user_params.HII_DIM,
        )

    @cached_property
    def global_Tb(self):
        if not self.filled:
            raise AttributeError(
                "global_Tb is not defined until the ionization calculation has been performed"
            )
        else:
            return np.mean(self.brightness_temp)


# ======================================================================================================================
# HELPER FUNCTIONS
# ======================================================================================================================
def _check_compatible_inputs(*datasets, ignore=["redshift"]):
    """
    Ensure that all defined input parameters for the provided datasets are equal, save for those listed in ignore.
    """

    done = []  # keeps track of inputs we've checked so we don't double check.

    for i, d in enumerate(datasets):
        # If a dataset is None, just ignore and move on.
        if d is None:
            continue

        # noinspection PyProtectedMember
        for inp in d._inputs:
            # Skip inputs that we want to ignore
            if inp in ignore:
                continue

            if inp not in done:
                for j, d2 in enumerate(datasets[(i + 1) :]):
                    if d2 is None:
                        continue

                    # noinspection PyProtectedMember
                    if inp in d2._inputs and getattr(d, inp) != getattr(d2, inp):
                        raise ValueError(
                            "%s and %s are incompatible"
                            % (d.__class__.__name__, d2.__class__.__name__)
                        )
                done += [inp]


def configure_inputs(defaults, *datasets, ignore=["redshift"], flag_none=None):
    # First ensure all inputs are compaible in their parameters
    _check_compatible_inputs(*datasets, ignore=ignore)

    if flag_none is None:
        flag_none = []

    output = [0] * len(defaults)
    for i, (key, val) in enumerate(defaults):

        # Get the value of this input from the datasets
        data_val = None
        for dataset in datasets:
            if dataset is not None and hasattr(dataset, key):
                data_val = getattr(dataset, key)
                break

        # If both data and default have values
        if val is not None and data_val is not None and data_val != val:
            raise ValueError(
                "%s has an inconsistent value with %s"
                % (key, dataset.__class__.__name__)
            )
        else:
            if val is not None:
                output[i] = val
            elif data_val is not None:
                output[i] = data_val
            elif key in flag_none:
                raise ValueError(
                    "For %s, a value must be provided in some manner" % key
                )
            else:
                output[i] = None

    return output


def configure_redshift(redshift, *structs):
    """
    This is a special case to check and obtain redshift from given default and structs.

    It will raise a ValueError if both redshift and all structs (and/or their redshift) have value of None, *or* if
    any of them are different from each other.
    """

    zs = set()
    for s in structs:
        if s is not None and hasattr(s, "redshift"):
            zs.add(s.redshift)

    zs = list(zs)

    if len(zs) > 1 or (len(zs) == 1 and redshift is not None and zs[0] != redshift):
        raise ValueError("Incompatible redshifts in inputs")
    elif len(zs) == 1:
        return zs[0]
    elif redshift is None:
        raise ValueError(
            "Either redshift must be provided, or a data set containing it."
        )
    else:
        return redshift


def verify_types(**kwargs):
    """Ensure each argument has a type of None or that matching its name"""
    for k, v in kwargs.items():
        for j, kk in enumerate(["init", "perturb", "ionize", "spin_temp"]):
            if kk in k:
                break
        cls = [InitialConditions, PerturbedField, IonizedBox, TsBox][j]

        if v is not None and not isinstance(v, cls):
            raise ValueError("%s must be an instance of %s" % (k, cls.__name__))


class ParameterError(RuntimeError):
    def __init__(self):
        default_message = "21cmFAST does not support this combination of parameters."
        super().__init__(default_message)


class FatalCError(Exception):
    def __init__(self):
        default_message = "21cmFAST is exiting."
        super().__init__(default_message)


def _process_exitcode(exitcode):
    """
    Determine what happens for different values of the (integer) exit code from a C function
    """
    if exitcode == 0:
        pass
    elif exitcode == 1:
        raise ParameterError
    elif exitcode == 2:
        raise FatalCError


def _call_c_func(fnc, obj, direc, *args, write=True):
    exitcode = fnc(
        *[arg() if isinstance(arg, StructWrapper) else arg for arg in args], obj()
    )

    _process_exitcode(exitcode)
    obj.filled = True
    obj._expose()

    # Optionally do stuff with the result (like writing it)
    if write:
        obj.write(direc)

    return obj


# ======================================================================================================================
# WRAPPING FUNCTIONS
# ======================================================================================================================
def compute_tau(*, redshifts, global_xHI, user_params=None, cosmo_params=None):
    user_params = UserParams(user_params)
    cosmo_params = CosmoParams(cosmo_params)

    if len(redshifts) != len(global_xHI):
        raise ValueError("redshifts and global_xHI must have same length")

    # Convert the data to the right type
    redshifts = np.array(redshifts, dtype="float32")
    global_xHI = np.array(global_xHI, dtype="float32")

    z = ffi.cast("float *", ffi.from_buffer(redshifts))
    xHI = ffi.cast("float *", ffi.from_buffer(global_xHI))

    # Run the C code
    return lib.ComputeTau(user_params(), cosmo_params(), len(redshifts), z, xHI)


def compute_luminosity_function(
    *,
    redshifts,
    user_params=None,
    cosmo_params=None,
    astro_params=None,
    flag_options=None,
    nbins=100,
):
    user_params = UserParams(user_params)
    cosmo_params = CosmoParams(cosmo_params)
    astro_params = AstroParams(astro_params)
    flag_options = FlagOptions(flag_options)

    redshifts = np.array(redshifts, dtype="float32")

    lfunc = np.zeros(len(redshifts) * nbins)
    Muvfunc = np.zeros(len(redshifts) * nbins)
    Mhfunc = np.zeros(len(redshifts) * nbins)

    lfunc.shape = (len(redshifts), nbins)
    Muvfunc.shape = (len(redshifts), nbins)
    Mhfunc.shape = (len(redshifts), nbins)

    c_Muvfunc = ffi.cast("double *", ffi.from_buffer(Muvfunc))
    c_Mhfunc = ffi.cast("double *", ffi.from_buffer(Mhfunc))
    c_lfunc = ffi.cast("double *", ffi.from_buffer(lfunc))

    # Run the C code
    errcode = lib.ComputeLF(
        nbins,
        user_params(),
        cosmo_params(),
        astro_params(),
        flag_options(),
        len(redshifts),
        ffi.cast("float *", ffi.from_buffer(redshifts)),
        c_Muvfunc,
        c_Mhfunc,
        c_lfunc,
    )

    _process_exitcode(errcode)

    lfunc[lfunc <= -30] = np.nan

    return Muvfunc, Mhfunc, lfunc


def init_photon_conservation_correction(
    *, user_params=None, cosmo_params=None, astro_params=None, flag_options=None
):
    user_params = UserParams(user_params)
    cosmo_params = CosmoParams(cosmo_params)
    astro_params = AstroParams(astro_params)
    flag_options = FlagOptions(flag_options)

    return lib.InitialisePhotonCons(
        user_params(), cosmo_params(), astro_params(), flag_options()
    )


def calibrate_photon_conservation_correction(
    *, redshifts_estimate, nf_estimate, NSpline
):
    # Convert the data to the right type
    redshifts_estimate = np.array(redshifts_estimate, dtype="float64")
    nf_estimate = np.array(nf_estimate, dtype="float64")

    z = ffi.cast("double *", ffi.from_buffer(redshifts_estimate))
    xHI = ffi.cast("double *", ffi.from_buffer(nf_estimate))

    return lib.PhotonCons_Calibration(z, xHI, NSpline)


def calc_zstart_photon_cons():
    # Run the C code
    return lib.ComputeZstart_PhotonCons()


def get_photon_nonconservation_data():
    """
    Access C global data representing the photon-nonconservation corrections.

    .. note::  if not using ``PHOTON_CONS`` (in :class:`~FlagOptions`), *or* if the
               initialisation for photon conservation has not been performed yet, this
               will return None.
    Returns
    -------
    dict : dictionary with key/values:
      z_analytic: array of redshifts defining the analytic ionized fraction
      Q_analytic: array of analytic  ionized fractions corresponding to `z_analytic`
      z_calibration: array of redshifts defining the ionized fraction from 21cmFAST without recombinations
      nf_calibration: array of calibration ionized fractions corresponding to `z_calibration`
      delta_z_photon_cons: the change in redshift required to calibrate 21cmFAST, as a function of z_calibration
      nf_photoncons: the neutral fraction as a function of redshift
    """
    # Check if photon conservation has been initialised at all
    if not lib.photon_cons_inited:
        return None

    arbitrary_large_size = 2000

    data = np.zeros((6, arbitrary_large_size))

<<<<<<< HEAD
    data = np.zeros((6, ArbitraryLargeSize))

=======
>>>>>>> c63107f8
    IntVal1 = np.array(np.zeros(1), dtype="int32")
    IntVal2 = np.array(np.zeros(1), dtype="int32")
    IntVal3 = np.array(np.zeros(1), dtype="int32")

    c_z_at_Q = ffi.cast("double *", ffi.from_buffer(data[0]))
    c_Qval = ffi.cast("double *", ffi.from_buffer(data[1]))
    c_z_cal = ffi.cast("double *", ffi.from_buffer(data[2]))
    c_nf_cal = ffi.cast("double *", ffi.from_buffer(data[3]))
    c_PC_nf = ffi.cast("double *", ffi.from_buffer(data[4]))
    c_PC_deltaz = ffi.cast("double *", ffi.from_buffer(data[5]))

    c_int_NQ = ffi.cast("int *", ffi.from_buffer(IntVal1))
    c_int_NC = ffi.cast("int *", ffi.from_buffer(IntVal2))
    c_int_NP = ffi.cast("int *", ffi.from_buffer(IntVal3))

    # Run the C code
    errcode = lib.ObtainPhotonConsData(
        c_z_at_Q,
        c_Qval,
        c_int_NQ,
        c_z_cal,
        c_nf_cal,
        c_int_NC,
        c_PC_nf,
        c_PC_deltaz,
        c_int_NP,
    )

    _process_exitcode(errcode)

    ArrayIndices = [
        IntVal1[0],
        IntVal1[0],
        IntVal2[0],
        IntVal2[0],
        IntVal3[0],
        IntVal3[0],
    ]

    data_list = [
        "z_analytic",
        "Q_analytic",
        "z_calibration",
        "nf_calibration",
        "delta_z_photon_cons",
        "nf_photoncons",
    ]
<<<<<<< HEAD
    photon_nonconservation_data = {}

    for i in range(len(data_list)):
        lst = np.ndarray.tolist(data[i][0 : ArrayIndices[i]])
        photon_nonconservation_data["%s" % (data_list[i])] = lst
=======

    photon_nonconservation_data = {
        name: np.ndarray(d[:index])
        for name, d, index in zip(data_list, data, ArrayIndices)
    }
>>>>>>> c63107f8

    return photon_nonconservation_data


def initial_conditions(
    *,
    user_params=None,
    cosmo_params=None,
    random_seed=None,
    regenerate=False,
    write=True,
    direc=None,
):
    """
    Compute initial conditions.

    Parameters
    ----------
    user_params : :class:`~UserParams` instance, optional
        Defines the overall options and parameters of the run.

    cosmo_params : :class:`~CosmoParams` instance, optional
        Defines the cosmological parameters used to compute initial conditions.

    regenerate : bool, optional
        Whether to force regeneration of data, even if matching cached data is found.
        This is applied recursively to any potential sub-calculations. It is ignored in
        the case of dependent data only if that data is explicitly passed to the function.

    write : bool, optional
        Whether to write results to file (i.e. cache). This is recursively applied to
        any potential sub-calculations.

    direc : str, optional
        The directory in which to search for the boxes and write them. By default, this
        is the directory given by ``boxdir`` in the configuration file,
        ``~/.21cmfast/config.yml``. This is recursively applied to any potential
        sub-calculations.

    Returns
    -------
    :class:`~InitialConditions`
    """
    user_params = UserParams(user_params)
    cosmo_params = CosmoParams(cosmo_params)

    # Initialize memory for the boxes that will be returned.
    boxes = InitialConditions(
        user_params=user_params, cosmo_params=cosmo_params, random_seed=random_seed
    )

    # First check whether the boxes already exist.
    if not regenerate:
        try:
            boxes.read(direc)
            logger.info(
                "Existing init_boxes found and read in (seed=%s)." % boxes.random_seed
            )
            return boxes
        except IOError:
            pass

    return _call_c_func(
        lib.ComputeInitialConditions,
        boxes,
        direc,
        boxes.random_seed,
        boxes.user_params,
        boxes.cosmo_params,
        write=write,
    )


def perturb_field(
    *,
    redshift,
    init_boxes=None,
    user_params=None,
    cosmo_params=None,
    random_seed=None,
    regenerate=False,
    write=True,
    direc=None,
):
    """
    Compute a perturbed field at a given redshift.

    Parameters
    ----------
    redshift : float
        The redshift at which to compute the perturbed field.

    init_boxes : :class:`~InitialConditions`, optional
        If given, these initial conditions boxes will be used, otherwise initial conditions will be generated. If given,
        the user and cosmo params will be set from this object.

    user_params : :class:`~UserParams`, optional
        Defines the overall options and parameters of the run.

    cosmo_params : :class:`~CosmoParams`, optional
        Defines the cosmological parameters used to compute initial conditions.

    Returns
    -------
    :class:`~PerturbedField`

    Other Parameters
    ----------------
    regenerate, write, direc, random_seed:
        See docs of :func:`initial_conditions` for more information.

    Examples
    --------
    The simplest method is just to give a redshift::

    >>> field = perturb_field(7.0)
    >>> print(field.density)

    Doing so will internally call the :func:`~initial_conditions` function. If initial conditions have already been
    calculated, this can be avoided by passing them:

    >>> init_boxes = initial_conditions()
    >>> field7 = perturb_field(7.0, init_boxes)
    >>> field8 = perturb_field(8.0, init_boxes)

    The user and cosmo parameter structures are by default inferred from the ``init_boxes``, so that the following is
    consistent::

    >>> init_boxes = initial_conditions(user_params= UserParams(HII_DIM=1000))
    >>> field7 = perturb_field(7.0, init_boxes)

    If ``init_boxes`` is not passed, then these parameters can be directly passed::

    >>> field7 = perturb_field(7.0, user_params=UserParams(HII_DIM=1000))

    """
    verify_types(init_boxes=init_boxes)

    # Configure and check input/output parameters/structs
    random_seed, user_params, cosmo_params = configure_inputs(
        [
            ("random_seed", random_seed),
            ("user_params", user_params),
            ("cosmo_params", cosmo_params),
        ],
        init_boxes,
    )

    # Verify input parameter structs (need to do this after configure_inputs).
    user_params = UserParams(user_params)
    cosmo_params = CosmoParams(cosmo_params)

    # Initialize perturbed boxes.
    fields = PerturbedField(
        redshift=redshift,
        user_params=user_params,
        cosmo_params=cosmo_params,
        random_seed=random_seed,
    )

    # Check whether the boxes already exist
    if not regenerate:
        try:
            fields.read(direc)
            logger.info(
                "Existing z=%s perturb_field boxes found and read in (seed=%s)."
                % (redshift, fields.random_seed)
            )
            return fields
        except IOError:
            pass

    # Make sure we've got computed init boxes.
    if init_boxes is None or not init_boxes.filled:
        init_boxes = initial_conditions(
            user_params=user_params,
            cosmo_params=cosmo_params,
            regenerate=regenerate,
            write=write,
            direc=direc,
            random_seed=random_seed,
        )

        # Need to update fields to have the same seed as init_boxes
        fields._random_seed = init_boxes.random_seed

    # Run the C Code
    return _call_c_func(
        lib.ComputePerturbField,
        fields,
        direc,
        redshift,
        fields.user_params,
        fields.cosmo_params,
        init_boxes,
        write=write,
    )


def ionize_box(
    *,
    astro_params=None,
    flag_options=None,
    redshift=None,
    perturbed_field=None,
    previous_ionize_box=None,
    z_step_factor=global_params.ZPRIME_STEP_FACTOR,
    z_heat_max=None,
    spin_temp=None,
    init_boxes=None,
    cosmo_params=None,
    user_params=None,
    regenerate=False,
    write=True,
    direc=None,
    random_seed=None,
):
    """
    Compute an ionized box at a given redshift.

    This function has various options for how the evolution of the ionization is computed (if at all). See the Notes
    below for details.

    Parameters
    ----------
    astro_params: :class:`~AstroParams` instance, optional
        The astrophysical parameters defining the course of reionization.

    flag_options: :class:`~FlagOptions` instance, optional
        Some options passed to the reionization routine.

    redshift : float, optional
        The redshift at which to compute the ionized box. If `perturbed_field` is given, its inherent redshift
        will take precedence over this argument. If not, this argument is mandatory.

    perturbed_field : :class:`~PerturbField`, optional
        If given, this field will be used, otherwise it will be generated. To be generated, either `init_boxes` and
        `redshift` must be given, or `user_params`, `cosmo_params` and `redshift`.

    init_boxes : :class:`~InitialConditions` , optional
        If given, and `perturbed_field` *not* given, these initial conditions boxes will be used to generate the
        perturbed field, otherwise initial conditions will be generated on the fly. If given,
        the user and cosmo params will be set from this object.

    previous_ionize_box: :class:`IonizedBox` or None
        An ionized box at higher redshift. This is only used if `INHOMO_RECO` and/or `do_spin_temp` are true. If either
        of these are true, and this is not given, then it will be assumed that this is the "first box", i.e. that it
        can be populated accurately without knowing source statistics.

    z_step_factor: float, optional
        A factor greater than unity, which specifies the logarithmic steps in redshift with which the spin temperature
        box is evolved.

    z_heat_max: float, optional
        The maximum redshift at which to search for heating sources. Practically, this defines the limit in redshift
        at which the spin temperature can be defined purely from the background perturbed field rather than by evolving
        from a previous spin temperature field. Default is the global parameter `Z_HEAT_MAX`.

    spin_temp: :class:`TsBox` or None, optional
        A spin-temperature box, only required if `do_spin_temp` is True.
        If None, will try to read in a spin temp box at the current redshift, and failing that will try to
        automatically create one, using the previous ionized box redshift as the previous spin temperature redshift.

    user_params : :class:`~UserParams`, optional
        Defines the overall options and parameters of the run.

    cosmo_params : :class:`~CosmoParams`, optional
        Defines the cosmological parameters used to compute initial conditions.

    Returns
    -------
    :class:`~IonizedBox`
        An object containing the ionized box data.

    Other Parameters
    ----------------
    regenerate, write, direc, random_seed:
        See docs of :func:`initial_conditions` for more information.

    Notes
    -----

    Typically, the ionization field at any redshift is dependent on the evolution of xHI up until
    that redshift, which necessitates providing a previous ionization field to define the current one. This
    function provides several options for doing so. First, if neither the spin temperature field, nor inhomogeneous
    recombinations (specified in flag options) are used, no evolution needs to be done. Otherwise, either (in order of
    precedence) (i) a specific previous :class`~IonizedBox` object is provided, which will be used directly,
    (ii) a previous redshift is provided, for which a cached field on disk will be sought, (iii) a step factor is
    provided which recursively steps through redshift, calculating previous fields up until Z_HEAT_MAX, and returning
    just the final field at the current redshift, or (iv) the function is instructed to treat the current field as
    being an initial "high-redshift" field such that specific sources need not be found and evolved.

    .. note:: If a previous specific redshift is given, but no cached field is found at that redshift, the previous
              ionization field will be evaluated based on `z_step_factor`.

    Examples
    --------
    By default, no spin temperature is used, and neither are inhomogeneous recombinations, so that no evolution is
    required, thus the following will compute a coeval ionization box:

    >>> xHI = ionize_box(redshift=7.0)

    However, if either of those options are true, then a full evolution will be required:

    >>> xHI = ionize_box(redshift=7.0, flag_options=FlagOptions(INHOMO_RECO=True, USE_TS_FLUCT=True))

    This will by default evolve the field from a redshift of *at least* `Z_HEAT_MAX` (a global parameter), in logarithmic
    steps of `z_step_factor`. Thus to change these:

    >>> xHI = ionize_box(redshift=7.0, z_step_factor=1.2, z_heat_max=15.0, flag_options={"USE_TS_FLUCT":True})

    Alternatively, one can pass an exact previous redshift, which will be sought in the disk cache, or evaluated:

    >>> ts_box = ionize_box(redshift=7.0, previous_ionize_box=8.0, flag_options={"USE_TS_FLUCT":True})

    Beware that doing this, if the previous box is not found on disk, will continue to evaluate prior boxes based on the
    `z_step_factor`. Alternatively, one can pass a previous :class:`~IonizedBox`:

    >>> xHI_0 = ionize_box(redshift=8.0, flag_options={"USE_TS_FLUCT":True})
    >>> xHI = ionize_box(redshift=7.0, previous_ionize_box=xHI_0)

    Again, the first line here will implicitly use `z_step_factor` to evolve the field from ~`Z_HEAT_MAX`. Note that
    in the second line, all of the input parameters are taken directly from `xHI_0` so that they are consistent, and
    we need not specify the ``flag_options``.
    Finally, one can force the function to evaluate the current redshift as if it was beyond Z_HEAT_MAX so that it
    depends only on itself:

    >>> xHI = ionize_box(redshift=7.0, z_step_factor=None, flag_options={"USE_TS_FLUCT":True})

    This is usually a bad idea, and will give a warning, but it is possible.

    As the function recursively evaluates previous redshift, the previous spin temperature fields will also be
    consistently recursively evaluated. Only the final ionized box will actually be returned and kept in memory, however
    intervening results will by default be cached on disk. One can also pass an explicit spin temperature object:

    >>> ts = spin_temperature(redshift=7.0)
    >>> xHI = ionize_box(redshift=7.0, spin_temp=ts)

    If automatic recursion is used, then it is done in such a way that no large boxes are kept around in memory for
    longer than they need to be (only two at a time are required).
    """
    verify_types(
        init_boxes=init_boxes,
        perturbed_field=perturbed_field,
        previous_ionize_box=previous_ionize_box,
        spin_temp=spin_temp,
    )

    # Configure and check input/output parameters/structs
    (
        random_seed,
        user_params,
        cosmo_params,
        astro_params,
        flag_options,
    ) = configure_inputs(
        [
            ("random_seed", random_seed),
            ("user_params", user_params),
            ("cosmo_params", cosmo_params),
            ("astro_params", astro_params),
            ("flag_options", flag_options),
        ],
        init_boxes,
        spin_temp,
        init_boxes,
        perturbed_field,
        previous_ionize_box,
    )
    redshift = configure_redshift(redshift, spin_temp, perturbed_field)

    # Verify input structs
    user_params = UserParams(user_params)
    cosmo_params = CosmoParams(cosmo_params)
    flag_options = FlagOptions(flag_options)
    astro_params = AstroParams(astro_params, INHOMO_RECO=flag_options.INHOMO_RECO)

    if spin_temp is not None and not flag_options.USE_TS_FLUCT:
        logger.warning(
            "Changing flag_options.USE_TS_FLUCT to True since spin_temp was passed."
        )
        flag_options.USE_TS_FLUCT = True

    # Set the upper limit on redshift at which we require a previous spin temp box.
    if z_heat_max is not None:
        global_params.Z_HEAT_MAX = z_heat_max
    if z_step_factor is not None:
        global_params.ZPRIME_STEP_FACTOR = z_step_factor

    box = IonizedBox(
        first_box=((1 + redshift) * global_params.ZPRIME_STEP_FACTOR - 1)
        > global_params.Z_HEAT_MAX
        and (
            not isinstance(previous_ionize_box, IonizedBox)
            or not previous_ionize_box.filled
        ),
        user_params=user_params,
        cosmo_params=cosmo_params,
        redshift=redshift,
        astro_params=astro_params,
        flag_options=flag_options,
        random_seed=random_seed,
    )

    # Check whether the boxes already exist
    if not regenerate:
        try:
            box.read(direc)
            logger.info(
                "Existing z=%s ionized boxes found and read in (seed=%s)."
                % (redshift, box.random_seed)
            )
            return box
        except IOError:
            pass

    # EVERYTHING PAST THIS POINT ONLY HAPPENS IF THE BOX DOESN'T ALREADY EXIST
    # ------------------------------------------------------------------------
    # Get the previous redshift
    if flag_options.INHOMO_RECO or flag_options.USE_TS_FLUCT:

        if previous_ionize_box is not None:
            prev_z = previous_ionize_box.redshift
        elif z_step_factor is not None:
            prev_z = (1 + redshift) * global_params.ZPRIME_STEP_FACTOR - 1
        else:
            prev_z = None
            if redshift < global_params.Z_HEAT_MAX:
                logger.warning(
                    "Attempting to evaluate ionization field at z=%s as if it was beyond Z_HEAT_MAX=%s"
                    % (redshift, global_params.Z_HEAT_MAX)
                )

        # Ensure the previous spin temperature has a higher redshift than this one.
        if prev_z and prev_z <= redshift:
            raise ValueError(
                "Previous ionized box must have a higher redshift than that being evaluated."
            )
    else:
        prev_z = None

    # Get init_box required.
    if init_boxes is None or not init_boxes.filled:
        init_boxes = initial_conditions(
            user_params=user_params,
            cosmo_params=cosmo_params,
            regenerate=regenerate,
            write=write,
            direc=direc,
            random_seed=random_seed,
        )

        # Need to update random seed
        box._random_seed = init_boxes.random_seed

    # Get appropriate previous ionization box
    if previous_ionize_box is None or not previous_ionize_box.filled:
        # If we are beyond Z_HEAT_MAX, just make an empty box
        if prev_z is None or prev_z > global_params.Z_HEAT_MAX:
            previous_ionize_box = IonizedBox(redshift=0)

        # Otherwise recursively create new previous box.
        else:
            previous_ionize_box = ionize_box(
                astro_params=astro_params,
                flag_options=flag_options,
                redshift=prev_z,
                z_step_factor=z_step_factor,
                z_heat_max=z_heat_max,
                init_boxes=init_boxes,
                regenerate=regenerate,
                write=write,
                direc=direc,
            )

    # Dynamically produce the perturbed field.
    if perturbed_field is None or not perturbed_field.filled:
        perturbed_field = perturb_field(
            init_boxes=init_boxes,
            # NOTE: this is required, rather than using cosmo_ and user_, since init may have a set seed.
            redshift=redshift,
            regenerate=regenerate,
            write=write,
            direc=direc,
        )

    # Set empty spin temp box if necessary.
    if not flag_options.USE_TS_FLUCT:
        spin_temp = TsBox(redshift=0)
    elif spin_temp is None:
        spin_temp = spin_temperature(
            perturbed_field=perturbed_field,
            z_step_factor=z_step_factor,
            z_heat_max=z_heat_max,
            flag_options=flag_options,
            init_boxes=init_boxes,
            direc=direc,
            write=write,
            regenerate=regenerate,
        )

    # Run the C Code
    return _call_c_func(
        lib.ComputeIonizedBox,
        box,
        direc,
        redshift,
        previous_ionize_box.redshift,
        box.user_params,
        box.cosmo_params,
        box.astro_params,
        box.flag_options,
        perturbed_field,
        previous_ionize_box,
        spin_temp,
        write=write,
    )


def spin_temperature(
    *,
    astro_params=None,
    flag_options=None,
    redshift=None,
    perturbed_field=None,
    previous_spin_temp=None,
    z_step_factor=1.02,
    z_heat_max=None,
    init_boxes=None,
    cosmo_params=None,
    user_params=None,
    regenerate=False,
    write=True,
    direc=None,
    random_seed=None,
):
    """
    Compute spin temperature boxes at a given redshift.

    See the notes below for how the spin temperature field is evolved through redshift.

    Parameters
    ----------
    astro_params: :class:`~AstroParams`, optional
        The astrophysical parameters defining the course of reionization.

    flag_options: :class:`~FlagOptions`, optional
        Some options passed to the reionization routine.

    redshift : float, optional
        The redshift at which to compute the ionized box. If not given, the redshift from `perturbed_field` will be used.
        Either `redshift`, `perturbed_field`, or `previous_spin_temp` must be given. See notes on `perturbed_field` for
        how it affects the given redshift if both are given.

    perturbed_field : :class:`~PerturbField`, optional
        If given, this field will be used, otherwise it will be generated. To be generated, either `init_boxes` and
        `redshift` must be given, or `user_params`, `cosmo_params` and `redshift`. By default, this will be generated
        at the same redshift as the spin temperature box. The redshift of perturb field is allowed to be different
        than `redshift`. If so, it will be interpolated to the correct redshift, which can provide a speedup compared
        to actually computing it at the desired redshift.

    previous_spin_temp : :class:`TsBox` or None
        The previous spin temperature box.

    z_step_factor: float, optional
        A factor greater than unity, which specifies the logarithmic steps in redshift with which the spin temperature
        box is evolved. If None, the code will assume that this is the first box in the evolution process, and generate
        the spin temp directly from the perturbed field.

    z_heat_max: float, optional
        The maximum redshift at which to search for heating sources. Practically, this defines the limit in redshift
        at which the spin temperature can be defined purely from the background perturbed field rather than by evolving
        from a previous spin temperature field. Default is the global parameter `Z_HEAT_MAX`.

    init_boxes : :class:`~InitialConditions`, optional
        If given, and `perturbed_field` *not* given, these initial conditions boxes will be used to generate the
        perturbed field, otherwise initial conditions will be generated on the fly. If given,
        the user and cosmo params will be set from this object.

    user_params : :class:`~UserParams`, optional
        Defines the overall options and parameters of the run.

    cosmo_params : :class:`~CosmoParams`, optional
        Defines the cosmological parameters used to compute initial conditions.

    use_interp_perturb_field : bool, optional
        Whether to use a single perturb field, at the lowest redshift of the lightcone, to determine all spin
        temperature fields. If so, this field is interpolated in the underlying C-code to the correct redshift.
        This is less accurate, but provides compatibility with older versions of 21cmMC.

    Returns
    -------
    :class:`~TsBox`
        An object containing the spin temperature box data.

    Other Parameters
    ----------------
    regenerate, write, direc, random_seed:
        See docs of :func:`initial_conditions` for more information.

    Notes
    -----

    Typically, the spin temperature field at any redshift is dependent on the evolution of spin temperature up until
    that redshift, which necessitates providing a previous spin temperature field to define the current one. This
    function provides several options for doing so. Either (in order of precedence) (i) a specific previous spin
    temperature object is provided, which will be used directly, (ii) a previous redshift is provided, for which a
    cached field on disk will be sought, (iii) a step factor is provided which recursively steps through redshift,
    calculating previous fields up until Z_HEAT_MAX, and returning just the final field at the current redshift, or
    (iv) the function is instructed to treat the current field as being an initial "high-redshift" field such that
    specific sources need not be found and evolved.

    .. note:: If a previous specific redshift is given, but no cached field is found at that redshift, the previous
              spin temperature field will be evaluated based on `z_step_factor`.

    Examples
    --------
    To calculate and return a fully evolved spin temperature field at a given redshift (with default input parameters),
    simply use:

    >>> ts_box = spin_temperature(redshift=7.0)

    This will by default evolve the field from a redshift of *at least* `Z_HEAT_MAX` (a global parameter), in logarithmic
    steps of `z_step_factor`. Thus to change these:

    >>> ts_box = spin_temperature(redshift=7.0, z_step_factor=1.2, z_heat_max=15.0)

    Alternatively, one can pass an exact previous redshift, which will be sought in the disk cache, or evaluated:

    >>> ts_box = spin_temperature(redshift=7.0, previous_spin_temp=8.0)

    Beware that doing this, if the previous box is not found on disk, will continue to evaluate prior boxes based on the
    `z_step_factor`. Alternatively, one can pass a previous spin temperature box:

    >>> ts_box1 = spin_temperature(redshift=8.0)
    >>> ts_box = spin_temperature(redshift=7.0, previous_spin_temp=ts_box1)

    Again, the first line here will implicitly use `z_step_factor` to evolve the field from ~`Z_HEAT_MAX`. Note that
    in the second line, all of the input parameters are taken directly from `ts_box1` so that they are consistent.
    Finally, one can force the function to evaluate the current redshift as if it was beyond Z_HEAT_MAX so that it
    depends only on itself:

    >>> ts_box = spin_temperature(redshift=7.0, z_step_factor=None)

    This is usually a bad idea, and will give a warning, but it is possible.
    """
    verify_types(
        init_boxes=init_boxes,
        perturbed_field=perturbed_field,
        previous_spin_temp=previous_spin_temp,
    )

    # Configure and check input/output parameters/structs
    (
        random_seed,
        user_params,
        cosmo_params,
        astro_params,
        flag_options,
    ) = configure_inputs(
        [
            ("random_seed", random_seed),
            ("user_params", user_params),
            ("cosmo_params", cosmo_params),
            ("astro_params", astro_params),
            ("flag_options", flag_options),
        ],
        init_boxes,
        previous_spin_temp,
        init_boxes,
        perturbed_field,
    )

    # Try to determine redshift from other inputs, if required.
    # Note that perturb_field does not need to match redshift here.
    if redshift is None:
        if perturbed_field is not None:
            redshift = perturbed_field.redshift
        elif previous_spin_temp is not None:
            redshift = (
                previous_spin_temp.redshift + 1
            ) / global_params.ZPRIME_STEP_FACTOR - 1

    user_params = UserParams(user_params)
    cosmo_params = CosmoParams(cosmo_params)
    flag_options = FlagOptions(flag_options)
    astro_params = AstroParams(astro_params, INHOMO_RECO=flag_options.INHOMO_RECO)

    # Explicitly set this flag to True, though it shouldn't be required!
    flag_options.USE_TS_FLUCT = True

    # Set the upper limit on redshift at which we require a previous spin temp box.
    if z_heat_max is not None:
        global_params.Z_HEAT_MAX = z_heat_max
    if z_step_factor is not None:
        global_params.ZPRIME_STEP_FACTOR = z_step_factor

    # If there is still no redshift, raise error.
    if redshift is None:
        raise ValueError(
            "Either the redshift, perturbed_field or previous_spin_temp must be given."
        )

    box = TsBox(
        first_box=((1 + redshift) * global_params.ZPRIME_STEP_FACTOR - 1)
        > global_params.Z_HEAT_MAX
        and (
            not isinstance(previous_spin_temp, IonizedBox)
            or not previous_spin_temp.filled
        ),
        user_params=user_params,
        cosmo_params=cosmo_params,
        redshift=redshift,
        astro_params=astro_params,
        flag_options=flag_options,
        random_seed=random_seed,
    )

    # Check whether the boxes already exist on disk.
    if not regenerate:
        try:
            box.read(direc)
            logger.info(
                "Existing z=%s spin_temp boxes found and read in (seed=%s)."
                % (redshift, box.random_seed)
            )
            return box
        except IOError:
            pass

    # EVERYTHING PAST THIS POINT ONLY HAPPENS IF THE BOX DOESN'T ALREADY EXIST
    # ------------------------------------------------------------------------

    # Get the previous redshift
    if previous_spin_temp is not None:
        prev_z = previous_spin_temp.redshift
    elif z_step_factor is not None:
        prev_z = (1 + redshift) * global_params.ZPRIME_STEP_FACTOR - 1
    else:
        prev_z = None
        if redshift < global_params.Z_HEAT_MAX:
            logger.warning(
                "Attempting to evaluate spin temperature field at z=%s as if it was beyond Z_HEAT_MAX=%s"
                % (redshift, global_params.Z_HEAT_MAX)
            )

    # Ensure the previous spin temperature has a higher redshift than this one.
    if prev_z and prev_z <= redshift:
        raise ValueError(
            "Previous spin temperature box must have a higher redshift than that being evaluated."
        )

    # Dynamically produce the initial conditions.
    if init_boxes is None or not init_boxes.filled:
        init_boxes = initial_conditions(
            user_params=user_params,
            cosmo_params=cosmo_params,
            regenerate=regenerate,
            write=write,
            direc=direc,
            random_seed=random_seed,
        )

        # Need to update random seed
        box._random_seed = init_boxes.random_seed

    # Create appropriate previous_spin_temp
    if not isinstance(previous_spin_temp, TsBox):
        if prev_z > global_params.Z_HEAT_MAX or prev_z is None:
            previous_spin_temp = TsBox(redshift=0)
        else:
            previous_spin_temp = spin_temperature(
                init_boxes=init_boxes,
                astro_params=astro_params,
                flag_options=flag_options,
                redshift=prev_z,
                z_step_factor=z_step_factor,
                z_heat_max=z_heat_max,
                regenerate=regenerate,
                write=write,
                direc=direc,
            )

    # Dynamically produce the perturbed field.
    if perturbed_field is None or not perturbed_field.filled:
        perturbed_field = perturb_field(
            redshift=redshift,
            init_boxes=init_boxes,
            regenerate=regenerate,
            write=write,
            direc=direc,
        )

    if previous_spin_temp is None:
        previous_spin_temp = TsBox(redshift=0)

        # Run the C Code
    return _call_c_func(
        lib.ComputeTsBox,
        box,
        direc,
        redshift,
        previous_spin_temp.redshift,
        box.user_params,
        box.cosmo_params,
        box.astro_params,
        box.flag_options,
        perturbed_field.redshift,
        perturbed_field,
        previous_spin_temp,
        write=write,
    )


def brightness_temperature(
    *, ionized_box, perturbed_field, spin_temp=None, write=False, direc=None
):
    """
    Compute a coeval brightness temperature box.

    Parameters
    ----------
    ionized_box: :class:`IonizedBox`
        A pre-computed ionized box.

    perturbed_field: :class:`PerturbedField`
        A pre-computed perturbed field at the same redshift as `ionized_box`.

    spin_temp: :class:`TsBox`, optional
        A pre-computed spin temperature, at the same redshift as the other boxes.

    Returns
    -------
    :class:`BrightnessTemp` instance.
    """
    verify_types(
        perturbed_field=perturbed_field, spin_temp=spin_temp, ionized_box=ionized_box
    )

    # don't ignore redshift here
    _check_compatible_inputs(ionized_box, perturbed_field, spin_temp, ignore=[])

    # ensure ionized_box and perturbed_field aren't None, as we don't do
    # any dynamic calculations here.
    if ionized_box is None or perturbed_field is None:
        raise ValueError("both ionized_box and perturbed_field must be specified.")

    if spin_temp is None:
        saturated_limit = True
        spin_temp = TsBox(redshift=0)
    else:
        saturated_limit = False

    box = BrightnessTemp(
        user_params=ionized_box.user_params,
        cosmo_params=ionized_box.cosmo_params,
        astro_params=ionized_box.astro_params,
        flag_options=ionized_box.flag_options,
        redshift=ionized_box.redshift,
    )

    return _call_c_func(
        lib.ComputeBrightnessTemp,
        box,
        direc,
        ionized_box.redshift,
        saturated_limit,
        ionized_box.user_params,
        ionized_box.cosmo_params,
        ionized_box.astro_params,
        ionized_box.flag_options,
        spin_temp,
        ionized_box,
        perturbed_field,
        write=write,
    )


def _logscroll_redshifts(min_redshift, z_step_factor, zmax):
    redshifts = [min_redshift]  # mult by 1.001 is probably bad...
    while redshifts[-1] < zmax:
        redshifts.append((redshifts[-1] + 1.0) * z_step_factor - 1.0)
    return redshifts[::-1]


class Coeval:
    """A simple wrapper object defining a full coeval box with all associated data"""

    def __init__(
        self, redshift, init_box, perturb, ib, bt, photon_nonconservation_data=None
    ):
        self.redshift = redshift
        self.init_box = init_box
        self.perturb_field = perturb
        self.ionization_box = ib
        self.brightness_temperature = bt
        self.photon_nonconservation_data = photon_nonconservation_data

    @property
    def user_params(self):
        return self.init_box.user_params

    @property
    def cosmo_params(self):
        return self.brightness_temperature.cosmo_params

    @property
    def flag_options(self):
        return self.brightness_temperature.flag_options

    @property
    def astro_params(self):
        return self.brightness_temperature.astro_params


def run_coeval(
    *,
    redshift=None,
    user_params=None,
    cosmo_params=None,
    astro_params=None,
    flag_options=None,
    regenerate=False,
    write=True,
    direc=None,
    z_step_factor=global_params.ZPRIME_STEP_FACTOR,
    z_heat_max=None,
    init_box=None,
    perturb=None,
    use_interp_perturb_field=False,
    random_seed=None,
):
    """
    Evaluates a coeval ionized box at a given redshift, or multiple redshift.

    This is generally the easiest and most efficient way to generate a set of coeval cubes at a given set of redshift.
    It self-consistently deals with situations in which the field needs to be evolved, and does this with the highest
    memory-efficiency, only returning the desired redshift. All other calculations are by default stored in the
    on-disk cache so they can be re-used at a later time.

    .. note:: User-supplied redshift are *not* used as previous redshift in any scrolling, so that pristine
              log-sampling can be maintained.

    Parameters
    ----------
    redshift: array_like
        A single redshift, or multiple redshift, at which to return results. The minimum of these
        will define the log-scrolling behaviour (if necessary).
    user_params : :class:`~UserParams`, optional
        Defines the overall options and parameters of the run.
    cosmo_params : :class:`~CosmoParams`, optional
        Defines the cosmological parameters used to compute initial conditions.
    astro_params: :class:`~AstroParams`, optional
        The astrophysical parameters defining the course of reionization.
    flag_options: :class:`~FlagOptions`, optional
        Some options passed to the reionization routine.
    z_step_factor: float, optional
        How large the logarithmic steps between redshift are (if required).
    z_heat_max: float, optional
        Controls the global `Z_HEAT_MAX` parameter, which specifies the maximum redshift up to which heating sources
        are required to specify the ionization field. Beyond this, the ionization field is specified directly from
        the perturbed density field.
    init_box : :class:`~InitialConditions`, optional
        If given, the user and cosmo params will be set from this object, and it will not be re-calculated.
    perturb : list of :class:`~PerturbedField`s, optional
        If given, must be compatible with init_box. It will merely negate the necessity of re-calculating the
        perturb fields.
    use_interp_perturb_field : bool, optional
        Whether to use a single perturb field, at the lowest redshift of the lightcone, to determine all spin
        temperature fields. If so, this field is interpolated in the underlying C-code to the correct redshift.
        This is less accurate (and no more efficient), but provides compatibility with older versions of 21cmMC.

    Returns
    -------
    init_box: :class:`~InitialConditions`
        The initial conditions data.

    perturb: :class:`~PerturbedField` or list thereof
        The perturbed field at the given redshift(s)

    xHI: :class:`~IonizedBox` or list thereof
        The ionization field(s).

    bt: :class:`~BrightnessTemp` or list thereof
        The brightness temperature box(es)

    photon_nonconservation_data: :dict: containing data used
        in the photon non-conservation correction

    Other Parameters
    ----------------
    regenerate, write, direc, random_seed:
        See docs of :func:`initial_conditions` for more information.
    """
    # Ensure perturb is a list of boxes, not just one.
    if perturb is not None:
        if not hasattr(perturb, "__len__"):
            perturb = [perturb]
    else:
        perturb = []

    random_seed, user_params, cosmo_params = configure_inputs(
        [
            ("random_seed", random_seed),
            ("user_params", user_params),
            ("cosmo_params", cosmo_params),
        ],
        init_box,
        *perturb,
    )

    user_params = UserParams(user_params)
    cosmo_params = CosmoParams(cosmo_params)
    flag_options = FlagOptions(flag_options)
    astro_params = AstroParams(astro_params, INHOMO_RECO=flag_options.INHOMO_RECO)

    if redshift is None and perturb is None:
        raise ValueError("Either redshift or perturb must be given")

    if z_heat_max:
        global_params.Z_HEAT_MAX = z_heat_max
    if z_step_factor is not None:
        global_params.ZPRIME_STEP_FACTOR = z_step_factor

    if init_box is None:  # no need to get cosmo, user params out of it.
        init_box = initial_conditions(
            user_params=user_params,
            cosmo_params=cosmo_params,
            random_seed=random_seed,
            write=write,
            regenerate=regenerate,
            direc=direc,
        )

    if perturb:
        if redshift is not None:
            if not all(p.redshift == z for p, z in zip(perturb, redshift)):
                raise ValueError("Input redshifts do not match perturb field redshifts")

        else:
            redshift = [p.redshift for p in perturb]

    if flag_options.PHOTON_CONS:
        calibrate_photon_cons(
            user_params,
            cosmo_params,
            astro_params,
            flag_options,
            init_box,
            regenerate,
            write,
            z_step_factor,
        )

    singleton = False
    if not hasattr(redshift, "__len__"):
        singleton = True
        redshift = [redshift]

    if not perturb:
        for z in redshift:
            perturb += [
                perturb_field(
                    redshift=z,
                    init_boxes=init_box,
                    regenerate=regenerate,
                    write=write,
                    direc=direc,
                )
            ]

    # Get the list of redshift we need to scroll through.
    if flag_options.INHOMO_RECO or flag_options.USE_TS_FLUCT:
        redshifts = _logscroll_redshifts(
            min(redshift), global_params.ZPRIME_STEP_FACTOR, global_params.Z_HEAT_MAX
        )
    else:
        redshifts = [min(redshift)]

    # Add in the redshift defined by the user, and sort in order
    # Turn into a set so that exact matching user-set redshift
    # don't double-up with scrolling ones.
    redshifts += redshift
    redshifts = sorted(list(set(redshifts)), reverse=True)

    ib_tracker = [0] * len(redshift)
    bt = [0] * len(redshift)
    st, ib = None, None  # At first we don't have any "previous" st or ib.
    logger.debug("redshifts: %s", redshifts)

    minarg = np.argmin(redshift)

    # Iterate through redshift from top to bottom
    for z in redshifts:

        if flag_options.USE_TS_FLUCT:
            logger.debug("PID={} doing spin temp for z={}".format(os.getpid(), z))
            st2 = spin_temperature(
                redshift=z,
                previous_spin_temp=st,
                perturbed_field=(
                    perturb[minarg]
                    if use_interp_perturb_field
                    else (perturb[redshift.index(z)] if z in redshift else None)
                ),
                # remember that perturb field is interpolated, so no need to provide exact one.
                astro_params=astro_params,
                flag_options=flag_options,
                regenerate=regenerate,
                init_boxes=init_box,
                write=write,
                direc=direc,
                z_heat_max=global_params.Z_HEAT_MAX,
                z_step_factor=z_step_factor,
            )

            if z not in redshift:
                st = st2

        logger.debug("PID={} doing ionize box for z={}".format(os.getpid(), z))
        ib2 = ionize_box(
            redshift=z,
            previous_ionize_box=ib,
            init_boxes=init_box,
            perturbed_field=perturb[redshift.index(z)] if z in redshift else None,
            # perturb field *not* interpolated here.
            astro_params=astro_params,
            flag_options=flag_options,
            spin_temp=st2 if flag_options.USE_TS_FLUCT else None,
            regenerate=regenerate,
            z_heat_max=global_params.Z_HEAT_MAX,
            write=write,
            direc=direc,
        )

        if z not in redshift:
            ib = ib2
        else:
            logger.debug("PID={} doing brightness temp for z={}".format(os.getpid(), z))
            ib_tracker[redshift.index(z)] = ib2
            bt[redshift.index(z)] = brightness_temperature(
                ionized_box=ib2,
                perturbed_field=perturb[redshift.index(z)],
                spin_temp=st2 if flag_options.USE_TS_FLUCT else None,
            )

    if flag_options.PHOTON_CONS:
        photon_nonconservation_data = get_photon_nonconservation_data()
    else:
        photon_nonconservation_data = None
    coevals = [
        Coeval(z, init_box, p, ib, _bt, photon_nonconservation_data)
        for z, p, ib, _bt in zip(redshift, perturb, ib_tracker, bt)
    ]

<<<<<<< HEAD
    # If a single redshift was passed, then pass back singletons.
=======
>>>>>>> c63107f8
    if singleton:
        coevals = coevals[0]

    logger.debug("PID={} RETURNING FROM COEVAL".format(os.getpid()))

    return coevals


class LightCone:
    def __init__(
        self,
        redshift,
        user_params,
        cosmo_params,
        astro_params,
        flag_options,
        brightness_temp,
        node_redshifts=None,
        global_xHI=None,
        global_brightness_temp=None,
        photon_nonconservation_data=None,
    ):
        self.redshift = redshift
        self.user_params = user_params
        self.cosmo_params = cosmo_params
        self.astro_params = astro_params
        self.flag_options = flag_options
        self.brightness_temp = brightness_temp

        self.node_redshifts = node_redshifts
        self.global_xHI = global_xHI
        self.global_brightness_temp = global_brightness_temp

        self.photon_nonconservation_data = photon_nonconservation_data

    @property
    def cell_size(self):
        return self.user_params.BOX_LEN / self.user_params.HII_DIM

    @property
    def lightcone_dimensions(self):
        return (
            self.user_params.BOX_LEN,
            self.user_params.BOX_LEN,
            self.n_slices * self.cell_size,
        )

    @property
    def shape(self):
        return self.brightness_temp.shape

    @property
    def n_slices(self):
        return self.shape[-1]

    @property
    def lightcone_coords(self):
        return np.linspace(0, self.lightcone_dimensions[-1], self.n_slices)

    @property
    def lightcone_distances(self):
        return (
            self.cosmo_params.cosmo.comoving_distance(self.redshift).value
            + self.lightcone_coords
        )

    @property
    def lightcone_redshifts(self):
        return np.array(
            [
                z_at_value(self.cosmo_params.cosmo.comoving_distance, d * units.Mpc)
                for d in self.lightcone_distances
            ]
        )


def run_lightcone(
    *,
    redshift=None,
    max_redshift=None,
    user_params=None,
    cosmo_params=None,
    astro_params=None,
    flag_options=None,
    regenerate=False,
    write=True,
    direc=None,
    z_step_factor=global_params.ZPRIME_STEP_FACTOR,
    z_heat_max=None,
    init_box=None,
    perturb=None,
    random_seed=None,
    use_interp_perturb_field=False,
):
    """
    Evaluates a full lightcone ending at a given redshift.

    This is generally the easiest and most efficient way to generate a lightcone, though it can be done manually by
    using the lower-level functions which are called by this function.

    Parameters
    ----------
    redshift: float
        The minimum redshift of the lightcone.
    max_redshift: float, optional
        The maximum redshift at which to keep lightcone information. By default, this is equal to `z_heat_max`.
        Note that this is not *exact*, but will be typically slightly exceeded.
    user_params : `~UserParams`, optional
        Defines the overall options and parameters of the run.
    astro_params : :class:`~AstroParams`, optional
        Defines the astrophysical parameters of the run.
    cosmo_params : :class:`~CosmoParams`, optional
        Defines the cosmological parameters used to compute initial conditions.
    flag_options: :class:`~FlagOptions`, optional
        Options concerning how the reionization process is run, eg. if spin temperature fluctuations are required.
    z_step_factor: float, optional
        How large the logarithmic steps between redshift are (if required).
    z_heat_max: float, optional
        Controls the global `Z_HEAT_MAX` parameter, which specifies the maximum redshift up to which heating sources
        are required to specify the ionization field. Beyond this, the ionization field is specified directly from
        the perturbed density field.
    init_box : :class:`~InitialConditions`, optional
        If given, the user and cosmo params will be set from this object, and it will not be re-calculated.
    perturb : list of :class:`~PerturbedField`s, optional
        If given, must be compatible with init_box. It will merely negate the necessity of re-calculating the
        perturb fields. It will also be used to set the redshift if given.
    use_interp_perturb_field : bool, optional
        Whether to use a single perturb field, at the lowest redshift of the lightcone, to determine all spin
        temperature fields. If so, this field is interpolated in the underlying C-code to the correct redshift.
        This is less accurate (and no more efficient), but provides compatibility with older versions of 21cmMC.

    Returns
    -------
    lightcone: :class:`~LightCone`
        The lightcone object.

    Other Parameters
    ----------------
    regenerate, write, direc, random_seed
        See docs of :func:`initial_conditions` for more information.
    """

    random_seed, user_params, cosmo_params = configure_inputs(
        [
            ("random_seed", random_seed),
            ("user_params", user_params),
            ("cosmo_params", cosmo_params),
        ],
        init_box,
        perturb,
    )

    user_params = UserParams(user_params)
    cosmo_params = CosmoParams(cosmo_params)
    flag_options = FlagOptions(flag_options)
    astro_params = AstroParams(astro_params, INHOMO_RECO=flag_options.INHOMO_RECO)

    if z_heat_max:
        global_params.Z_HEAT_MAX = z_heat_max
    if z_step_factor is not None:
        global_params.ZPRIME_STEP_FACTOR = z_step_factor

    if init_box is None:  # no need to get cosmo, user params out of it.
        init_box = initial_conditions(
            user_params=user_params,
            cosmo_params=cosmo_params,
            write=write,
            regenerate=regenerate,
            direc=direc,
            random_seed=random_seed,
        )

    redshift = configure_redshift(redshift, perturb)

    if perturb is None:
        # The perturb field that we get here is at the *final* redshift, and can be used in TsBox.
        perturb = perturb_field(
            redshift=redshift, init_boxes=init_box, regenerate=regenerate, direc=direc
        )

    max_redshift = (
        global_params.Z_HEAT_MAX
        if (
            flag_options.INHOMO_RECO
            or flag_options.USE_TS_FLUCT
            or max_redshift is None
        )
        else max_redshift
    )

    if flag_options.PHOTON_CONS:
        calibrate_photon_cons(
            user_params,
            cosmo_params,
            astro_params,
            flag_options,
            init_box,
            regenerate,
            write,
            z_step_factor,
        )

    # Get the redshift through which we scroll and evaluate the ionization field.
    scrollz = _logscroll_redshifts(
        redshift, global_params.ZPRIME_STEP_FACTOR, max_redshift
    )

    d_at_redshift, lc_distances, n_lightcone = _setup_lightcone(
        cosmo_params,
        max_redshift,
        redshift,
        scrollz,
        user_params,
        global_params.ZPRIME_STEP_FACTOR,
    )

    lc = np.zeros(
        (user_params.HII_DIM, user_params.HII_DIM, n_lightcone), dtype=np.float32
    )

    scroll_distances = (
        cosmo_params.cosmo.comoving_distance(scrollz).value - d_at_redshift
    )

    # Iterate through redshift from top to bottom
    st, ib, bt = None, None, None
    lc_index = 0
    box_index = 0
    neutral_fraction = np.zeros(len(scrollz))
    global_signal = np.zeros(len(scrollz))

    for iz, z in enumerate(scrollz):
        # Best to get a perturb for this redshift, to pass to brightness_temperature
        this_perturb = perturb_field(
            redshift=z,
            init_boxes=init_box,
            regenerate=regenerate,
            direc=direc,
            write=write,
        )

        if flag_options.USE_TS_FLUCT:
            st2 = spin_temperature(
                redshift=z,
                previous_spin_temp=st,
                astro_params=astro_params,
                flag_options=flag_options,
                perturbed_field=perturb if use_interp_perturb_field else this_perturb,
                regenerate=regenerate,
                init_boxes=init_box,
                z_heat_max=global_params.Z_HEAT_MAX,
                z_step_factor=z_step_factor,
                write=write,
                direc=direc,
            )

        ib2 = ionize_box(
            redshift=z,
            previous_ionize_box=ib,
            init_boxes=init_box,
            perturbed_field=this_perturb,
            astro_params=astro_params,
            flag_options=flag_options,
            spin_temp=st2 if flag_options.USE_TS_FLUCT else None,
            regenerate=regenerate,
            z_heat_max=global_params.Z_HEAT_MAX,
            z_step_factor=z_step_factor,
            write=write,
            direc=direc,
        )

        bt2 = brightness_temperature(
            ionized_box=ib2,
            perturbed_field=this_perturb,
            spin_temp=st2 if flag_options.USE_TS_FLUCT else None,
        )

        # Save mean/global quantities
        neutral_fraction[iz] = np.mean(ib2.xH_box)
        global_signal[iz] = np.mean(bt2.brightness_temp)

        # HERE IS WHERE WE NEED TO DO THE INTERPOLATION ONTO THE LIGHTCONE!
        if (
            z < max_redshift
        ):  # i.e. now redshift is in the bit where the user wants to save the lightcone:
            # Do linear interpolation only.
            prev_d = scroll_distances[iz - 1]
            this_d = scroll_distances[iz]

            # Get the cells that need to be filled on this iteration.
            these_distances = lc_distances[
                np.logical_and(lc_distances < prev_d, lc_distances >= this_d)
            ]

            n = len(these_distances)
            ind = np.arange(-(box_index + n), -box_index)

            lc[:, :, -(lc_index + n) : n_lightcone - lc_index] = (
                np.abs(this_d - these_distances)
                * bt.brightness_temp.take(ind + n_lightcone, axis=2, mode="wrap")
                + np.abs(prev_d - these_distances)
                * bt2.brightness_temp.take(ind + n_lightcone, axis=2, mode="wrap")
            ) / (np.abs(prev_d - this_d))

            lc_index += n
            box_index += n

        # Save current ones as old ones.
        if flag_options.USE_TS_FLUCT:
            st = st2
        ib = ib2
        bt = bt2

    if flag_options.PHOTON_CONS:
<<<<<<< HEAD
=======
        #        z_analytic, Q_analytic, z_cal, nf_cal, deltaz_photoncons, nf_photoncons = get_photon_nonconservation_data()
>>>>>>> c63107f8
        photon_nonconservation_data = get_photon_nonconservation_data()

    return LightCone(
        redshift,
        user_params,
        cosmo_params,
        astro_params,
        flag_options,
        lc,
        node_redshifts=scrollz,
        global_xHI=neutral_fraction,
        global_brightness_temp=global_signal,
        photon_nonconservation_data=photon_nonconservation_data
        if flag_options.PHOTON_CONS
        else None,
    )


def _setup_lightcone(
    cosmo_params, max_redshift, redshift, scrollz, user_params, z_step_factor
):
    # Here set up the lightcone box.
    # Get a length of the lightcone (bigger than it needs to be at first).
    d_at_redshift = cosmo_params.cosmo.comoving_distance(redshift).value
    Ltotal = (
        cosmo_params.cosmo.comoving_distance(scrollz[0] * z_step_factor).value
        - d_at_redshift
    )
    lc_distances = np.arange(0, Ltotal, user_params.BOX_LEN / user_params.HII_DIM)

    # Use max_redshift to get the actual distances we require.
    Lmax = cosmo_params.cosmo.comoving_distance(max_redshift).value - d_at_redshift
    first_greater = np.argwhere(lc_distances > Lmax)[0][0]

    # Get *at least* as far as max_redshift
    lc_distances = lc_distances[: (first_greater + 1)]

    n_lightcone = len(lc_distances)
    return d_at_redshift, lc_distances, n_lightcone


def _get_lightcone_redshifts(
    cosmo_params, max_redshift, redshift, user_params, z_step_factor
):
    scrollz = _logscroll_redshifts(redshift, z_step_factor, max_redshift)
    lc_distances = _setup_lightcone(
        cosmo_params, max_redshift, redshift, scrollz, user_params, z_step_factor
    )[1]
    lc_distances += cosmo_params.cosmo.comoving_distance(redshift).value

    return np.array(
        [
            z_at_value(cosmo_params.cosmo.comoving_distance, d * units.Mpc)
            for d in lc_distances
        ]
    )


def calibrate_photon_cons(
    user_params,
    cosmo_params,
    astro_params,
    flag_options,
    init_box,
    regenerate,
    write,
    z_step_factor,
):
    """
    Sets up the photon non-conservation correction.

    Scrolls through in redshift, turning off all flag_options to construct a 21cmFAST calibration reionisation history
    to be matched to the analytic expression from solving the filling factor ODE.


    Parameters
    ----------
    user_params : `~UserParams`, optional
        Defines the overall options and parameters of the run.
    astro_params : :class:`~AstroParams`, optional
        Defines the astrophysical parameters of the run.
    cosmo_params : :class:`~CosmoParams`, optional
        Defines the cosmological parameters used to compute initial conditions.
    flag_options: :class:`~FlagOptions`, optional
        Options concerning how the reionization process is run, eg. if spin temperature fluctuations are required.
    z_step_factor: float, optional
        How large the logarithmic steps between redshift are (if required).
    init_box : :class:`~InitialConditions`, optional
        If given, the user and cosmo params will be set from this object, and it will not be re-calculated.

    Returns
    -------
    Nothing

    Other Parameters
    ----------------
    regenerate, write
        See docs of :func:`initial_conditions` for more information.
    """
    if not flag_options.PHOTON_CONS:
        return

    # Create a new astro_params and flag_options just for the photon_cons correction
    astro_params_photoncons = deepcopy(astro_params)
    astro_params_photoncons._R_BUBBLE_MAX = astro_params.R_BUBBLE_MAX

    flag_options_photoncons = FlagOptions(
        USE_MASS_DEPENDENT_ZETA=flag_options.USE_MASS_DEPENDENT_ZETA,
        M_MIN_in_Mass=flag_options.M_MIN_in_Mass,
    )

    ib = None

    # Arrays for redshift and neutral fraction for the calibration curve
    z_for_photon_cons = []
    neutral_fraction_photon_cons = []

    # Initialise the analytic expression for the reionisation history
    init_photon_conservation_correction(
        user_params=user_params,
        cosmo_params=cosmo_params,
        astro_params=astro_params,
        flag_options=flag_options,
    )

    # Determine the starting redshift to start scrolling through to create the
    # calibration reionisation history
    z = calc_zstart_photon_cons()

    while z > 5.0:

        # Determine the ionisation box with recombinations, spin temperature etc.
        # turned off.
        this_perturb = perturb_field(
            redshift=z, init_boxes=init_box, regenerate=regenerate, write=write
        )

        ib2 = ionize_box(
            redshift=z,
            previous_ionize_box=ib,
            init_boxes=init_box,
            perturbed_field=this_perturb,
            astro_params=astro_params_photoncons,
            flag_options=flag_options_photoncons,
            spin_temp=None,
            regenerate=regenerate,
            z_heat_max=global_params.Z_HEAT_MAX,
            z_step_factor=z_step_factor,
            write=write,
        )

        mean_nf = np.mean(ib2.xH_box)

        # Save mean/global quantities
        neutral_fraction_photon_cons.append(mean_nf)
        z_for_photon_cons.append(z)

        # Can speed up sampling in regions where the evolution is slower
        if 0.01 < mean_nf <= 0.9:
            z -= 0.15
        else:
            z -= 0.5

        ib = ib2

    z_for_photon_cons = np.array(z_for_photon_cons[::-1])
    neutral_fraction_photon_cons = np.array(neutral_fraction_photon_cons[::-1])

    # Construct the spline for the calibration curve
    calibrate_photon_conservation_correction(
        redshifts_estimate=z_for_photon_cons,
        nf_estimate=neutral_fraction_photon_cons,
        NSpline=len(z_for_photon_cons),
    )<|MERGE_RESOLUTION|>--- conflicted
+++ resolved
@@ -964,11 +964,6 @@
 
     data = np.zeros((6, arbitrary_large_size))
 
-<<<<<<< HEAD
-    data = np.zeros((6, ArbitraryLargeSize))
-
-=======
->>>>>>> c63107f8
     IntVal1 = np.array(np.zeros(1), dtype="int32")
     IntVal2 = np.array(np.zeros(1), dtype="int32")
     IntVal3 = np.array(np.zeros(1), dtype="int32")
@@ -1016,19 +1011,11 @@
         "delta_z_photon_cons",
         "nf_photoncons",
     ]
-<<<<<<< HEAD
-    photon_nonconservation_data = {}
-
-    for i in range(len(data_list)):
-        lst = np.ndarray.tolist(data[i][0 : ArrayIndices[i]])
-        photon_nonconservation_data["%s" % (data_list[i])] = lst
-=======
 
     photon_nonconservation_data = {
         name: np.ndarray(d[:index])
         for name, d, index in zip(data_list, data, ArrayIndices)
     }
->>>>>>> c63107f8
 
     return photon_nonconservation_data
 
@@ -2184,10 +2171,7 @@
         for z, p, ib, _bt in zip(redshift, perturb, ib_tracker, bt)
     ]
 
-<<<<<<< HEAD
     # If a single redshift was passed, then pass back singletons.
-=======
->>>>>>> c63107f8
     if singleton:
         coevals = coevals[0]
 
@@ -2502,10 +2486,6 @@
         bt = bt2
 
     if flag_options.PHOTON_CONS:
-<<<<<<< HEAD
-=======
-        #        z_analytic, Q_analytic, z_cal, nf_cal, deltaz_photoncons, nf_photoncons = get_photon_nonconservation_data()
->>>>>>> c63107f8
         photon_nonconservation_data = get_photon_nonconservation_data()
 
     return LightCone(
