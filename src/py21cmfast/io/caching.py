--- conflicted
+++ resolved
@@ -52,14 +52,6 @@
         """Return a dict of hashes for different components of the calculation."""
         # Python builtin hashes can be negative which looks weird in filenames
         return {
-<<<<<<< HEAD
-            "user_cosmo": hash((inputs.cosmo_params, inputs.matter_params))
-            % max_hash_value,
-            "seed": inputs.random_seed % max_hash_value,
-            "zgrid": hash(inputs.node_redshifts) % max_hash_value,
-            "astro_flag": hash((inputs.astro_params, inputs.matter_params))
-            % max_hash_value,
-=======
             "user_cosmo": md5(
                 (repr(inputs.cosmo_params) + repr(inputs.user_params)).encode()
             ).hexdigest(),
@@ -68,7 +60,6 @@
             "astro_flag": md5(
                 (repr(inputs.astro_params) + repr(inputs.user_params)).encode()
             ).hexdigest(),
->>>>>>> a8b3540a
         }
 
     @classmethod
@@ -92,10 +83,10 @@
         if inputs is not None:
             hashes = cls._get_hashes(inputs)
             # format required hashes to string
-            hashes["seed"] = r"\d+" if all_seeds else f'{hashes["seed"]:d}'
-            hashes["user_cosmo"] = f'{hashes["user_cosmo"]}'
-            hashes["zgrid"] = f'{hashes["zgrid"]}'
-            hashes["astro_flag"] = f'{hashes["astro_flag"]}'
+            hashes["seed"] = r"\d+" if all_seeds else f"{hashes['seed']:d}"
+            hashes["user_cosmo"] = f"{hashes['user_cosmo']}"
+            hashes["zgrid"] = f"{hashes['zgrid']}"
+            hashes["astro_flag"] = f"{hashes['astro_flag']}"
         else:
             hashes = {
                 "user_cosmo": ".+?",
